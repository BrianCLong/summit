--- conflicted
+++ resolved
@@ -1,15 +1,5 @@
 import React from 'react'
 import ReactDOM from 'react-dom/client'
-<<<<<<< HEAD
-import App from './App.jsx'
-import './styles/globals.css'
-
-ReactDOM.createRoot(document.getElementById('root')).render(
-  <React.StrictMode>
-    <App />
-  </React.StrictMode>,
-)
-=======
 import TestApp from './App.jsx'
 
 console.log('🚀 Starting IntelGraph Test App...');
@@ -25,5 +15,4 @@
   }
 } catch (error) {
   console.error('❌ Error mounting React app:', error);
-}
->>>>>>> 9eed724c
+}