--- conflicted
+++ resolved
@@ -85,7 +85,6 @@
     const blob = await res.blob();
     return blob;
   },
-<<<<<<< HEAD
   async pdf(payload) {
     const token = localStorage.getItem("token");
     const res = await fetch(`${apiBase()}/api/export/pdf`, {
@@ -99,8 +98,6 @@
     if (!res.ok) throw new Error(`Export failed: ${res.status}`);
     return res.blob();
   },
-=======
->>>>>>> a7ac6e87
 };
 
 export const ActivityAPI = {
@@ -127,15 +124,12 @@
       method: "PATCH",
       body: JSON.stringify({ role }),
     }),
-<<<<<<< HEAD
-=======
   osintFeedConfig: () => apiFetch("/api/admin/osint-feed-config"),
   updateOsintFeedConfig: (payload) =>
     apiFetch("/api/admin/osint-feed-config", {
       method: "POST",
       body: JSON.stringify(payload),
     }),
->>>>>>> a7ac6e87
 };
 
 export const VisionAPI = {
