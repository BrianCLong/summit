import React, { useEffect, useMemo } from "react";
import {
  BrowserRouter as Router,
  Routes,
  Route,
  Navigate,
  useNavigate,
  useLocation,
} from "react-router-dom";
import { Provider } from "react-redux";
import { ApolloProvider } from "@apollo/client";
import {
  ThemeProvider,
  CssBaseline,
  Container,
  Box,
  Card,
  CardContent,
  Typography,
  Button,
  Grid,
  Alert,
  AppBar,
  Toolbar,
  Drawer,
  List,
  ListItem,
  ListItemIcon,
  ListItemText,
  IconButton,
  LinearProgress,
  Divider,
} from "@mui/material";
import {
  Dashboard as DashboardIcon,
  Search,
  Timeline,
  Psychology,
  Menu as MenuIcon,
  Map,
  Assessment,
  Settings,
} from "@mui/icons-material";
import { getIntelGraphTheme } from "./theme/intelgraphTheme";
import { store } from "./store";
import { apolloClient } from "./services/apollo";
import { useSelector } from "react-redux";
import { AuthProvider, useAuth } from "./context/AuthContext.jsx";
import ProtectedRoute from "./components/common/ProtectedRoute.jsx";
import LoginPage from "./components/auth/LoginPage.jsx";
import InteractiveGraphExplorer from "./components/graph/InteractiveGraphExplorer";
import IntelligentCopilot from "./components/ai/IntelligentCopilot";
import LiveCollaborationPanel from "./components/collaboration/LiveCollaborationPanel";
import InvestigationTimeline from "./components/timeline/InvestigationTimeline";
import ThreatAssessmentEngine from "./components/threat/ThreatAssessmentEngine";
import OsintFeedConfig from "./components/admin/OSINTFeedConfig";
import ExecutiveDashboard from "./features/wargame/ExecutiveDashboard"; // WAR-GAMED SIMULATION - FOR DECISION SUPPORT ONLY
import { MilitaryTech } from "@mui/icons-material"; // WAR-GAMED SIMULATION - FOR DECISION SUPPORT ONLY
<<<<<<< HEAD
import Marketplace from "./features/marketplace/Marketplace";
import OrderList from "./features/marketplace/OrderList";
import ProofViewer from "./features/transparency/ProofViewer";
=======
import AccessibilityToggle from "./components/AccessibilityToggle.jsx";
>>>>>>> dbe4d53d

// Navigation items
const navigationItems = [
  { path: "/dashboard", label: "Dashboard", icon: <DashboardIcon /> },
  { path: "/investigations", label: "Timeline", icon: <Search /> },
  { path: "/graph", label: "Graph Explorer", icon: <Timeline /> },
  { path: "/copilot", label: "AI Copilot", icon: <Psychology /> },
  { path: "/threats", label: "Threat Assessment", icon: <Assessment /> },
  { path: "/geoint", label: "GeoInt Map", icon: <Map /> },
  { path: "/reports", label: "Reports", icon: <Assessment /> },
  { path: "/marketplace", label: "Marketplace", icon: <Assessment /> },
  { path: "/orders", label: "Orders", icon: <Assessment /> },
  { path: "/transparency", label: "Transparency", icon: <Assessment /> },
  { path: "/system", label: "System", icon: <Settings />, roles: [ADMIN] },
  {
    path: "/admin/osint-feeds",
    label: "OSINT Feeds",
    icon: <Settings />,
    roles: [ADMIN],
  },
  // WAR-GAMED SIMULATION - FOR DECISION SUPPORT ONLY
  // Ethics Compliance: This dashboard is for hypothetical scenario simulation only.
  {
    path: "/wargame-dashboard",
    label: "WarGame Dashboard",
    icon: <MilitaryTech />,
<<<<<<< HEAD
    roles: [ADMIN],
=======
>>>>>>> dbe4d53d
  },
];

// Connection Status Component
function ConnectionStatus() {
  const [backendStatus, setBackendStatus] = React.useState("checking");

  React.useEffect(() => {
    const checkBackend = async () => {
      try {
        const response = await fetch("http://localhost:4000/graphql", {
          method: "POST",
          headers: { "Content-Type": "application/json" },
          body: JSON.stringify({ query: "{ __typename }" }),
        });
        setBackendStatus(response.ok ? "connected" : "error");
      } catch (error) {
        setBackendStatus("error");
      }
    };

    checkBackend();
    const interval = setInterval(checkBackend, 30000);
    return () => clearInterval(interval);
  }, []);

  const statusConfig = {
    checking: { color: "info", message: "🔄 Checking backend connection..." },
    connected: {
      color: "success",
      message: "✅ Backend connected successfully!",
    },
    error: {
      color: "error",
      message: "❌ Backend connection failed. Check if server is running.",
    },
  };

  const { color, message } = statusConfig[backendStatus];
  return (
    <Alert severity={color} sx={{ mb: 2 }}>
      {message}
    </Alert>
  );
}

// Navigation Drawer
function NavigationDrawer({ open, onClose }) {
  const navigate = useNavigate();
  const location = useLocation();
  const { hasRole, hasPermission } = useAuth();

  const handleNavigation = (path) => {
    navigate(path);
    onClose();
  };

  const items = navigationItems.filter((item) => {
    if (item.roles && !item.roles.some((r) => hasRole(r))) return false;
    if (item.permissions && !item.permissions.some((p) => hasPermission(p)))
      return false;
    return true;
  });

  return (
    <Drawer anchor="left" open={open} onClose={onClose}>
      <Box sx={{ width: 250, mt: 8 }}>
        <List>
          {items.map((item) => (
            <ListItem
              key={item.path}
              button
              selected={location.pathname === item.path}
              onClick={() => handleNavigation(item.path)}
            >
              <ListItemIcon>{item.icon}</ListItemIcon>
              <ListItemText primary={item.label} />
            </ListItem>
          ))}
        </List>
      </Box>
    </Drawer>
  );
}

// App Bar
function AppHeader({ onMenuClick }) {
  const location = useLocation();
  const currentPage = navigationItems.find(
    (item) => item.path === location.pathname,
  );

  return (
    <AppBar position="fixed">
      <Toolbar>
        <IconButton
          edge="start"
          color="inherit"
          onClick={onMenuClick}
          sx={{ mr: 2 }}
        >
          <MenuIcon />
        </IconButton>
        <Typography variant="h6" component="div" sx={{ flexGrow: 1 }}>
          IntelGraph Platform - {currentPage?.label || "Unknown"}
        </Typography>
        <AccessibilityToggle />
      </Toolbar>
    </AppBar>
  );
}

// Enhanced Dashboard with Live Metrics
function DashboardPage() {
  const navigate = useNavigate();
  const [metrics, setMetrics] = React.useState({
    investigations: 3,
    graphNodes: 247,
    reportsGenerated: 12,
    systemLoad: 67,
    activeUsers: 8,
    alertsCount: 2,
  });

  // Simulate real-time updates
  React.useEffect(() => {
    const interval = setInterval(() => {
      setMetrics((prev) => ({
        ...prev,
        systemLoad: Math.max(
          20,
          Math.min(95, prev.systemLoad + (Math.random() - 0.5) * 10),
        ),
        activeUsers: Math.max(
          1,
          Math.min(
            20,
            prev.activeUsers + Math.floor((Math.random() - 0.5) * 3),
          ),
        ),
        graphNodes: prev.graphNodes + Math.floor(Math.random() * 3),
      }));
    }, 3000);

    return () => clearInterval(interval);
  }, []);

  return (
    <Container maxWidth="lg">
      <ConnectionStatus />

      <Grid container spacing={3}>
        {/* Header */}
        <Grid item xs={12}>
          <Card
            sx={{
              background: "linear-gradient(135deg, #1976d2 0%, #42a5f5 100%)",
              color: "white",
            }}
          >
            <CardContent>
              <Typography variant="h3" gutterBottom>
                📊 Intelligence Command Center
              </Typography>
              <Typography variant="h6" sx={{ opacity: 0.9 }}>
                Real-time intelligence analysis and monitoring dashboard
              </Typography>
            </CardContent>
          </Card>
        </Grid>

        {/* Key Metrics */}
        <Grid item xs={12} sm={6} md={3}>
          <Card
            sx={{
              height: "100%",
              background: "linear-gradient(135deg, #4caf50 0%, #81c784 100%)",
              color: "white",
            }}
          >
            <CardContent sx={{ textAlign: "center" }}>
              <Typography variant="h3" sx={{ fontWeight: "bold" }}>
                {metrics.investigations}
              </Typography>
              <Typography variant="h6">Active Investigations</Typography>
              <Typography variant="body2" sx={{ opacity: 0.8, mt: 1 }}>
                🔍 +2 this week
              </Typography>
            </CardContent>
          </Card>
        </Grid>

        <Grid item xs={12} sm={6} md={3}>
          <Card
            sx={{
              height: "100%",
              background: "linear-gradient(135deg, #ff9800 0%, #ffb74d 100%)",
              color: "white",
            }}
          >
            <CardContent sx={{ textAlign: "center" }}>
              <Typography variant="h3" sx={{ fontWeight: "bold" }}>
                {metrics.graphNodes.toLocaleString()}
              </Typography>
              <Typography variant="h6">Graph Entities</Typography>
              <Typography variant="body2" sx={{ opacity: 0.8, mt: 1 }}>
                🕸️ Live updating
              </Typography>
            </CardContent>
          </Card>
        </Grid>

        <Grid item xs={12} sm={6} md={3}>
          <Card
            sx={{
              height: "100%",
              background: "linear-gradient(135deg, #9c27b0 0%, #ba68c8 100%)",
              color: "white",
            }}
          >
            <CardContent sx={{ textAlign: "center" }}>
              <Typography variant="h3" sx={{ fontWeight: "bold" }}>
                {metrics.reportsGenerated}
              </Typography>
              <Typography variant="h6">Reports Generated</Typography>
              <Typography variant="body2" sx={{ opacity: 0.8, mt: 1 }}>
                📊 Last 30 days
              </Typography>
            </CardContent>
          </Card>
        </Grid>

        <Grid item xs={12} sm={6} md={3}>
          <Card
            sx={{
              height: "100%",
              background: "linear-gradient(135deg, #f44336 0%, #ef5350 100%)",
              color: "white",
            }}
          >
            <CardContent sx={{ textAlign: "center" }}>
              <Typography variant="h3" sx={{ fontWeight: "bold" }}>
                {metrics.alertsCount}
              </Typography>
              <Typography variant="h6">Active Alerts</Typography>
              <Typography variant="body2" sx={{ opacity: 0.8, mt: 1 }}>
                ⚠️ Requires attention
              </Typography>
            </CardContent>
          </Card>
        </Grid>

        {/* System Status */}
        <Grid item xs={12} md={6}>
          <Card sx={{ height: "100%" }}>
            <CardContent>
              <Typography variant="h6" gutterBottom>
                🖥️ System Performance
              </Typography>

              <Box sx={{ mb: 3 }}>
                <Box
                  sx={{
                    display: "flex",
                    justifyContent: "space-between",
                    mb: 1,
                  }}
                >
                  <Typography variant="body2">System Load</Typography>
                  <Typography variant="body2">{metrics.systemLoad}%</Typography>
                </Box>
                <LinearProgress
                  variant="determinate"
                  value={metrics.systemLoad}
                  color={
                    metrics.systemLoad > 80
                      ? "error"
                      : metrics.systemLoad > 60
                        ? "warning"
                        : "success"
                  }
                  sx={{ height: 8, borderRadius: 4 }}
                />
              </Box>

              <Box
                sx={{ display: "grid", gridTemplateColumns: "1fr 1fr", gap: 2 }}
              >
                <Box>
                  <Typography variant="body2" color="text.secondary">
                    Active Users
                  </Typography>
                  <Typography variant="h5" color="primary">
                    {metrics.activeUsers}
                  </Typography>
                </Box>
                <Box>
                  <Typography variant="body2" color="text.secondary">
                    Response Time
                  </Typography>
                  <Typography variant="h5" color="success.main">
                    125ms
                  </Typography>
                </Box>
              </Box>

              <Alert severity="success" sx={{ mt: 2 }}>
                ✅ All systems operational
              </Alert>
            </CardContent>
          </Card>
        </Grid>

        {/* Quick Actions */}
        <Grid item xs={12} md={6}>
          <Card sx={{ height: "100%" }}>
            <CardContent>
              <Typography variant="h6" gutterBottom>
                🚀 Quick Actions
              </Typography>

              <Grid container spacing={2}>
                <Grid item xs={6}>
                  <Button
                    fullWidth
                    variant="contained"
                    startIcon={<Search />}
                    onClick={() => navigate("/investigations")}
                    sx={{ mb: 1 }}
                  >
                    New Investigation
                  </Button>
                </Grid>
                <Grid item xs={6}>
                  <Button
                    fullWidth
                    variant="outlined"
                    startIcon={<Timeline />}
                    onClick={() => navigate("/graph")}
                    sx={{ mb: 1 }}
                  >
                    Graph Explorer
                  </Button>
                </Grid>
                <Grid item xs={6}>
                  <Button
                    fullWidth
                    variant="outlined"
                    startIcon={<Psychology />}
                    onClick={() => navigate("/copilot")}
                    sx={{ mb: 1 }}
                  >
                    AI Analysis
                  </Button>
                </Grid>
                <Grid item xs={6}>
                  <Button
                    fullWidth
                    variant="outlined"
                    startIcon={<Assessment />}
                    onClick={() => navigate("/threats")}
                    sx={{ mb: 1 }}
                  >
                    Threat Assessment
                  </Button>
                </Grid>
              </Grid>

              <Divider sx={{ my: 2 }} />

              <Typography variant="subtitle2" gutterBottom>
                Recent Activity
              </Typography>
              <Box sx={{ fontSize: "0.85rem" }}>
                <Typography variant="body2" sx={{ mb: 0.5 }}>
                  🔍 Investigation "Project Alpha" updated 2 min ago
                </Typography>
                <Typography variant="body2" sx={{ mb: 0.5 }}>
                  🤖 AI detected new pattern in Case #47
                </Typography>
                <Typography variant="body2" sx={{ mb: 0.5 }}>
                  📊 Weekly intelligence report generated
                </Typography>
              </Box>
            </CardContent>
          </Card>
        </Grid>

        {/* Live Collaboration Panel */}
        <Grid item xs={12} md={4}>
          <LiveCollaborationPanel />
        </Grid>

        {/* Platform Status */}
        <Grid item xs={12} md={8}>
          <Card>
            <CardContent>
              <Typography variant="h6" gutterBottom>
                🛠️ Platform Components
              </Typography>
              <Grid container spacing={2}>
                <Grid item xs={6} sm={4} md={2}>
                  <Box sx={{ textAlign: "center", p: 1 }}>
                    <Typography variant="h4">✅</Typography>
                    <Typography variant="body2">React Router</Typography>
                  </Box>
                </Grid>
                <Grid item xs={6} sm={4} md={2}>
                  <Box sx={{ textAlign: "center", p: 1 }}>
                    <Typography variant="h4">✅</Typography>
                    <Typography variant="body2">Material-UI</Typography>
                  </Box>
                </Grid>
                <Grid item xs={6} sm={4} md={2}>
                  <Box sx={{ textAlign: "center", p: 1 }}>
                    <Typography variant="h4">✅</Typography>
                    <Typography variant="body2">Apollo GraphQL</Typography>
                  </Box>
                </Grid>
                <Grid item xs={6} sm={4} md={2}>
                  <Box sx={{ textAlign: "center", p: 1 }}>
                    <Typography variant="h4">✅</Typography>
                    <Typography variant="body2">Redux Store</Typography>
                  </Box>
                </Grid>
                <Grid item xs={6} sm={4} md={2}>
                  <Box sx={{ textAlign: "center", p: 1 }}>
                    <Typography variant="h4">✅</Typography>
                    <Typography variant="body2">Graph Engine</Typography>
                  </Box>
                </Grid>
                <Grid item xs={6} sm={4} md={2}>
                  <Box sx={{ textAlign: "center", p: 1 }}>
                    <Typography variant="h4">✅</Typography>
                    <Typography variant="body2">AI Copilot</Typography>
                  </Box>
                </Grid>
              </Grid>

              <Alert severity="success" sx={{ mt: 2 }}>
                🌐 <strong>Real-time collaboration active!</strong> Team members
                can see live updates, AI insights, and coordinate investigations
                in real-time.
              </Alert>
            </CardContent>
          </Card>
        </Grid>
      </Grid>
    </Container>
  );
}

function InvestigationsPage() {
  return (
    <Container maxWidth="xl" sx={{ height: "100vh", py: 2 }}>
      <InvestigationTimeline />
    </Container>
  );
}

function GraphExplorerPage() {
  return (
    <Container maxWidth="xl" sx={{ height: "100vh", py: 2 }}>
      <InteractiveGraphExplorer />
    </Container>
  );
}

function CopilotPage() {
  return (
    <Container maxWidth="xl" sx={{ height: "100vh", py: 2 }}>
      <IntelligentCopilot />
    </Container>
  );
}

function ThreatsPage() {
  return (
    <Container maxWidth="xl" sx={{ height: "100vh", py: 2 }}>
      <ThreatAssessmentEngine />
    </Container>
  );
}

function NotFoundPage() {
  const navigate = useNavigate();

  return (
    <Container maxWidth="sm" sx={{ textAlign: "center", mt: 8 }}>
      <Card>
        <CardContent>
          <Typography variant="h4" gutterBottom>
            404 - Page Not Found
          </Typography>
          <Typography variant="body1" sx={{ mb: 2 }}>
            The page you're looking for doesn't exist.
          </Typography>
          <Button variant="contained" onClick={() => navigate("/dashboard")}>
            Go to Dashboard
          </Button>
        </CardContent>
      </Card>
    </Container>
  );
}

// Main Layout Component
function MainLayout() {
  const [drawerOpen, setDrawerOpen] = React.useState(false);

  return (
    <Box sx={{ display: "flex", flexDirection: "column", minHeight: "100vh" }}>
      <AppHeader onMenuClick={() => setDrawerOpen(true)} />
      <NavigationDrawer
        open={drawerOpen}
        onClose={() => setDrawerOpen(false)}
      />

      <Box component="main" sx={{ flexGrow: 1, p: 3, mt: 8 }}>
        <Routes>
          <Route path="/login" element={<LoginPage />} />
          <Route element={<ProtectedRoute />}>
            <Route path="/" element={<Navigate to="/dashboard" replace />} />
            <Route path="/dashboard" element={<DashboardPage />} />
            <Route path="/investigations" element={<InvestigationsPage />} />
            <Route path="/graph" element={<GraphExplorerPage />} />
            <Route path="/copilot" element={<CopilotPage />} />
            <Route path="/threats" element={<ThreatsPage />} />
            <Route path="/geoint" element={<InvestigationsPage />} />
            <Route path="/reports" element={<InvestigationsPage />} />
            <Route path="/marketplace" element={<Marketplace />} />
            <Route path="/orders" element={<OrderList />} />
            <Route path="/transparency" element={<ProofViewer />} />
            <Route element={<ProtectedRoute roles={["ADMIN"]} />}> 
              <Route path="/system" element={<InvestigationsPage />} />
              <Route path="/admin/osint-feeds" element={<OsintFeedConfig />} />
              <Route
                path="/wargame-dashboard"
                element={<ExecutiveDashboard />}
              />
            </Route>
            <Route path="*" element={<NotFoundPage />} />
          </Route>
        </Routes>
      </Box>
    </Box>
  );
}

// Themed App Shell with Beautiful Background

function ThemedAppShell({ children }) {
  const mode = useSelector((state) => state.ui?.theme || "light");
  const theme = useMemo(() => getIntelGraphTheme(mode), [mode]);

  return (
    <ThemeProvider theme={theme}>
      <CssBaseline />
      <Box
        sx={{
          background:
            "linear-gradient(135deg, #e3f2fd 0%, #f5f5f5 25%, #eceff1 50%, #e8eaf6 75%, #e1f5fe 100%)",
          minHeight: "100vh",
          position: "relative",
          "&::before": {
            content: '""',
            position: "absolute",
            top: 0,
            left: 0,
            right: 0,
            bottom: 0,
            background:
              "radial-gradient(circle at 20% 50%, rgba(33, 150, 243, 0.1) 0%, transparent 50%), radial-gradient(circle at 80% 20%, rgba(63, 81, 181, 0.1) 0%, transparent 50%), radial-gradient(circle at 40% 80%, rgba(3, 169, 244, 0.1) 0%, transparent 50%)",
            pointerEvents: "none",
          },
        }}
      >
        <Box sx={{ position: "relative", zIndex: 1 }}>{children}</Box>
      </Box>
    </ThemeProvider>
  );
}

function App() {
  useEffect(() => {
    console.log("🚀 Router IntelGraph App mounting...");
    console.log("✅ Redux store connected");
    console.log("✅ Material-UI theme loaded");
    console.log("✅ Apollo GraphQL client initialized");
    console.log("✅ React Router navigation enabled");
  }, []);

  return (
    <Provider store={store}>
      <ApolloProvider client={apolloClient}>
        <AuthProvider>
          <ThemedAppShell>
            <Router>
              <MainLayout />
            </Router>
          </ThemedAppShell>
        </AuthProvider>
      </ApolloProvider>
    </Provider>
  );
}

export default App;<|MERGE_RESOLUTION|>--- conflicted
+++ resolved
@@ -56,13 +56,10 @@
 import OsintFeedConfig from "./components/admin/OSINTFeedConfig";
 import ExecutiveDashboard from "./features/wargame/ExecutiveDashboard"; // WAR-GAMED SIMULATION - FOR DECISION SUPPORT ONLY
 import { MilitaryTech } from "@mui/icons-material"; // WAR-GAMED SIMULATION - FOR DECISION SUPPORT ONLY
-<<<<<<< HEAD
 import Marketplace from "./features/marketplace/Marketplace";
 import OrderList from "./features/marketplace/OrderList";
 import ProofViewer from "./features/transparency/ProofViewer";
-=======
 import AccessibilityToggle from "./components/AccessibilityToggle.jsx";
->>>>>>> dbe4d53d
 
 // Navigation items
 const navigationItems = [
@@ -89,10 +86,7 @@
     path: "/wargame-dashboard",
     label: "WarGame Dashboard",
     icon: <MilitaryTech />,
-<<<<<<< HEAD
     roles: [ADMIN],
-=======
->>>>>>> dbe4d53d
   },
 ];
 
