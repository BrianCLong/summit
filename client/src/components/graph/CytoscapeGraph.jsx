import React, { useRef, useEffect, useState, useCallback } from "react";
import {
  Box,
  Paper,
  Typography,
  IconButton,
  Tooltip,
  Fab,
  Button,
  Alert,
  Menu,
  MenuItem,
  Chip,
  Drawer,
  List,
  ListItem,
  ListItemText,
  FormControl,
  InputLabel,
  Select,
  Slider,
  Snackbar,
  CircularProgress,
  Dialog,
  DialogTitle,
  DialogContent,
  DialogActions,
  TextField,
} from "@mui/material";
import {
  ZoomIn,
  ZoomOut,
  CenterFocusStrong,
  Add,
  Save,
  Refresh,
  Settings,
  FilterList,
  Timeline,
  AccountTree,
  Psychology,
  AutoGraph,
  GroupWork,
  PlayArrow,
  Stop,
<<<<<<< HEAD
<<<<<<< HEAD
  Download
} from '@mui/icons-material';
import { useParams } from 'react-router-dom';
import { useSelector, useDispatch } from 'react-redux';
import { setGraphData, addNode, addEdge, setSelectedNode, setSelectedEdge } from '../../store/slices/graphSlice';
import { setCommunityData } from '../../store/slices/aiInsightsSlice';
import { useSocket } from '../../hooks/useSocket';
import { useAIOperations } from '../../ai/insightsHooks';
import AIInsightsPanel from '../ai/AIInsightsPanel';
import { useApolloClient } from '@apollo/client';
import cytoscape from 'cytoscape';
import cola from 'cytoscape-cola';
import dagre from 'cytoscape-dagre';
import fcose from 'cytoscape-fcose';
import coseBilkent from 'cytoscape-cose-bilkent';
import popper from 'cytoscape-popper';
import ReactDOM from 'react-dom/client';
import GraphPopover from './GraphPopover';
import InvestigationPresence from '../InvestigationPresence'; // Import InvestigationPresence
=======
=======
>>>>>>> dd83276c
  Download,
} from "@mui/icons-material";
import { useParams } from "react-router-dom";
import { useSelector, useDispatch } from "react-redux";
import {
  setGraphData,
  addNode,
  addEdge,
  setSelectedNode,
  setSelectedEdge,
} from "../../store/slices/graphSlice";
import { setCommunityData } from "../../store/slices/aiInsightsSlice";
import { useSocket } from "../../hooks/useSocket";
import { useAIOperations } from "../../ai/insightsHooks";
import AIInsightsPanel from "../ai/AIInsightsPanel";
import { useApolloClient } from "@apollo/client";
import cytoscape from "cytoscape";
import cola from "cytoscape-cola";
import dagre from "cytoscape-dagre";
import fcose from "cytoscape-fcose";
import coseBilkent from "cytoscape-cose-bilkent";
import popper from "cytoscape-popper";
import ReactDOM from "react-dom/client";
import GraphPopover from "./GraphPopover";
<<<<<<< HEAD
>>>>>>> 1ae8cd71faa0d57638f1dd82b1f544b60eae109f
=======
>>>>>>> dd83276c

// Register extensions
cytoscape.use(cola);
cytoscape.use(dagre);
cytoscape.use(fcose);
cytoscape.use(coseBilkent);
cytoscape.use(popper);

function CytoscapeGraph({ diff }) {
  const { id } = useParams();
  const dispatch = useDispatch();
  const apollo = useApolloClient();
  const cyRef = useRef(null);
  const containerRef = useRef(null);
  const [cy, setCy] = useState(null);
  const { nodes, edges, selectedNode, selectedEdge } = useSelector(
    (state) => state.graph,
  );
  const {
    highlightEnabled,
    selectedInsightType,
    communityData,
    communityIdFilter,
  } = useSelector((state) => state.aiInsights);
  const [loading, setLoading] = useState(false);
  const [layoutMenuAnchor, setLayoutMenuAnchor] = useState(null);
  const [currentLayout, setCurrentLayout] = useState("fcose");
  const [settingsOpen, setSettingsOpen] = useState(false);

  const [aiPanelOpen, setAiPanelOpen] = useState(false);
  const [realTimeEnabled, setRealTimeEnabled] = useState(false);
  const [notification, setNotification] = useState(null);
  const [aiJobDialog, setAiJobDialog] = useState({
    open: false,
    type: "",
    loading: false,
  });
  const [filterSettings, setFilterSettings] = useState({
    nodeTypes: [],
    relationshipTypes: [],
    timeRange: [0, 100],
  });
<<<<<<< HEAD
  const [lodMode, setLodMode] = useState('high'); // 'high', 'medium', 'low'
  const [lodModeChanges, setLodModeChanges] = useState(0); // Telemetry

  useEffect(() => {
    // Increment telemetry counter when LOD mode changes
    setLodModeChanges(prev => prev + 1);
  }, [lodMode]);
=======
  const [suggestedEdges, setSuggestedEdges] = useState([]);
>>>>>>> 1ae8cd71faa0d57638f1dd82b1f544b60eae109f

  // WebSocket connection for real-time updates
  const socket = useSocket("ws://localhost:4000");

  // AI operations hook
  const aiOps = useAIOperations();

  // Advanced styling configuration
  const cytoscapeStyle = [
    {
      selector: "node",
      style: {
        "background-color": (ele) =>
          getNodeColor(ele.data("type"), ele.data("id")),
        label: "data(label)",
        color: "#333",
        "font-size": "12px",
        "font-weight": "bold",
        "text-halign": "center",
        "text-valign": "center",
        "border-width": 2,
        "border-color": "#fff",
        width: (ele) => Math.max(30, ele.data("importance") * 10 || 30),
        height: (ele) => Math.max(30, ele.data("importance") * 10 || 30),
        "overlay-opacity": 0,
        "transition-property": "background-color, border-color, width, height",
        "transition-duration": "0.3s",
      },
    },
    {
      selector: "node:selected",
      style: {
        "border-color": "#FF6B35",
        "border-width": 4,
        "background-color": "#FFE5DB",
      },
    },
    {
      selector: "node:hover",
      style: {
        "border-color": "#4CAF50",
        "border-width": 3,
      },
    },
    {
      selector: "edge",
      style: {
        width: (ele) => Math.max(2, ele.data("weight") * 5 || 2),
        "line-color": (ele) => getEdgeColor(ele.data("type")),
        "target-arrow-color": (ele) => getEdgeColor(ele.data("type")),
        "target-arrow-shape": "triangle",
        "curve-style": "bezier",
        label: "data(label)",
        "font-size": "10px",
        "text-rotation": "autorotate",
        "text-margin-y": -10,
        "edge-text-rotation": "autorotate",
        "overlay-opacity": 0,
        "transition-property": "line-color, width",
        "transition-duration": "0.3s",
      },
<<<<<<< HEAD
    },
    {
      selector: "edge:selected",
      style: {
        "line-color": "#FF6B35",
        "target-arrow-color": "#FF6B35",
        width: 6,
      },
    },
    {
      selector: "edge:hover",
      style: {
        "line-color": "#4CAF50",
        "target-arrow-color": "#4CAF50",
      },
    },
    {
      selector: "edge[suggested]",
      style: {
        "line-style": "dashed",
        "line-color": "#999",
        "target-arrow-color": "#999",
        label: "data(scoreLabel)",
        "font-size": "10px",
        "text-rotation": "autorotate",
        "text-margin-y": -10,
      },
    },
    {
      selector: ".highlighted",
      style: {
<<<<<<< HEAD
        'opacity': 0.3
      }
=======
    },
    {
      selector: "edge:selected",
      style: {
        "line-color": "#FF6B35",
        "target-arrow-color": "#FF6B35",
        width: 6,
      },
>>>>>>> dd83276c
    },
    // LOD: Hide labels at low zoom levels
    {
<<<<<<< HEAD
      selector: 'node[zoom < 0.5]', // Adjust threshold as needed
      style: {
        'label': '',
        'text-opacity': 0
      }
    },
    {
      selector: 'edge[zoom < 0.5]', // Adjust threshold as needed
      style: {
        'label': '',
        'text-opacity': 0
      }
=======
      selector: "edge:hover",
      style: {
        "line-color": "#4CAF50",
        "target-arrow-color": "#4CAF50",
      },
    },
    {
      selector: "node.diff-added",
      style: {
        "background-color": "#c8e6c9",
        "border-color": "#2e7d32",
      },
>>>>>>> dd83276c
    },
    // LOD: Simplified styles for low detail mode
    {
<<<<<<< HEAD
      selector: '.low-detail',
      style: {
        'width': 10,
        'height': 10,
        'border-width': 0,
        'background-color': '#ccc',
        'line-color': '#eee',
        'target-arrow-shape': 'none',
        'curve-style': 'haystack', // Simpler edge rendering
        'opacity': 0.7
      }
    }
=======
=======
      selector: "node.diff-removed",
      style: {
        "background-color": "#ffcdd2",
        "border-color": "#c62828",
        opacity: 0.4,
      },
    },
    {
      selector: "node.diff-modified",
      style: {
        "background-color": "#fff9c4",
        "border-color": "#fdd835",
      },
    },
    {
      selector: "edge.diff-added",
      style: {
        "line-color": "#2e7d32",
        "target-arrow-color": "#2e7d32",
      },
    },
    {
      selector: "edge.diff-removed",
      style: {
        "line-color": "#c62828",
        "target-arrow-color": "#c62828",
        "line-style": "dashed",
        opacity: 0.4,
      },
    },
    {
      selector: "edge.diff-modified",
      style: {
        "line-color": "#fdd835",
        "target-arrow-color": "#fdd835",
      },
    },
    {
      selector: ".highlighted",
      style: {
>>>>>>> dd83276c
        "background-color": "#FFD700",
        "line-color": "#FFD700",
        "target-arrow-color": "#FFD700",
        "transition-property":
          "background-color, line-color, target-arrow-color",
        "transition-duration": "0.3s",
      },
    },
    {
      selector: ".dimmed",
      style: {
        opacity: 0.3,
      },
    },
<<<<<<< HEAD
>>>>>>> 1ae8cd71faa0d57638f1dd82b1f544b60eae109f
=======
>>>>>>> dd83276c
  ];

  // Layout configurations
  const layoutConfigs = {
    fcose: {
      name: "fcose",
      quality: "default",
      randomize: false,
      animate: true,
      animationDuration: 1000,
      fit: true,
      padding: 30,
      nodeDimensionsIncludeLabels: true,
      uniformNodeDimensions: false,
      packComponents: true,
      nodeRepulsion: 4500,
      idealEdgeLength: 50,
      edgeElasticity: 0.45,
      nestingFactor: 0.1,
    },
    cola: {
      name: "cola",
      animate: true,
      animationDuration: 1000,
      refresh: 1,
      maxSimulationTime: 4000,
      ungrabifyWhileSimulating: false,
      fit: true,
      padding: 30,
      nodeDimensionsIncludeLabels: true,
      randomize: false,
      avoidOverlap: true,
      handleDisconnected: true,
      convergenceThreshold: 0.01,
      nodeSpacing: 10,
    },
    dagre: {
      name: "dagre",
      rankDir: "TB",
      animate: true,
      animationDuration: 1000,
      fit: true,
      padding: 30,
      spacingFactor: 1.25,
      nodeDimensionsIncludeLabels: true,
      ranker: "network-simplex",
    },
    "cose-bilkent": {
      name: "cose-bilkent",
      animate: true,
      animationDuration: 1000,
      refresh: 30,
      fit: true,
      padding: 30,
      nodeDimensionsIncludeLabels: true,
      randomize: false,
      nodeRepulsion: 4500,
      idealEdgeLength: 50,
      edgeElasticity: 0.45,
      nestingFactor: 0.1,
      gravity: 0.25,
      numIter: 2500,
      tile: true,
      tilingPaddingVertical: 10,
      tilingPaddingHorizontal: 10,
    },
    circle: {
      name: "circle",
      animate: true,
      animationDuration: 1000,
      fit: true,
      padding: 30,
      radius: 200,
      startAngle: -Math.PI / 2,
      sweep: 2 * Math.PI,
      clockwise: true,
      sort: undefined,
    },
    grid: {
      name: "grid",
      animate: true,
      animationDuration: 1000,
      fit: true,
      padding: 30,
      avoidOverlap: true,
      avoidOverlapPadding: 10,
      nodeDimensionsIncludeLabels: true,
      spacingFactor: 1.25,
      condense: false,
      rows: undefined,
      cols: undefined,
    },
  };

  const sampleNodes = [
    {
      data: {
        id: "1",
        label: "John Doe",
        type: "PERSON",
        importance: 3,
        properties: { age: 35, occupation: "Engineer" },
      },
    },
    {
      data: {
        id: "2",
        label: "Acme Corp",
        type: "ORGANIZATION",
        importance: 4,
        properties: { industry: "Technology", employees: 1000 },
      },
    },
    {
      data: {
        id: "3",
        label: "New York",
        type: "LOCATION",
        importance: 2,
        properties: { country: "USA", population: 8000000 },
      },
    },
    {
      data: {
        id: "4",
        label: "Document A",
        type: "DOCUMENT",
        importance: 1,
        properties: { classification: "Confidential", pages: 50 },
      },
    },
  ];

  const sampleEdges = [
    {
      data: {
        id: "e1",
        source: "1",
        target: "2",
        label: "WORKS_FOR",
        type: "EMPLOYMENT",
        weight: 0.8,
        properties: { since: "2020-01-01", role: "Senior Engineer" },
      },
    },
    {
      data: {
        id: "e2",
        source: "1",
        target: "3",
        label: "LOCATED_AT",
        type: "LOCATION",
        weight: 0.6,
        properties: { address: "123 Main St" },
      },
    },
    {
      data: {
        id: "e3",
        source: "2",
        target: "4",
        label: "OWNS",
        type: "OWNERSHIP",
        weight: 0.9,
        properties: { acquired: "2019-05-15" },
      },
    },
  ];

  useEffect(() => {
    dispatch(setGraphData({ nodes: sampleNodes, edges: sampleEdges }));
  }, [dispatch]);

  useEffect(() => {
    if (!selectedNode) return;
    const fetchSuggestions = async () => {
      try {
        const res = await fetch("/ai/suggest-links", {
          method: "POST",
          headers: { "Content-Type": "application/json" },
          body: JSON.stringify({
            graph: { nodes, edges },
            node_id: selectedNode.id,
            top_k: 5,
          }),
        });
        if (res.ok) {
          const data = await res.json();
          setSuggestedEdges(data.suggestions || []);
        }
      } catch (err) {
        console.error("Error fetching suggestions", err);
      }
    };
    fetchSuggestions();
  }, [selectedNode, nodes, edges]);

  useEffect(() => {
    if (!cy) return;
    cy.edges("[suggested]").remove();
    suggestedEdges.forEach((e) => {
      cy.add({
        data: {
          id: `suggested-${e.source}-${e.target}`,
          source: e.source,
          target: e.target,
          scoreLabel: e.score.toFixed(2),
          suggested: true,
        },
      });
    });
  }, [cy, suggestedEdges]);

  useEffect(() => {
    if (containerRef.current && !cy) {
      const cytoscapeInstance = cytoscape({
        container: containerRef.current,
        elements: [],
        style: cytoscapeStyle,
        layout: layoutConfigs[currentLayout],
        minZoom: 0.1,
        maxZoom: 10,
        wheelSensitivity: 0.1,
        boxSelectionEnabled: true,
        selectionType: "single",
      });

      // Store popover instances
      const popovers = new Map();

      const showPopover = (ele) => {
        const popperDiv = document.createElement("div");
        document.body.appendChild(popperDiv);
        const root = ReactDOM.createRoot(popperDiv);
        root.render(<GraphPopover data={ele.data()} />);

        const popper = ele.popper({
          content: () => popperDiv,
          popper: {
            placement: "top",
            strategy: "fixed",
          },
        });

        popovers.set(ele.id(), { popper, popperDiv, root });
      };

      const hidePopover = (ele) => {
        const popover = popovers.get(ele.id());
        if (popover) {
          popover.popper.destroy();
          popover.root.unmount();
          popover.popperDiv.remove();
          popovers.delete(ele.id());
        }
      };

      // Event handlers
      cytoscapeInstance.on("tap", "node", (evt) => {
        const node = evt.target;
        dispatch(setSelectedNode(node.data()));
        highlightConnectedElements(node);
      });

      cytoscapeInstance.on("tap", "edge", (evt) => {
        const edge = evt.target;
        dispatch(setSelectedEdge(edge.data()));
        highlightEdge(edge);
      });

      cytoscapeInstance.on("tap", (evt) => {
        if (evt.target === cytoscapeInstance) {
          dispatch(setSelectedNode(null));
          dispatch(setSelectedEdge(null));
          clearHighlights();
        }
      });

      // Mouseover/mouseout for popovers
      cytoscapeInstance.on("mouseover", "node, edge", (evt) => {
        showPopover(evt.target);
      });

      cytoscapeInstance.on("mouseout", "node, edge", (evt) => {
        hidePopover(evt.target);
      });

      // Context menu setup
      cytoscapeInstance.on("cxttap", "node", (evt) => {
        const node = evt.target;
        showContextMenu(evt, node);
      });

      // LOD update function
      const updateLOD = () => {
        if (!cytoscapeInstance) return;

        const zoom = cytoscapeInstance.zoom();
        const numElements = cytoscapeInstance.elements().size();

        let newLodMode = 'high';
        if (zoom < 0.3 || numElements > 10000) { // Example thresholds
          newLodMode = 'low';
        } else if (zoom < 0.7 || numElements > 5000) {
          newLodMode = 'medium';
        }

        if (newLodMode !== lodMode) {
          setLodMode(newLodMode);
          if (newLodMode === 'low') {
            cytoscapeInstance.elements().addClass('low-detail');
          } else {
            cytoscapeInstance.elements().removeClass('low-detail');
          }
        }
      };

      // Initial LOD update and event listeners
      updateLOD(); // Call once on initialization
      cytoscapeInstance.on('zoom', updateLOD);
      cytoscapeInstance.on('pan', updateLOD);

      setCy(cytoscapeInstance);
      cyRef.current = cytoscapeInstance;
    }

    return () => {
      if (cyRef.current) {
        // Remove event listeners
        cyRef.current.off('zoom', updateLOD);
        cyRef.current.off('pan', updateLOD);

        // Clean up all active popovers before destroying Cytoscape instance
        popovers.forEach(({ popper, root, popperDiv }) => {
          popper.destroy();
          root.unmount();
          popperDiv.remove();
        });
        cyRef.current.destroy();
        cyRef.current = null;
        setCy(null);
      }
    };
  }, [lodMode]);

  useEffect(() => {
    if (cy && (nodes.length > 0 || edges.length > 0)) {
      const elements = [
        ...nodes.map((node) => ({ data: node.data || node })),
        ...edges.map((edge) => ({ data: edge.data || edge })),
      ];

      cy.elements().remove();
      cy.add(elements);
      debouncedApplyLayout(currentLayout); // Use the debounced function here
    }
  }, [cy, nodes, edges, currentLayout, debouncedApplyLayout]);

  useEffect(() => {
    if (!cy || !diff) return;
    cy.nodes().removeClass("diff-added diff-removed diff-modified");
    cy.edges().removeClass("diff-added diff-removed diff-modified");
    diff.addedNodes?.forEach((id) =>
      cy.getElementById(id).addClass("diff-added"),
    );
    diff.removedNodes?.forEach((id) =>
      cy.getElementById(id).addClass("diff-removed"),
    );
    diff.modifiedNodes?.forEach((id) =>
      cy.getElementById(id).addClass("diff-modified"),
    );
    diff.addedEdges?.forEach((id) =>
      cy.getElementById(id).addClass("diff-added"),
    );
    diff.removedEdges?.forEach((id) =>
      cy.getElementById(id).addClass("diff-removed"),
    );
    diff.modifiedEdges?.forEach((id) =>
      cy.getElementById(id).addClass("diff-modified"),
    );
  }, [cy, diff]);

  // Collaboration heatmap overlay: subscribe to analytics events and update node styles
  useEffect(() => {
    if (!cy) return;
    let socket;
    try {
      const url = import.meta?.env?.VITE_WS_URL || undefined;
      const token =
        (typeof localStorage !== "undefined" &&
          (localStorage.getItem("auth_token") ||
            localStorage.getItem("token"))) ||
        undefined;
      // Connect to analytics namespace
      const { io } = require("socket.io-client");
      socket = io(url ? `${url}/graph-analytics` : "/graph-analytics", {
        autoConnect: true,
        transports: ["websocket"],
        auth: token ? { token } : undefined,
      });
      const getHeat = (v) => {
        const x = Math.max(0, Math.min(1, Number(v) || 0));
        const r = Math.floor(255 * x);
        const g = Math.floor(180 * (1 - x));
        return `rgb(${r},${g},80)`;
      };
      socket.on("result", (ev) => {
        const updates = ev?.activity?.nodes || [];
        updates.forEach(({ id, activityScore }) => {
          const node = cy.getElementById(String(id));
          if (node && node.length) {
            node.data("activityScore", activityScore);
            node.style("background-color", getHeat(activityScore));
          }
        });
      });
      socket.on("complete", () => {
        /* no-op */
      });
    } catch (_) {
      /* ignore */
    }
    return () => {
      try {
        socket && socket.close();
      } catch (_) {}
    };
  }, [cy]);

  const getCommunityColor = (communityId) => {
    const colors = [
      "#FF6B35",
      "#6BFF35",
      "#356BFF",
      "#FF356B",
      "#35FF6B",
      "#6B35FF",
      "#FFD700",
      "#ADFF2F",
      "#8A2BE2",
      "#00CED1",
      "#FF4500",
      "#7FFF00",
      "#DC143C",
      "#00BFFF",
      "#FF1493",
      "#20B2AA",
      "#BA55D3",
      "#7B68EE",
    ];
    return colors[communityId % colors.length];
  };

<<<<<<< HEAD
<<<<<<< HEAD
  }, [cy]);

  // Utility for debouncing
  const debounce = (func, delay) => {
    let timeout;
    return function(...args) {
      const context = this;
      clearTimeout(timeout);
      timeout = setTimeout(() => func.apply(context, args), delay);
    };
  };

  const debouncedApplyLayout = useRef(debounce((layoutName) => {
    if (cy) {
      const startTime = performance.now();
      const layout = cy.layout(layoutConfigs[layoutName]);
      layout.run();
      layout.promiseOn('layoutstop').then(() => {
        const endTime = performance.now();
        const duration = endTime - startTime;
        console.log(`Layout '${layoutName}' took ${duration.toFixed(2)} ms`);
        // Here you would send this telemetry data to your analytics system
        // For now, we'll just log it to the console.
        // You could also store it in a state variable if needed for display.
      });
    }
  }, 300)).current; // Debounce for 300ms

=======
>>>>>>> 1ae8cd71faa0d57638f1dd82b1f544b60eae109f
=======
>>>>>>> dd83276c
  // Apply AI Insights highlighting
  useEffect(() => {
    if (!cy) return;

    if (
      highlightEnabled &&
      selectedInsightType === "community_detection" &&
      Object.keys(communityData).length > 0
    ) {
      cy.nodes().forEach((node) => {
        const nodeId = node.data("id");
        const communityId = communityData[nodeId];
        const [min, max] = communityIdFilter;

        if (communityId !== undefined) {
          if (communityId >= min && communityId <= max) {
            node.style("background-color", getCommunityColor(communityId));
            node.removeClass("dimmed");
          } else {
            node.style(
              "background-color",
              getNodeColor(node.data("type"), node.data("id")),
            ); // Revert to default color
            node.addClass("dimmed");
          }
        } else {
          // If node has no community data, revert to default and dim
          node.style(
            "background-color",
            getNodeColor(node.data("type"), node.data("id")),
          );
          node.addClass("dimmed");
        }
      });
    } else {
      // Reset node colors to default based on type and remove dimming
      cy.nodes().forEach((node) => {
        node.style(
          "background-color",
          getNodeColor(node.data("type"), node.data("id")),
        );
        node.removeClass("dimmed");
      });
    }
  }, [
    cy,
    highlightEnabled,
    selectedInsightType,
    communityData,
    communityIdFilter,
  ]);

  const getNodeColor = (type, nodeId) => {
    if (
      highlightEnabled &&
      selectedInsightType === "community_detection" &&
      communityData[nodeId] !== undefined
    ) {
      return getCommunityColor(communityData[nodeId]);
    }
    const colors = {
      PERSON: "#4caf50",
      ORGANIZATION: "#2196f3",
      LOCATION: "#ff9800",
      DOCUMENT: "#9c27b0",
      EVENT: "#f44336",
      ASSET: "#795548",
      COMMUNICATION: "#607d8b",
    };
    return colors[type] || "#9e9e9e";
  };

  const getEdgeColor = (type) => {
    const colors = {
      EMPLOYMENT: "#4caf50",
      LOCATION: "#ff9800",
      OWNERSHIP: "#2196f3",
      COMMUNICATION: "#607d8b",
      FINANCIAL: "#795548",
      FAMILY: "#e91e63",
      ASSOCIATION: "#9c27b0",
    };
    return colors[type] || "#666";
  };

  const highlightConnectedElements = useCallback(
    (node) => {
      if (!cy) return;

      cy.elements().removeClass("highlighted dimmed");

      const connectedEdges = node.connectedEdges();
      const connectedNodes = connectedEdges.connectedNodes();

      node.addClass("highlighted");
      connectedEdges.addClass("highlighted");
      connectedNodes.addClass("highlighted");

      cy.elements()
        .difference(node.union(connectedEdges).union(connectedNodes))
        .addClass("dimmed");
    },
    [cy],
  );

  const highlightEdge = useCallback(
    (edge) => {
      if (!cy) return;

      cy.elements().removeClass("highlighted dimmed");

      const connectedNodes = edge.connectedNodes();

      edge.addClass("highlighted");
      connectedNodes.addClass("highlighted");

      cy.elements().difference(edge.union(connectedNodes)).addClass("dimmed");
    },
    [cy],
  );

  const clearHighlights = useCallback(() => {
    if (!cy) return;
    cy.elements().removeClass("highlighted dimmed");
  }, [cy]);

  const applyLayout = (layoutName) => {
    if (cy) {
      setCurrentLayout(layoutName);
      cy.layout(layoutConfigs[layoutName]).run();
    }
    setLayoutMenuAnchor(null);
  };

  const handleZoomIn = () => {
    if (cy) cy.zoom(cy.zoom() * 1.2);
  };

  const handleZoomOut = () => {
    if (cy) cy.zoom(cy.zoom() / 1.2);
  };

  const handleCenter = () => {
    if (cy) cy.fit();
  };

  const handleAddNode = () => {
    const newNode = {
      data: {
        id: `node_${Date.now()}`,
        label: `New Entity ${nodes.length + 1}`,
        type: "PERSON",
        importance: Math.random() * 5,
        properties: {},
      },
    };
    dispatch(addNode(newNode));
  };

  const handleRefresh = () => {
    setLoading(true);
    setTimeout(() => {
      dispatch(setGraphData({ nodes: sampleNodes, edges: sampleEdges }));
      setLoading(false);
    }, 1000);
  };

  const showContextMenu = (evt, element) => {
    // Placeholder for context menu functionality
    console.log("Context menu for:", element.data());
  };

  // WebSocket event handlers
  useEffect(() => {
    if (socket && realTimeEnabled) {
      socket.on("graph:node:added", (nodeData) => {
        dispatch(addNode(nodeData));
        setNotification({
          message: "New node added to graph",
          severity: "info",
        });
      });

      socket.on("graph:edge:added", (edgeData) => {
        dispatch(addEdge(edgeData));
        setNotification({
          message: "New relationship added",
          severity: "info",
        });
      });

      socket.on("graph:node:updated", (nodeData) => {
        // Update existing node
        if (cy) {
          const node = cy.getElementById(nodeData.id);
          if (node.length) {
            node.data(nodeData);
            setNotification({ message: "Node updated", severity: "info" });
          }
        }
      });

      socket.on("ai:insight:created", (insight) => {
        setNotification({
          message: `New AI insight: ${insight.kind}`,
          severity: "success",
        });
        if (insight.kind === "community_detection" && insight.data) {
          const newCommunityData = {};
          insight.data.forEach((item) => {
            if (item.nodeId && item.communityId !== undefined) {
              newCommunityData[item.nodeId] = item.communityId;
            }
          });
          dispatch(setCommunityData(newCommunityData));
        }
      });

      return () => {
        socket.off("graph:node:added");
        socket.off("graph:edge:added");
        socket.off("graph:node:updated");
        socket.off("ai:insight:created");
      };
    }
  }, [socket, realTimeEnabled, cy, dispatch]);

  // AI Operations
  const handleAILinkPrediction = async () => {
    setAiJobDialog({ open: true, type: "link_prediction", loading: true });
    try {
      const result = await aiOps.predictLinks(apollo, id || "current", 50);
      setNotification({
        message: `Link prediction job queued: ${result.data.aiLinkPredict.id}`,
        severity: "success",
      });
    } catch (error) {
      setNotification({
        message: "Failed to start link prediction",
        severity: "error",
      });
    } finally {
      setAiJobDialog({ open: false, type: "", loading: false });
    }
  };

  const handleAICommunityDetection = async () => {
    setAiJobDialog({ open: true, type: "community_detection", loading: true });
    try {
      const result = await aiOps.detectCommunities(apollo, id || "current");
      setNotification({
        message: `Community detection job queued: ${result.data.aiCommunityDetect.id}`,
        severity: "success",
      });
    } catch (error) {
      setNotification({
        message: "Failed to start community detection",
        severity: "error",
      });
    } finally {
      setAiJobDialog({ open: false, type: "", loading: false });
    }
  };

  const handleAIEntityExtraction = async () => {
    if (selectedNode && selectedNode.text) {
      setAiJobDialog({ open: true, type: "entity_extraction", loading: true });
      try {
        const docs = [{ id: selectedNode.id, text: selectedNode.text }];
        const result = await aiOps.extractEntities(apollo, docs);
        setNotification({
          message: `Entity extraction job queued: ${result.data.aiExtractEntities.id}`,
          severity: "success",
        });
      } catch (error) {
        setNotification({
          message: "Failed to start entity extraction",
          severity: "error",
        });
      } finally {
        setAiJobDialog({ open: false, type: "", loading: false });
      }
    }
  };

  const handleExport = () => {
    if (cy) {
      const png = cy.png({ scale: 2, full: true });
      const link = document.createElement("a");
      link.download = `graph-${Date.now()}.png`;
      link.href = png;
      link.click();
    }
  };

  const handleExportData = (format) => {
    const data = {
      nodes: nodes.map((n) => n.data || n),
      edges: edges.map((e) => e.data || e),
      meta: {
        layout: currentLayout,
        exportedAt: new Date().toISOString(),
        investigationId: id,
      },
    };

    let content, filename, type;

    switch (format) {
      case "json":
        content = JSON.stringify(data, null, 2);
        filename = `graph-export-${Date.now()}.json`;
        type = "application/json";
        break;
      case "csv":
        // Convert to CSV format
        const csvNodes = nodes
          .map(
            (n) =>
              `"${n.data?.id || n.id}","${n.data?.label || n.label}","${n.data?.type || n.type}"`,
          )
          .join("\n");
        const csvEdges = edges
          .map(
            (e) =>
              `"${e.data?.source || e.source}","${e.data?.target || e.target}","${e.data?.label || e.label}"`,
          )
          .join("\n");
        content = `Nodes\nid,label,type\n${csvNodes}\n\nEdges\nsource,target,label\n${csvEdges}`;
        filename = `graph-export-${Date.now()}.csv`;
        type = "text/csv";
        break;
      default:
        return;
    }

    const blob = new Blob([content], { type });
    const url = URL.createObjectURL(blob);
    const link = document.createElement("a");
    link.href = url;
    link.download = filename;
    link.click();
    URL.revokeObjectURL(url);
  };

  return (
    <Box sx={{ height: "100%", display: "flex", flexDirection: "column" }}>
      <Box
        sx={{
          display: "flex",
          justifyContent: "space-between",
          alignItems: "center",
          mb: 2,
        }}
      >
        <Typography variant="h5" component="h1" fontWeight="bold">
          Advanced Graph Explorer {id && `- Investigation ${id}`}
        </Typography>
        <Box sx={{ display: "flex", gap: 1 }}>
          <Button
            variant="outlined"
            startIcon={<AccountTree />}
            onClick={(e) => setLayoutMenuAnchor(e.currentTarget)}
          >
            Layout: {currentLayout}
          </Button>
          <Button
            variant="outlined"
            startIcon={<Psychology />}
            onClick={() => setAiPanelOpen(true)}
          >
            AI Tools
          </Button>
          <Button
            variant="outlined"
            startIcon={<FilterList />} // Using FilterList icon for LOD for now
            onClick={() => setLodMode(prev => {
              if (prev === 'high') return 'medium';
              if (prev === 'medium') return 'low';
              return 'high';
            })}
          >
            LOD: {lodMode.toUpperCase()}
          </Button>
          <Button
            variant={realTimeEnabled ? "contained" : "outlined"}
            startIcon={realTimeEnabled ? <Stop /> : <PlayArrow />}
            onClick={() => setRealTimeEnabled(!realTimeEnabled)}
            color={realTimeEnabled ? "success" : "primary"}
          >
            Real-time: {realTimeEnabled ? "ON" : "OFF"}
          </Button>
          <Button
            variant="outlined"
            startIcon={<Refresh />}
            onClick={handleRefresh}
            disabled={loading}
          >
            Refresh
          </Button>
          <Button
            variant="outlined"
            startIcon={<FilterList />}
            onClick={() => setSettingsOpen(true)}
          >
            Filters
          </Button>
          <Button
            variant="contained"
            startIcon={<Download />}
            onClick={() => handleExportData("json")}
          >
            Export
          </Button>
        </Box>
      </Box>

<<<<<<< HEAD
<<<<<<< HEAD
      {/* Investigation Presence */}
      {id && <InvestigationPresence />}

      <Box sx={{ display: 'flex', gap: 1, mb: 2, flexWrap: 'wrap' }}>
        <Chip label={`Nodes: ${nodes.length}`} color="primary" variant="outlined" />
        <Chip label={`Edges: ${edges.length}`} color="secondary" variant="outlined" />
        <Chip 
          label={`Layout: ${currentLayout}`} 
          color={loading ? "default" : "success"} 
          variant="outlined" 
=======
=======
>>>>>>> dd83276c
      <Box sx={{ display: "flex", gap: 1, mb: 2, flexWrap: "wrap" }}>
        <Chip
          label={`Nodes: ${nodes.length}`}
          color="primary"
          variant="outlined"
<<<<<<< HEAD
>>>>>>> 1ae8cd71faa0d57638f1dd82b1f544b60eae109f
=======
>>>>>>> dd83276c
        />
        <Chip
          label={`Edges: ${edges.length}`}
          color="secondary"
          variant="outlined"
        />
        <Chip
          label={`Layout: ${currentLayout}`}
          color={loading ? "default" : "success"}
          variant="outlined"
        />
        <Chip
          label={`Status: ${loading ? "Loading..." : "Ready"}`}
          color={loading ? "warning" : "success"}
          variant="outlined"
        />
        <Chip 
          label={`LOD Mode: ${lodMode}`} 
          color="info" 
          variant="outlined" 
        />
        <Chip 
          label={`LOD Changes: ${lodModeChanges}`} 
          color="info" 
          variant="outlined" 
        />
      </Box>

      <Alert severity="info" sx={{ mb: 2 }}>
        Advanced graph visualization with Cytoscape.js. Select nodes/edges to
        see details, right-click for context menu.
      </Alert>

      <Paper
        sx={{
          flexGrow: 1,
          position: "relative",
          overflow: "hidden",
          minHeight: 500,
        }}
        elevation={2}
      >
        <div
          ref={containerRef}
          data-testid="cytoscape-graph-container"
          style={{
            width: "100%",
            height: "100%",
            background: "#fafafa",
          }}
        />

        <Box
          sx={{
            position: "absolute",
            top: 16,
            right: 16,
            display: "flex",
            flexDirection: "column",
            gap: 1,
          }}
        >
          <Tooltip title="Zoom In">
            <IconButton
              size="small"
              sx={{ bgcolor: "white" }}
              onClick={handleZoomIn}
            >
              <ZoomIn />
            </IconButton>
          </Tooltip>
          <Tooltip title="Zoom Out">
            <IconButton
              size="small"
              sx={{ bgcolor: "white" }}
              onClick={handleZoomOut}
            >
              <ZoomOut />
            </IconButton>
          </Tooltip>
          <Tooltip title="Fit to View">
            <IconButton
              size="small"
              sx={{ bgcolor: "white" }}
              onClick={handleCenter}
            >
              <CenterFocusStrong />
            </IconButton>
          </Tooltip>
          <Tooltip title="Settings">
            <IconButton
              size="small"
              sx={{ bgcolor: "white" }}
              onClick={() => setSettingsOpen(true)}
            >
              <Settings />
            </IconButton>
          </Tooltip>
        </Box>

        <Fab
          color="primary"
          sx={{ position: "absolute", bottom: 16, right: 16 }}
          onClick={handleAddNode}
        >
          <Add />
        </Fab>
      </Paper>

      {/* Layout Menu */}
      <Menu
        anchorEl={layoutMenuAnchor}
        open={Boolean(layoutMenuAnchor)}
        onClose={() => setLayoutMenuAnchor(null)}
      >
        {Object.keys(layoutConfigs).map((layout) => (
          <MenuItem
            key={layout}
            onClick={() => applyLayout(layout)}
            selected={layout === currentLayout}
          >
            {layout.charAt(0).toUpperCase() + layout.slice(1)}
          </MenuItem>
        ))}
      </Menu>

      {/* Settings Drawer */}
      <Drawer
        anchor="right"
        open={settingsOpen}
        onClose={() => setSettingsOpen(false)}
        sx={{ "& .MuiDrawer-paper": { width: 350, p: 2 } }}
      >
        <Typography variant="h6" sx={{ mb: 2 }}>
          Graph Settings
        </Typography>

        <FormControl fullWidth sx={{ mb: 2 }}>
          <InputLabel>Node Type Filter</InputLabel>
          <Select
            multiple
            value={filterSettings.nodeTypes}
            onChange={(e) =>
              setFilterSettings((prev) => ({
                ...prev,
                nodeTypes: e.target.value,
              }))
            }
          >
            <MenuItem value="PERSON">Person</MenuItem>
            <MenuItem value="ORGANIZATION">Organization</MenuItem>
            <MenuItem value="LOCATION">Location</MenuItem>
            <MenuItem value="DOCUMENT">Document</MenuItem>
            <MenuItem value="EVENT">Event</MenuItem>
          </Select>
        </FormControl>

        <Typography gutterBottom>Time Range</Typography>
        <Slider
          value={filterSettings.timeRange}
          onChange={(e, value) =>
            setFilterSettings((prev) => ({ ...prev, timeRange: value }))
          }
          valueLabelDisplay="auto"
          sx={{ mb: 2 }}
        />

        <Button variant="contained" fullWidth sx={{ mt: 2 }}>
          Apply Filters
        </Button>
      </Drawer>

      {/* Selection Info */}
      {(selectedNode || selectedEdge) && (
        <Paper sx={{ mt: 2, p: 2 }}>
          <Typography variant="h6" sx={{ mb: 1 }}>
            {selectedNode ? "Selected Node" : "Selected Edge"}
          </Typography>
          <pre style={{ fontSize: "12px", overflow: "auto" }}>
            {JSON.stringify(selectedNode || selectedEdge, null, 2)}
          </pre>
        </Paper>
      )}

      {/* AI Job Dialog */}
      <Dialog
        open={aiJobDialog.open}
        onClose={() =>
          !aiJobDialog.loading &&
          setAiJobDialog({ open: false, type: "", loading: false })
        }
      >
        <DialogTitle>AI Analysis in Progress</DialogTitle>
        <DialogContent
          sx={{ display: "flex", alignItems: "center", gap: 2, minWidth: 300 }}
        >
          <CircularProgress size={24} />
          <Typography>
            Running {aiJobDialog.type.replace("_", " ")} analysis...
          </Typography>
        </DialogContent>
      </Dialog>

      {/* Notification Snackbar */}
      <Snackbar
        open={!!notification}
        autoHideDuration={4000}
        onClose={() => setNotification(null)}
        anchorOrigin={{ vertical: "bottom", horizontal: "right" }}
      >
        <Alert
          onClose={() => setNotification(null)}
          severity={notification?.severity || "info"}
        >
          {notification?.message}
        </Alert>
      </Snackbar>

      <AIInsightsPanel
        open={aiPanelOpen}
        onClose={() => setAiPanelOpen(false)}
        onExportData={handleExportData}
      />
    </Box>
  );
}

export default CytoscapeGraph;<|MERGE_RESOLUTION|>--- conflicted
+++ resolved
@@ -43,30 +43,6 @@
   GroupWork,
   PlayArrow,
   Stop,
-<<<<<<< HEAD
-<<<<<<< HEAD
-  Download
-} from '@mui/icons-material';
-import { useParams } from 'react-router-dom';
-import { useSelector, useDispatch } from 'react-redux';
-import { setGraphData, addNode, addEdge, setSelectedNode, setSelectedEdge } from '../../store/slices/graphSlice';
-import { setCommunityData } from '../../store/slices/aiInsightsSlice';
-import { useSocket } from '../../hooks/useSocket';
-import { useAIOperations } from '../../ai/insightsHooks';
-import AIInsightsPanel from '../ai/AIInsightsPanel';
-import { useApolloClient } from '@apollo/client';
-import cytoscape from 'cytoscape';
-import cola from 'cytoscape-cola';
-import dagre from 'cytoscape-dagre';
-import fcose from 'cytoscape-fcose';
-import coseBilkent from 'cytoscape-cose-bilkent';
-import popper from 'cytoscape-popper';
-import ReactDOM from 'react-dom/client';
-import GraphPopover from './GraphPopover';
-import InvestigationPresence from '../InvestigationPresence'; // Import InvestigationPresence
-=======
-=======
->>>>>>> dd83276c
   Download,
 } from "@mui/icons-material";
 import { useParams } from "react-router-dom";
@@ -91,10 +67,6 @@
 import popper from "cytoscape-popper";
 import ReactDOM from "react-dom/client";
 import GraphPopover from "./GraphPopover";
-<<<<<<< HEAD
->>>>>>> 1ae8cd71faa0d57638f1dd82b1f544b60eae109f
-=======
->>>>>>> dd83276c
 
 // Register extensions
 cytoscape.use(cola);
@@ -137,17 +109,6 @@
     relationshipTypes: [],
     timeRange: [0, 100],
   });
-<<<<<<< HEAD
-  const [lodMode, setLodMode] = useState('high'); // 'high', 'medium', 'low'
-  const [lodModeChanges, setLodModeChanges] = useState(0); // Telemetry
-
-  useEffect(() => {
-    // Increment telemetry counter when LOD mode changes
-    setLodModeChanges(prev => prev + 1);
-  }, [lodMode]);
-=======
-  const [suggestedEdges, setSuggestedEdges] = useState([]);
->>>>>>> 1ae8cd71faa0d57638f1dd82b1f544b60eae109f
 
   // WebSocket connection for real-time updates
   const socket = useSocket("ws://localhost:4000");
@@ -209,7 +170,6 @@
         "transition-property": "line-color, width",
         "transition-duration": "0.3s",
       },
-<<<<<<< HEAD
     },
     {
       selector: "edge:selected",
@@ -227,81 +187,13 @@
       },
     },
     {
-      selector: "edge[suggested]",
-      style: {
-        "line-style": "dashed",
-        "line-color": "#999",
-        "target-arrow-color": "#999",
-        label: "data(scoreLabel)",
-        "font-size": "10px",
-        "text-rotation": "autorotate",
-        "text-margin-y": -10,
-      },
-    },
-    {
-      selector: ".highlighted",
-      style: {
-<<<<<<< HEAD
-        'opacity': 0.3
-      }
-=======
-    },
-    {
-      selector: "edge:selected",
-      style: {
-        "line-color": "#FF6B35",
-        "target-arrow-color": "#FF6B35",
-        width: 6,
-      },
->>>>>>> dd83276c
-    },
-    // LOD: Hide labels at low zoom levels
-    {
-<<<<<<< HEAD
-      selector: 'node[zoom < 0.5]', // Adjust threshold as needed
-      style: {
-        'label': '',
-        'text-opacity': 0
-      }
-    },
-    {
-      selector: 'edge[zoom < 0.5]', // Adjust threshold as needed
-      style: {
-        'label': '',
-        'text-opacity': 0
-      }
-=======
-      selector: "edge:hover",
-      style: {
-        "line-color": "#4CAF50",
-        "target-arrow-color": "#4CAF50",
-      },
-    },
-    {
       selector: "node.diff-added",
       style: {
         "background-color": "#c8e6c9",
         "border-color": "#2e7d32",
       },
->>>>>>> dd83276c
-    },
-    // LOD: Simplified styles for low detail mode
-    {
-<<<<<<< HEAD
-      selector: '.low-detail',
-      style: {
-        'width': 10,
-        'height': 10,
-        'border-width': 0,
-        'background-color': '#ccc',
-        'line-color': '#eee',
-        'target-arrow-shape': 'none',
-        'curve-style': 'haystack', // Simpler edge rendering
-        'opacity': 0.7
-      }
-    }
-=======
-=======
+    },
+    {
       selector: "node.diff-removed",
       style: {
         "background-color": "#ffcdd2",
@@ -342,7 +234,6 @@
     {
       selector: ".highlighted",
       style: {
->>>>>>> dd83276c
         "background-color": "#FFD700",
         "line-color": "#FFD700",
         "target-arrow-color": "#FFD700",
@@ -357,10 +248,6 @@
         opacity: 0.3,
       },
     },
-<<<<<<< HEAD
->>>>>>> 1ae8cd71faa0d57638f1dd82b1f544b60eae109f
-=======
->>>>>>> dd83276c
   ];
 
   // Layout configurations
@@ -535,46 +422,6 @@
   }, [dispatch]);
 
   useEffect(() => {
-    if (!selectedNode) return;
-    const fetchSuggestions = async () => {
-      try {
-        const res = await fetch("/ai/suggest-links", {
-          method: "POST",
-          headers: { "Content-Type": "application/json" },
-          body: JSON.stringify({
-            graph: { nodes, edges },
-            node_id: selectedNode.id,
-            top_k: 5,
-          }),
-        });
-        if (res.ok) {
-          const data = await res.json();
-          setSuggestedEdges(data.suggestions || []);
-        }
-      } catch (err) {
-        console.error("Error fetching suggestions", err);
-      }
-    };
-    fetchSuggestions();
-  }, [selectedNode, nodes, edges]);
-
-  useEffect(() => {
-    if (!cy) return;
-    cy.edges("[suggested]").remove();
-    suggestedEdges.forEach((e) => {
-      cy.add({
-        data: {
-          id: `suggested-${e.source}-${e.target}`,
-          source: e.source,
-          target: e.target,
-          scoreLabel: e.score.toFixed(2),
-          suggested: true,
-        },
-      });
-    });
-  }, [cy, suggestedEdges]);
-
-  useEffect(() => {
     if (containerRef.current && !cy) {
       const cytoscapeInstance = cytoscape({
         container: containerRef.current,
@@ -654,45 +501,12 @@
         showContextMenu(evt, node);
       });
 
-      // LOD update function
-      const updateLOD = () => {
-        if (!cytoscapeInstance) return;
-
-        const zoom = cytoscapeInstance.zoom();
-        const numElements = cytoscapeInstance.elements().size();
-
-        let newLodMode = 'high';
-        if (zoom < 0.3 || numElements > 10000) { // Example thresholds
-          newLodMode = 'low';
-        } else if (zoom < 0.7 || numElements > 5000) {
-          newLodMode = 'medium';
-        }
-
-        if (newLodMode !== lodMode) {
-          setLodMode(newLodMode);
-          if (newLodMode === 'low') {
-            cytoscapeInstance.elements().addClass('low-detail');
-          } else {
-            cytoscapeInstance.elements().removeClass('low-detail');
-          }
-        }
-      };
-
-      // Initial LOD update and event listeners
-      updateLOD(); // Call once on initialization
-      cytoscapeInstance.on('zoom', updateLOD);
-      cytoscapeInstance.on('pan', updateLOD);
-
       setCy(cytoscapeInstance);
       cyRef.current = cytoscapeInstance;
     }
 
     return () => {
       if (cyRef.current) {
-        // Remove event listeners
-        cyRef.current.off('zoom', updateLOD);
-        cyRef.current.off('pan', updateLOD);
-
         // Clean up all active popovers before destroying Cytoscape instance
         popovers.forEach(({ popper, root, popperDiv }) => {
           popper.destroy();
@@ -704,7 +518,7 @@
         setCy(null);
       }
     };
-  }, [lodMode]);
+  }, []);
 
   useEffect(() => {
     if (cy && (nodes.length > 0 || edges.length > 0)) {
@@ -715,9 +529,9 @@
 
       cy.elements().remove();
       cy.add(elements);
-      debouncedApplyLayout(currentLayout); // Use the debounced function here
+      cy.layout(layoutConfigs[currentLayout]).run();
     }
-  }, [cy, nodes, edges, currentLayout, debouncedApplyLayout]);
+  }, [cy, nodes, edges, currentLayout]);
 
   useEffect(() => {
     if (!cy || !diff) return;
@@ -814,40 +628,6 @@
     return colors[communityId % colors.length];
   };
 
-<<<<<<< HEAD
-<<<<<<< HEAD
-  }, [cy]);
-
-  // Utility for debouncing
-  const debounce = (func, delay) => {
-    let timeout;
-    return function(...args) {
-      const context = this;
-      clearTimeout(timeout);
-      timeout = setTimeout(() => func.apply(context, args), delay);
-    };
-  };
-
-  const debouncedApplyLayout = useRef(debounce((layoutName) => {
-    if (cy) {
-      const startTime = performance.now();
-      const layout = cy.layout(layoutConfigs[layoutName]);
-      layout.run();
-      layout.promiseOn('layoutstop').then(() => {
-        const endTime = performance.now();
-        const duration = endTime - startTime;
-        console.log(`Layout '${layoutName}' took ${duration.toFixed(2)} ms`);
-        // Here you would send this telemetry data to your analytics system
-        // For now, we'll just log it to the console.
-        // You could also store it in a state variable if needed for display.
-      });
-    }
-  }, 300)).current; // Debounce for 300ms
-
-=======
->>>>>>> 1ae8cd71faa0d57638f1dd82b1f544b60eae109f
-=======
->>>>>>> dd83276c
   // Apply AI Insights highlighting
   useEffect(() => {
     if (!cy) return;
@@ -1220,17 +1000,6 @@
             onClick={() => setAiPanelOpen(true)}
           >
             AI Tools
-          </Button>
-          <Button
-            variant="outlined"
-            startIcon={<FilterList />} // Using FilterList icon for LOD for now
-            onClick={() => setLodMode(prev => {
-              if (prev === 'high') return 'medium';
-              if (prev === 'medium') return 'low';
-              return 'high';
-            })}
-          >
-            LOD: {lodMode.toUpperCase()}
           </Button>
           <Button
             variant={realTimeEnabled ? "contained" : "outlined"}
@@ -1265,30 +1034,11 @@
         </Box>
       </Box>
 
-<<<<<<< HEAD
-<<<<<<< HEAD
-      {/* Investigation Presence */}
-      {id && <InvestigationPresence />}
-
-      <Box sx={{ display: 'flex', gap: 1, mb: 2, flexWrap: 'wrap' }}>
-        <Chip label={`Nodes: ${nodes.length}`} color="primary" variant="outlined" />
-        <Chip label={`Edges: ${edges.length}`} color="secondary" variant="outlined" />
-        <Chip 
-          label={`Layout: ${currentLayout}`} 
-          color={loading ? "default" : "success"} 
-          variant="outlined" 
-=======
-=======
->>>>>>> dd83276c
       <Box sx={{ display: "flex", gap: 1, mb: 2, flexWrap: "wrap" }}>
         <Chip
           label={`Nodes: ${nodes.length}`}
           color="primary"
           variant="outlined"
-<<<<<<< HEAD
->>>>>>> 1ae8cd71faa0d57638f1dd82b1f544b60eae109f
-=======
->>>>>>> dd83276c
         />
         <Chip
           label={`Edges: ${edges.length}`}
@@ -1304,16 +1054,6 @@
           label={`Status: ${loading ? "Loading..." : "Ready"}`}
           color={loading ? "warning" : "success"}
           variant="outlined"
-        />
-        <Chip 
-          label={`LOD Mode: ${lodMode}`} 
-          color="info" 
-          variant="outlined" 
-        />
-        <Chip 
-          label={`LOD Changes: ${lodModeChanges}`} 
-          color="info" 
-          variant="outlined" 
         />
       </Box>
 
