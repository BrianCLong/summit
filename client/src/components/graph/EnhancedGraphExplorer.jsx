import React, { useRef, useEffect, useState, useCallback } from "react";
import {
  Box,
  Paper,
  Typography,
  IconButton,
  Tooltip,
  Fab,
  Button,
  Alert,
  Menu,
  MenuItem,
  Chip,
  Drawer,
  TextField,
  FormControl,
  InputLabel,
  Select,
  Slider,
  Switch,
  FormControlLabel,
  Divider,
  List,
  ListItem,
  ListItemText,
  ListItemIcon,
  Dialog,
  DialogTitle,
  DialogContent,
  DialogActions,
  Accordion,
  AccordionSummary,
  AccordionDetails,
  SpeedDial,
  SpeedDialAction,
  SpeedDialIcon,
  Autocomplete,
} from "@mui/material";
import {
  ZoomIn,
  ZoomOut,
  CenterFocusStrong,
  Add,
  Save,
  Refresh,
  Settings,
  FilterList,
  Timeline,
  AccountTree,
  Search,
  GetApp,
  PhotoCamera,
  Description,
  ViewModule,
  Navigation,
  GridOn,
  Tune,
  ExpandMore,
  Edit,
  Delete,
  Link,
  CopyAll,
  Visibility,
  VisibilityOff,
  Lock,
  LockOpen,
  Star,
  StarBorder,
  ColorLens,
  Transform,
  Speed,
  Analytics,
} from "@mui/icons-material";
import { useParams } from "react-router-dom";
import { useSelector, useDispatch } from "react-redux";
import {
  setGraphData,
  addNode,
  addEdge,
  setSelectedNodes,
  setSelectedEdges,
  updateNode,
  deleteNode,
  deleteEdge,
} from "../../store/slices/graphSlice";
import cytoscape from "cytoscape";
import cola from "cytoscape-cola";
import dagre from "cytoscape-dagre";
import fcose from "cytoscape-fcose";
import coseBilkent from "cytoscape-cose-bilkent";
import popper from "cytoscape-popper";
import contextMenus from "cytoscape-context-menus";
import edgehandles from "cytoscape-edgehandles";
import panzoom from "cytoscape-panzoom";
import navigator from "cytoscape-navigator";
import gridGuide from "cytoscape-grid-guide";
import Fuse from "fuse.js";
import AIInsightsPanel from "../ai/AIInsightsPanel";
import NaturalLanguageQuery from "../ai/NaturalLanguageQuery";
import PresenceIndicator from "../collaboration/PresenceIndicator";
import LiveChat from "../collaboration/LiveChat";
import useSocket from "../../hooks/useSocket";
import GeointTimeSeriesPanel from "../geoint/GeointTimeSeriesPanel";
import GeoMapPanel from "../geoint/GeoMapPanel";
import SearchPanel from "../ai/SearchPanel.jsx";
import { gql, useMutation, useLazyQuery } from "@apollo/client";
import { apolloClient } from "../../services/apollo";
import EnrichmentPanel from "../osint/EnrichmentPanel";
import RelationshipModal from "./RelationshipModal";
// (TextField, Slider already imported above in the bulk MUI import)
import ConflictResolutionModal from "../collaboration/ConflictResolutionModal";

const ENRICH_WIKI = gql`
  mutation Enrich($entityId: ID, $title: String!) {
    enrichEntityFromWikipedia(entityId: $entityId, title: $title) {
      id
      label
      properties
    }
  }
`;

const GET_PROVENANCE = gql`
  query Prov($resourceType: String!, $resourceId: ID!) {
    provenance(resourceType: $resourceType, resourceId: $resourceId) {
      id
      source
      uri
      metadata
      createdAt
    }
  }
`;

const UPDATE_REL = gql`
  mutation UpdateRel(
    $id: ID!
    $input: UpdateRelationshipInput!
    $lastSeen: DateTime!
  ) {
    updateRelationship(id: $id, input: $input, lastSeenTimestamp: $lastSeen) {
      id
      label
      confidence
      validFrom
      validTo
      updatedAt
    }
  }
`;

const CREATE_REL = gql`
  mutation CreateRel($input: CreateRelationshipInput!) {
    createRelationship(input: $input) {
      id
      label
      type
      confidence
      validFrom
      validTo
    }
  }
`;

const DELETE_REL = gql`
  mutation DeleteRel($id: ID!) {
    deleteRelationship(id: $id)
  }
`;
import { exportCyToSvg, downloadSvg } from "../../utils/exportSvg";
import { ExportAPI } from "../../services/api";

const SUGGEST_LINKS = gql`
  mutation Suggest($investigationId: ID!, $topK: Int) {
    suggestLinks(investigationId: $investigationId, topK: $topK) {
      source
      target
      score
    }
  }
`;

// Register extensions
cytoscape.use(cola);
cytoscape.use(dagre);
cytoscape.use(fcose);
cytoscape.use(coseBilkent);
cytoscape.use(popper);
cytoscape.use(contextMenus);
cytoscape.use(edgehandles);
cytoscape.use(panzoom);
cytoscape.use(navigator);
cytoscape.use(gridGuide);
// node-resize extension removed (optional)

function EnhancedGraphExplorer() {
  const { id } = useParams();
  const dispatch = useDispatch();
  const cyRef = useRef(null);
  const containerRef = useRef(null);
  const [cy, setCy] = useState(null);
  const socket = useSocket();
  const { nodes, edges, selectedNode, selectedEdge } = useSelector(
    (state) => state.graph,
  );
  const [loading, setLoading] = useState(false);
  const [layoutMenuAnchor, setLayoutMenuAnchor] = useState(null);
  const [currentLayout, setCurrentLayout] = useState("fcose");
  const [settingsOpen, setSettingsOpen] = useState(false);
  const [searchOpen, setSearchOpen] = useState(false);
  const [exportOpen, setExportOpen] = useState(false);
  const [editDialogOpen, setEditDialogOpen] = useState(false);
  const [editingElement, setEditingElement] = useState(null);
  const [contextMenuVisible, setContextMenuVisible] = useState(false);
  const [timeFrom, setTimeFrom] = useState("2000-01-01");
  const [timeTo, setTimeTo] = useState("2100-01-01");
  const [enrich] = useMutation(ENRICH_WIKI);
  const [updateRel] = useMutation(UPDATE_REL);
  const [createRel] = useMutation(CREATE_REL);
  const [deleteRelMutation] = useMutation(DELETE_REL);
  const [edgeEditor, setEdgeEditor] = useState({
    open: false,
    id: "",
    label: "",
    confidence: 0.5,
    validFrom: "",
    validTo: "",
    updatedAt: "",
  });
  const [conflict, setConflict] = useState(null);
  const [loadProv, { data: provData }] = useLazyQuery(GET_PROVENANCE);
  const [playing, setPlaying] = useState(false);
  const [windowDays, setWindowDays] = useState(30);
  const [stepDays, setStepDays] = useState(7);
  const playRef = useRef(null);
  const [newRelConfig, setNewRelConfig] = useState({
    active: false,
    sourceId: null,
    type: "RELATED_TO",
    label: "",
  });
  const [domain, setDomain] = useState({
    start: "2000-01-01",
    end: "2100-01-01",
  });
  const rafRef = useRef(null);
  const [relModalOpen, setRelModalOpen] = useState(false);
  const [suggestions, setSuggestions] = useState([]);
  const [suggestionsOpen, setSuggestionsOpen] = useState(false);
  const [runSuggest, { loading: suggesting }] = useMutation(SUGGEST_LINKS);

  // Search and filter states
  const [searchQuery, setSearchQuery] = useState("");
  const [searchResults, setSearchResults] = useState([]);
  const [filteredNodes, setFilteredNodes] = useState(new Set());
  const [filteredEdges, setFilteredEdges] = useState(new Set());

  // Advanced features
  const [dragToCreate, setDragToCreate] = useState(false);
  const [edgeCreationMode, setEdgeCreationMode] = useState(false);
  const [gridEnabled, setGridEnabled] = useState(false);
  const [snapToGrid, setSnapToGrid] = useState(false);
  const [nodeResizeEnabled, setNodeResizeEnabled] = useState(false);

  // Filter settings
  const [filterSettings, setFilterSettings] = useState({
    nodeTypes: [],
    relationshipTypes: [],
    timeRange: [0, 100],
    importance: [0, 5],
    hideIsolated: false,
    showOnlyConnected: false,
  });

  // Layout configurations with enhanced options
  const layoutConfigs = {
    fcose: {
      name: "fcose",
      quality: "default",
      randomize: false,
      animate: true,
      animationDuration: 1000,
      fit: true,
      padding: 30,
      nodeDimensionsIncludeLabels: true,
      uniformNodeDimensions: false,
      packComponents: true,
      nodeRepulsion: 4500,
      idealEdgeLength: 50,
      edgeElasticity: 0.45,
      nestingFactor: 0.1,
      gravity: 0.25,
      numIter: 2500,
      initialTemp: 200,
      coolingFactor: 0.95,
      minTemp: 1.0,
    },
    cola: {
      name: "cola",
      animate: true,
      animationDuration: 1000,
      refresh: 1,
      maxSimulationTime: 4000,
      ungrabifyWhileSimulating: false,
      fit: true,
      padding: 30,
      nodeDimensionsIncludeLabels: true,
      randomize: false,
      avoidOverlap: true,
      handleDisconnected: true,
      convergenceThreshold: 0.01,
      nodeSpacing: 10,
      flow: undefined,
      alignment: undefined,
      gapInequalities: undefined,
    },
    dagre: {
      name: "dagre",
      rankDir: "TB",
      animate: true,
      animationDuration: 1000,
      fit: true,
      padding: 30,
      spacingFactor: 1.25,
      nodeDimensionsIncludeLabels: true,
      ranker: "network-simplex",
      rankSep: 75,
      nodeSep: 50,
      edgeSep: 10,
    },
    "cose-bilkent": {
      name: "cose-bilkent",
      animate: true,
      animationDuration: 1000,
      refresh: 30,
      fit: true,
      padding: 30,
      nodeDimensionsIncludeLabels: true,
      randomize: false,
      nodeRepulsion: 4500,
      idealEdgeLength: 50,
      edgeElasticity: 0.45,
      nestingFactor: 0.1,
      gravity: 0.25,
      numIter: 2500,
      tile: true,
      tilingPaddingVertical: 10,
      tilingPaddingHorizontal: 10,
      gravityRange: 3.8,
      gravityCompound: 1.0,
      gravityRangeCompound: 1.5,
      initialEnergyOnIncremental: 0.5,
    },
    circle: {
      name: "circle",
      animate: true,
      animationDuration: 1000,
      fit: true,
      padding: 30,
      radius: 200,
      startAngle: -Math.PI / 2,
      sweep: 2 * Math.PI,
      clockwise: true,
      sort: undefined,
      spacing: 40,
    },
    grid: {
      name: "grid",
      animate: true,
      animationDuration: 1000,
      fit: true,
      padding: 30,
      avoidOverlap: true,
      avoidOverlapPadding: 10,
      nodeDimensionsIncludeLabels: true,
      spacingFactor: 1.25,
      condense: false,
      rows: undefined,
      cols: undefined,
      sort: undefined,
    },
    concentric: {
      name: "concentric",
      animate: true,
      animationDuration: 1000,
      fit: true,
      padding: 30,
      startAngle: (3 * Math.PI) / 2,
      sweep: undefined,
      clockwise: true,
      equidistant: false,
      minNodeSpacing: 10,
      concentric: function (node) {
        return node.degree();
      },
      levelWidth: function (nodes) {
        return nodes.maxDegree() / 4;
      },
    },
    breadthfirst: {
      name: "breadthfirst",
      animate: true,
      animationDuration: 1000,
      fit: true,
      padding: 30,
      directed: false,
      circle: false,
      grid: false,
      spacingFactor: 1.75,
      radius: 10,
      startAngle: (3 * Math.PI) / 2,
      sweep: 2 * Math.PI,
      clockwise: true,
      sort: undefined,
      transform: function (node, position) {
        return position;
      },
    },
  };

  // Enhanced styling configuration
  const cytoscapeStyle = [
    {
      selector: "node",
      style: {
<<<<<<< HEAD
        "background-color": (ele) => getNodeColor(ele.data("type")),
        label: "data(label)",
        color: "#333",
        "font-size": "12px",
        "font-weight": "bold",
        "text-halign": "center",
        "text-valign": "center",
        "border-width": 2,
        "border-color": "#fff",
        width: (ele) => Math.max(30, (ele.data("importance") || 1) * 15),
        height: (ele) => Math.max(30, (ele.data("importance") || 1) * 15),
        "overlay-opacity": 0,
        "transition-property":
          "background-color, border-color, width, height, opacity",
        "transition-duration": "0.3s",
        shape: (ele) => getNodeShape(ele.data("type")),
        "background-image": (ele) => getNodeIcon(ele.data("type")),
        "background-fit": "cover",
        "background-image-opacity": 0.8,
      },
=======
        'background-color': (ele) => getNodeColor(ele.data('type')),
        'label': (ele) => `${getSentimentIcon(ele.data('sentimentLabel'))}${ele.data('label')}`,
        'color': '#333',
        'font-size': '12px',
        'font-weight': 'bold',
        'text-halign': 'center',
        'text-valign': 'center',
        'border-width': 2,
        'border-color': '#fff',
        'width': (ele) => Math.max(30, (ele.data('importance') || 1) * 15),
        'height': (ele) => Math.max(30, (ele.data('importance') || 1) * 15),
        'overlay-opacity': 0,
        'transition-property': 'background-color, border-color, width, height, opacity',
        'transition-duration': '0.3s',
        'shape': (ele) => getNodeShape(ele.data('type')),
        'background-image': (ele) => getNodeIcon(ele.data('type')),
        'background-fit': 'cover',
        'background-image-opacity': 0.8
      }
>>>>>>> 0a61ecd8
    },
    {
      selector: "node:selected",
      style: {
        "border-color": "#FF6B35",
        "border-width": 4,
        "background-color": "#FFE5DB",
        "z-index": 999,
      },
    },
    {
      selector: "node:hover",
      style: {
        "border-color": "#4CAF50",
        "border-width": 3,
        "z-index": 998,
      },
    },
    {
      selector: "node.highlighted",
      style: {
        "background-color": "#FFD700",
        "border-color": "#FFA000",
        "border-width": 4,
        "z-index": 997,
      },
    },
    {
      selector: "node.dimmed",
      style: {
        opacity: 0.3,
      },
    },
    {
      selector: "node.hidden",
      style: {
        display: "none",
      },
    },
    {
      selector: "node.locked",
      style: {
        "border-style": "dashed",
        "border-color": "#F44336",
      },
    },
    {
      selector: "node.starred",
      style: {
        "border-color": "#FFD700",
        "border-width": 3,
      },
    },
    {
      selector: "edge",
      style: {
        width: (ele) => Math.max(2, (ele.data("weight") || 0.5) * 8),
        "line-color": (ele) => getEdgeColor(ele.data("type")),
        "target-arrow-color": (ele) => getEdgeColor(ele.data("type")),
        "target-arrow-shape": "triangle",
        "curve-style": "bezier",
        label: "data(label)",
        "font-size": "10px",
        "text-rotation": "autorotate",
        "text-margin-y": -10,
        "edge-text-rotation": "autorotate",
        "overlay-opacity": 0,
        "transition-property": "line-color, width, opacity",
        "transition-duration": "0.3s",
        "line-style": (ele) => getEdgeStyle(ele.data("type")),
        "arrow-scale": 1.5,
      },
    },
    {
      selector: "edge:selected",
      style: {
        "line-color": "#FF6B35",
        "target-arrow-color": "#FF6B35",
        width: 6,
        "z-index": 999,
      },
    },
    {
      selector: "edge:hover",
      style: {
        "line-color": "#4CAF50",
        "target-arrow-color": "#4CAF50",
        width: (ele) => Math.max(4, (ele.data("weight") || 0.5) * 10),
      },
    },
    {
      selector: "edge.suggested",
      style: {
        "line-style": "dashed",
        opacity: 0.6,
        "line-color": "#9ca3af",
        "target-arrow-color": "#9ca3af",
        width: 2,
      },
    },
    {
      selector: "edge.highlighted",
      style: {
        "line-color": "#FFD700",
        "target-arrow-color": "#FFD700",
        width: 8,
        "z-index": 997,
      },
    },
    {
      selector: "edge.dimmed",
      style: {
        opacity: 0.3,
      },
    },
    {
      selector: "edge.hidden",
      style: {
        display: "none",
      },
    },
    {
      selector: ".eh-handle",
      style: {
        "background-color": "#FF6B35",
        width: 12,
        height: 12,
        shape: "ellipse",
        "overlay-opacity": 0,
        "border-width": 2,
        "border-color": "#fff",
      },
    },
    {
      selector: ".eh-hover",
      style: {
        "background-color": "#4CAF50",
      },
    },
  ];

  const sampleNodes = [
    {
      data: {
        id: "1",
        label: "John Doe",
        type: "PERSON",
        importance: 3,
        properties: { age: 35, occupation: "Engineer" },
        starred: false,
        locked: false,
      },
    },
    {
      data: {
        id: "2",
        label: "Acme Corp",
        type: "ORGANIZATION",
        importance: 4,
        properties: { industry: "Technology", employees: 1000 },
        starred: true,
        locked: false,
      },
    },
    {
      data: {
        id: "3",
        label: "New York",
        type: "LOCATION",
        importance: 2,
        properties: { country: "USA", population: 8000000 },
        starred: false,
        locked: false,
      },
    },
    {
      data: {
        id: "4",
        label: "Document A",
        type: "DOCUMENT",
        importance: 1,
        properties: { classification: "Confidential", pages: 50 },
        starred: false,
        locked: false,
      },
    },
    {
      data: {
        id: "5",
        label: "Meeting 2024-01-15",
        type: "EVENT",
        importance: 2,
        properties: { date: "2024-01-15", duration: "2 hours" },
        starred: false,
        locked: false,
      },
    },
  ];

  const sampleEdges = [
    {
      data: {
        id: "e1",
        source: "1",
        target: "2",
        label: "WORKS_FOR",
        type: "EMPLOYMENT",
        weight: 0.8,
        properties: { since: "2020-01-01", role: "Senior Engineer" },
      },
    },
    {
      data: {
        id: "e2",
        source: "1",
        target: "3",
        label: "LOCATED_AT",
        type: "LOCATION",
        weight: 0.6,
        properties: { address: "123 Main St" },
      },
    },
    {
      data: {
        id: "e3",
        source: "2",
        target: "4",
        label: "OWNS",
        type: "OWNERSHIP",
        weight: 0.9,
        properties: { acquired: "2019-05-15" },
      },
    },
    {
      data: {
        id: "e4",
        source: "1",
        target: "5",
        label: "ATTENDED",
        type: "PARTICIPATION",
        weight: 0.7,
        properties: { role: "Participant" },
      },
    },
  ];

  useEffect(() => {
    dispatch(setGraphData({ nodes: sampleNodes, edges: sampleEdges }));
  }, [dispatch]);

  useEffect(() => {
    if (containerRef.current && !cy) {
      initializeCytoscape();
    }

    return () => {
      if (cyRef.current) {
        cyRef.current.destroy();
        cyRef.current = null;
        setCy(null);
      }
    };
  }, []);

  useEffect(() => {
    if (cy && (nodes.length > 0 || edges.length > 0)) {
      // Apply timeline filter to edges
      const inRange = (vf, vt) => {
        const f = new Date(timeFrom);
        const t = new Date(timeTo);
        const from = vf ? new Date(vf) : new Date("1900-01-01");
        const to = vt ? new Date(vt) : new Date("2100-01-01");
        return !(to < f || from > t);
      };
      const filteredEdges = (edges || []).filter((e) => {
        const d = e.data || e;
        return inRange(
          d.validFrom || d.properties?.since,
          d.validTo || d.properties?.until,
        );
      });
      const data = {
        nodes,
        edges: filteredEdges,
      };
      // Temporarily reuse updateCytoscapeData by updating graph slice
      // Directly update cy for performance
      const elements = [
        ...data.nodes.map((node) => ({ data: node.data || node })),
        ...data.edges.map((edge) => ({ data: edge.data || edge })),
      ];
      cy.elements().remove();
      cy.add(elements);
      cy.layout(layoutConfigs[currentLayout]).run();
    }
  }, [cy, nodes, edges, timeFrom, timeTo]);

  // Auto-fit time domain from edges
  useEffect(() => {
    let min = new Date("2100-01-01");
    let max = new Date("1900-01-01");
    (edges || []).forEach((e) => {
      const d = e.data || e;
      const vf = new Date(d.validFrom || d.properties?.since || "2000-01-01");
      const vt = new Date(d.validTo || d.properties?.until || "2100-01-01");
      if (vf < min) min = vf;
      if (vt > max) max = vt;
    });
    if (min <= max) {
      const s = min.toISOString().slice(0, 10);
      const e = max.toISOString().slice(0, 10);
      setDomain({ start: s, end: e });
      if (timeFrom === "2000-01-01" && timeTo === "2100-01-01") {
        setTimeFrom(s);
        setTimeTo(e);
      }
    }
  }, [edges]);

  // RAF playback for smoother animation
  useEffect(() => {
    if (!playing) return;
    const stepMs = stepDays * 24 * 3600 * 1000;
    const winMs = windowDays * 24 * 3600 * 1000;
    let last = performance.now();
    const loop = (now) => {
      if (!playing) return;
      if (now - last > 800) {
        // ~1 Hz
        const f = new Date(timeFrom);
        const nf = new Date(f.getTime() + stepMs);
        const nt = new Date(nf.getTime() + winMs);
        setTimeFrom(nf.toISOString().slice(0, 10));
        setTimeTo(nt.toISOString().slice(0, 10));
        last = now;
      }
      rafRef.current = requestAnimationFrame(loop);
    };
    rafRef.current = requestAnimationFrame(loop);
    return () => cancelAnimationFrame(rafRef.current);
  }, [playing, timeFrom, windowDays, stepDays]);

  // Initialize search functionality
  useEffect(() => {
    if (nodes.length > 0) {
      const fuse = new Fuse(
        nodes.map((n) => n.data || n),
        {
          keys: [
            "label",
            "type",
            "properties.occupation",
            "properties.industry",
          ],
          threshold: 0.3,
        },
      );

      if (searchQuery) {
        const results = fuse.search(searchQuery);
        setSearchResults(results.map((r) => r.item));
      } else {
        setSearchResults([]);
      }
    }
  }, [searchQuery, nodes]);

  const initializeCytoscape = () => {
    const cytoscapeInstance = cytoscape({
      container: containerRef.current,
      elements: [],
      style: cytoscapeStyle,
      layout: layoutConfigs[currentLayout],
      minZoom: 0.1,
      maxZoom: 10,
      wheelSensitivity: 0.1,
      boxSelectionEnabled: true,
      selectionType: "single",
      autoungrabify: false,
      autounselectify: false,
    });

    // Initialize plugins
    setupPlugins(cytoscapeInstance);
    setupEventHandlers(cytoscapeInstance);
    cytoscapeInstance.on("tap", "edge", (evt) => {
      const edge = evt.target.data();
      setEdgeEditor({
        open: true,
        id: edge.id,
        label: edge.label || "",
        confidence: edge.confidence || 0.5,
        validFrom: edge.validFrom || edge.properties?.since || "",
        validTo: edge.validTo || edge.properties?.until || "",
        updatedAt: edge.updatedAt || edge.properties?.updatedAt || "",
      });
    });

    setCy(cytoscapeInstance);
    cyRef.current = cytoscapeInstance;
  };

  const setupPlugins = (cy) => {
    // Context menus
    cy.contextMenus({
      menuItems: [
        {
          id: "edit",
          content: "Edit",
          tooltipText: "Edit element",
          selector: "node, edge",
          onClickFunction: function (event) {
            handleEditElement(event.target || event.cyTarget);
          },
          hasTrailingDivider: true,
        },
        {
          id: "create-rel",
          content: "Create Relationship",
          tooltipText: "Create relationship from this node",
          selector: "node",
          onClickFunction: (event) => {
            const node = event.target || event.cyTarget;
            setNewRelConfig({
              active: false,
              sourceId: node.data("id"),
              type: "RELATED_TO",
              label: "",
            });
            setRelModalOpen(true);
          },
        },
        {
          id: "delete-rel",
          content: "Delete Relationship",
          tooltipText: "Delete selected relationship",
          selector: "edge",
          onClickFunction: (event) => {
            const edge = event.target || event.cyTarget;
            const id = edge.data("id");
            if (id) {
              deleteRelMutation({ variables: { id } });
            }
            edge.remove();
          },
        },
        {
          id: "delete",
          content: "Delete",
          tooltipText: "Delete element",
          selector: "node, edge",
          onClickFunction: function (event) {
            handleDeleteElement(event.target || event.cyTarget);
          },
        },
        {
          id: "star",
          content: "Star/Unstar",
          tooltipText: "Toggle star",
          selector: "node",
          onClickFunction: function (event) {
            handleStarElement(event.target || event.cyTarget);
          },
        },
        {
          id: "lock",
          content: "Lock/Unlock",
          tooltipText: "Toggle lock",
          selector: "node",
          onClickFunction: function (event) {
            handleLockElement(event.target || event.cyTarget);
          },
        },
        {
          id: "copy",
          content: "Copy",
          tooltipText: "Copy element",
          selector: "node, edge",
          onClickFunction: function (event) {
            handleCopyElement(event.target || event.cyTarget);
          },
          hasTrailingDivider: true,
        },
        {
          id: "add-node",
          content: "Add Node",
          tooltipText: "Add new node",
          coreAsWell: true,
          onClickFunction: function (event) {
            handleAddNodeAtPosition(event.position || event.renderedPosition);
          },
        },
        {
          id: "hide",
          content: "Hide",
          tooltipText: "Hide element",
          selector: "node, edge",
          onClickFunction: function (event) {
            handleHideElement(event.target || event.cyTarget);
          },
        },
      ],
    });

    // Edge handles for creating connections
    const edgeHandles = cy.edgehandles({
      canConnect: function (sourceNode, targetNode) {
        return !sourceNode.same(targetNode);
      },
      edgeParams: function (sourceNode, targetNode) {
        return {
          data: {
            id: `edge_${Date.now()}`,
            source: sourceNode.id(),
            target: targetNode.id(),
            label: "RELATED_TO",
            type: "ASSOCIATION",
            weight: 0.5,
          },
        };
      },
      hoverDelay: 150,
      snap: true,
      snapThreshold: 50,
      snapFrequency: 15,
      noEdgeEventsInDraw: true,
      disableBrowserGestures: true,
    });

    // When a new edge is drawn, create relationship in backend if requested
    cy.on("ehcomplete", async (event, sourceNode, targetNode, addedEdge) => {
      if (!newRelConfig.active) return;
      try {
        await createRel({
          variables: {
            input: {
              sourceId: sourceNode.id(),
              targetId: targetNode.id(),
              type: newRelConfig.type,
              label: newRelConfig.label,
              confidence: 0.5,
            },
          },
        });
      } catch (e) {
        console.warn("Failed to create relationship", e);
      } finally {
        setNewRelConfig({
          active: false,
          sourceId: null,
          type: "RELATED_TO",
          label: "",
        });
        edgeHandles.disableDrawMode();
      }
    });

    // Panzoom controls
    cy.panzoom({
      zoomFactor: 0.05,
      zoomDelay: 45,
      minZoom: 0.1,
      maxZoom: 10,
      fitPadding: 50,
      panSpeed: 10,
      panDistance: 10,
      panDragAreaSize: 75,
      panMinPercentSpeed: 0.25,
      panMaxPercentSpeed: 2.0,
      panInactiveArea: 8,
      panIndicatorMinOpacity: 0.5,
      zoomOnly: false,
      fitSelector: undefined,
      animateOnFit: function () {
        return false;
      },
      fitAnimationDuration: 1000,
    });

    // Navigator
    cy.navigator({
      container: false, // Will be added to settings panel
      viewLiveFramerate: 0,
      thumbnailEventFramerate: 30,
      thumbnailLiveFramerate: false,
      dblClickDelay: 200,
      removeCustomContainer: true,
      rerenderDelay: 100,
    });

    // Grid guide
    if (gridEnabled) {
      cy.gridGuide({
        snapToGridOnRelease: snapToGrid,
        snapToGridDuringDrag: snapToGrid,
        snapToAlignmentLocationOnRelease: true,
        snapToAlignmentLocationDuringDrag: false,
        distributionGuidelines: true,
        geometricGuideline: true,
        initPos: { x: 0, y: 0 },
        drawGrid: true,
        gridSpacing: 20,
        resize: true,
        parentPadding: true,
        drawGuidelines: true,
      });
    }

    // Node resize
    if (nodeResizeEnabled) {
      cy.nodeResize({
        padding: 5,
        undoable: true,
        gripSize: 8,
        gripColor: "#FF6B35",
        gripShape: "diamond",
        minNodeWidth: function (node) {
          return 30;
        },
        minNodeHeight: function (node) {
          return 30;
        },
        isFixedAspectRatioResizeMode: function (node) {
          return false;
        },
        setCompoundMinWidth: function (node, minWidth) {
          return 30;
        },
        setCompoundMinHeight: function (node, minHeight) {
          return 30;
        },
      });
    }
  };

  const setupEventHandlers = (cy) => {
    // Selection events
    cy.on("tap", "node", (evt) => {
      const node = evt.target;
      dispatch(setSelectedNodes([node.data()]));
      highlightConnectedElements(node);
    });

    cy.on("tap", "edge", (evt) => {
      const edge = evt.target;
      dispatch(setSelectedEdges([edge.data()]));
      highlightEdge(edge);
    });

    cy.on("tap", (evt) => {
      if (evt.target === cy) {
        dispatch(setSelectedNodes([]));
        dispatch(setSelectedEdges([]));
        clearHighlights();
      }
    });

    cy.on('mouseover', 'node', (evt) => {
      const node = evt.target;
      const label = node.data('sentimentLabel');
      const score = node.data('sentimentScore');
      const tooltip = label ? `${label} (${(score || 0).toFixed(2)})` : '';
      cy.container().setAttribute('title', tooltip);
    });
    cy.on('mouseout', 'node', () => {
      cy.container().removeAttribute('title');
    });

    // Double click to edit
    cy.on("dblclick", "node, edge", (evt) => {
      handleEditElement(evt.target);
    });

    // Drag and drop handling
    cy.on("dragfree", "node", (evt) => {
      const node = evt.target;
      // Update node position in store if needed
    });

    // Layout events
    cy.on("layoutstop", () => {
      setLoading(false);
    });

    // Edge creation events
    cy.on("ehcomplete", (event, sourceNode, targetNode, addedEles) => {
      const newEdge = addedEles[0];
      dispatch(addEdge(newEdge.data()));
    });
  };

  const updateCytoscapeData = () => {
    if (!cy) return;

    const elements = [
      ...nodes.map((node) => ({ data: node.data || node })),
      ...edges.map((edge) => ({ data: edge.data || edge })),
    ];

    cy.elements().remove();
    cy.add(elements);

    // Apply filters
    applyFilters();

    // Apply current layout
    cy.layout(layoutConfigs[currentLayout]).run();
  };

  const applyFilters = () => {
    if (!cy) return;

    cy.elements().removeClass("hidden");

    // Filter by node types
    if (filterSettings.nodeTypes.length > 0) {
      cy.nodes().forEach((node) => {
        if (!filterSettings.nodeTypes.includes(node.data("type"))) {
          node.addClass("hidden");
        }
      });
    }

    // Filter by relationship types
    if (filterSettings.relationshipTypes.length > 0) {
      cy.edges().forEach((edge) => {
        if (!filterSettings.relationshipTypes.includes(edge.data("type"))) {
          edge.addClass("hidden");
        }
      });
    }

    // Filter by importance
    cy.nodes().forEach((node) => {
      const importance = node.data("importance") || 1;
      if (
        importance < filterSettings.importance[0] ||
        importance > filterSettings.importance[1]
      ) {
        node.addClass("hidden");
      }
    });

    // Hide isolated nodes if requested
    if (filterSettings.hideIsolated) {
      cy.nodes().forEach((node) => {
        if (node.degree() === 0) {
          node.addClass("hidden");
        }
      });
    }

    // Show only connected to selection
    if (filterSettings.showOnlyConnected && selectedNode) {
      const selectedCyNode = cy.getElementById(selectedNode.id);
      const connected = selectedCyNode.neighborhood().union(selectedCyNode);
      cy.elements().not(connected).addClass("hidden");
    }
  };

  const getNodeColor = (type) => {
    const colors = {
      PERSON: "#4caf50",
      ORGANIZATION: "#2196f3",
      LOCATION: "#ff9800",
      DOCUMENT: "#9c27b0",
      EVENT: "#f44336",
      ASSET: "#795548",
      COMMUNICATION: "#607d8b",
      FINANCIAL: "#009688",
      LEGAL: "#3f51b5",
    };
    return colors[type] || "#9e9e9e";
  };

  const getEdgeColor = (type) => {
    const colors = {
      EMPLOYMENT: "#4caf50",
      LOCATION: "#ff9800",
      OWNERSHIP: "#2196f3",
      COMMUNICATION: "#607d8b",
      FINANCIAL: "#795548",
      FAMILY: "#e91e63",
      ASSOCIATION: "#9c27b0",
      PARTICIPATION: "#673ab7",
    };
    return colors[type] || "#666";
  };

  const getNodeShape = (type) => {
    const shapes = {
      PERSON: "ellipse",
      ORGANIZATION: "rectangle",
      LOCATION: "triangle",
      DOCUMENT: "round-rectangle",
      EVENT: "pentagon",
      ASSET: "hexagon",
      COMMUNICATION: "octagon",
    };
    return shapes[type] || "ellipse";
  };

  const getEdgeStyle = (type) => {
    const styles = {
      FAMILY: "solid",
      EMPLOYMENT: "solid",
      FINANCIAL: "dashed",
      COMMUNICATION: "dotted",
      SUSPECTED: "dashed",
    };
    return styles[type] || "solid";
  };

  const getNodeIcon = (type) => {
    // This would return actual icon URLs in a real implementation
    return null;
  };

<<<<<<< HEAD
  const highlightConnectedElements = useCallback(
    (node) => {
      if (!cy) return;
=======
  const getSentimentIcon = (label) => {
    switch (label) {
      case 'positive':
        return '🟢 ';
      case 'negative':
        return '🔴 ';
      case 'neutral':
        return '⚪ ';
      default:
        return '';
    }
  };

  const highlightConnectedElements = useCallback((node) => {
    if (!cy) return;
    
    cy.elements().removeClass('highlighted dimmed');
    
    const connectedEdges = node.connectedEdges();
    const connectedNodes = connectedEdges.connectedNodes();
    
    node.addClass('highlighted');
    connectedEdges.addClass('highlighted');
    connectedNodes.addClass('highlighted');
    
    cy.elements().difference(node.union(connectedEdges).union(connectedNodes)).addClass('dimmed');
  }, [cy]);
>>>>>>> 0a61ecd8

      cy.elements().removeClass("highlighted dimmed");

      const connectedEdges = node.connectedEdges();
      const connectedNodes = connectedEdges.connectedNodes();

      node.addClass("highlighted");
      connectedEdges.addClass("highlighted");
      connectedNodes.addClass("highlighted");

      cy.elements()
        .difference(node.union(connectedEdges).union(connectedNodes))
        .addClass("dimmed");
    },
    [cy],
  );

  const highlightEdge = useCallback(
    (edge) => {
      if (!cy) return;

      cy.elements().removeClass("highlighted dimmed");

      const connectedNodes = edge.connectedNodes();

      edge.addClass("highlighted");
      connectedNodes.addClass("highlighted");

      cy.elements().difference(edge.union(connectedNodes)).addClass("dimmed");
    },
    [cy],
  );

  const clearHighlights = useCallback(() => {
    if (!cy) return;
    cy.elements().removeClass("highlighted dimmed");
  }, [cy]);

  const handleEditElement = (element) => {
    setEditingElement(element.data());
    setEditDialogOpen(true);
  };

  const handleDeleteElement = (element) => {
    if (element.isNode && element.isNode()) {
      dispatch(deleteNode(element.id()));
    } else if (element.isEdge && element.isEdge()) {
      dispatch(deleteEdge(element.id()));
    }
  };

  const handleStarElement = (element) => {
    if (element.isNode && element.isNode()) {
      const nodeData = element.data();
      const starred = !nodeData.starred;
      element.data("starred", starred);

      if (starred) {
        element.addClass("starred");
      } else {
        element.removeClass("starred");
      }

      dispatch(updateNode({ id: nodeData.id, starred }));
    }
  };

  const handleLockElement = (element) => {
    if (element.isNode && element.isNode()) {
      const nodeData = element.data();
      const locked = !nodeData.locked;
      element.data("locked", locked);

      if (locked) {
        element.addClass("locked");
        element.ungrabify();
      } else {
        element.removeClass("locked");
        element.grabify();
      }

      dispatch(updateNode({ id: nodeData.id, locked }));
    }
  };

  const handleCopyElement = (element) => {
    // Copy element data to clipboard
    navigator.clipboard.writeText(JSON.stringify(element.data(), null, 2));
  };

  const handleHideElement = (element) => {
    element.addClass("hidden");
  };

  const handleAddNodeAtPosition = (position) => {
    const newNode = {
      data: {
        id: `node_${Date.now()}`,
        label: `New Entity ${nodes.length + 1}`,
        type: "PERSON",
        importance: Math.random() * 5,
        properties: {},
        starred: false,
        locked: false,
      },
      position: position,
    };
    dispatch(addNode(newNode));
  };

  const applyLayout = (layoutName) => {
    if (cy) {
      setLoading(true);
      setCurrentLayout(layoutName);
      cy.layout(layoutConfigs[layoutName]).run();
    }
    setLayoutMenuAnchor(null);
  };

  const handleZoomIn = () => {
    if (cy) cy.zoom(cy.zoom() * 1.2);
  };

  const handleZoomOut = () => {
    if (cy) cy.zoom(cy.zoom() / 1.2);
  };

  const handleCenter = () => {
    if (cy) cy.fit();
  };

  const addSuggestionEdges = (list) => {
    if (!cy) return;
    const toAdd = [];
    list.forEach((s) => {
      const id = `sug:${s.source}:${s.target}`;
      if (!cy.getElementById(id).nonempty()) {
        toAdd.push({
          group: "edges",
          data: {
            id,
            source: s.source,
            target: s.target,
            label: `SUG(${s.score.toFixed(2)})`,
          },
          classes: "suggested",
        });
      }
    });
    if (toAdd.length) cy.add(toAdd);
  };

  const onRunSuggestions = async () => {
    try {
      const res = await runSuggest({
        variables: { investigationId: id, topK: 20 },
      });
      const list = res?.data?.suggestLinks || [];
      setSuggestions(list);
      setSuggestionsOpen(true);
      addSuggestionEdges(list);
    } catch (e) {
      console.error(e);
    }
  };

  const acceptSuggestion = async (s) => {
    try {
      await createRel({
        variables: {
          input: {
            sourceId: s.source,
            targetId: s.target,
            type: "RELATED_TO",
            label: "SUGGESTED",
            properties: { confidence: s.score },
          },
        },
      });
      const el = cy?.getElementById(`sug:${s.source}:${s.target}`);
      if (el && el.nonempty()) el.remove();
      setSuggestions((prev) =>
        prev.filter((x) => !(x.source === s.source && x.target === s.target)),
      );
    } catch (e) {
      console.error(e);
    }
  };

  const handleRefresh = () => {
    setLoading(true);
    setTimeout(() => {
      dispatch(setGraphData({ nodes: sampleNodes, edges: sampleEdges }));
      setLoading(false);
    }, 1000);
  };

  const handleExport = (format) => {
    if (!cy) return;

    switch (format) {
      case "png":
        const png = cy.png({ scale: 2, full: true });
        const link = document.createElement("a");
        link.download = `graph-${Date.now()}.png`;
        link.href = png;
        link.click();
        break;
      case "jpg":
        const jpg = cy.jpg({ scale: 2, full: true });
        const jpgLink = document.createElement("a");
        jpgLink.download = `graph-${Date.now()}.jpg`;
        jpgLink.href = jpg;
        jpgLink.click();
        break;
      case "svg":
        try {
          const svg = exportCyToSvg(cy, { padding: 20 });
          downloadSvg(svg);
        } catch (e) {
          console.warn("SVG export failed:", e);
        }
        break;
      case "json":
        const data = {
          nodes: cy.nodes().map((n) => n.data()),
          edges: cy.edges().map((e) => e.data()),
        };
        const blob = new Blob([JSON.stringify(data, null, 2)], {
          type: "application/json",
        });
        const url = URL.createObjectURL(blob);
        const jsonLink = document.createElement("a");
        jsonLink.download = `graph-${Date.now()}.json`;
        jsonLink.href = url;
        jsonLink.click();
        URL.revokeObjectURL(url);
        break;
      case "csv":
        (async () => {
          try {
            const blob = await ExportAPI.graph("csv");
            const url = URL.createObjectURL(blob);
            const a = document.createElement("a");
            a.href = url;
            a.download = `graph-${Date.now()}.csv`;
            a.click();
            URL.revokeObjectURL(url);
          } catch (e) {
            console.error(e);
          }
        })();
        break;
      case "pdf":
        (async () => {
          try {
            const blob = await ExportAPI.graph("pdf");
            const url = URL.createObjectURL(blob);
            const a = document.createElement("a");
            a.href = url;
            a.download = `graph-${Date.now()}.pdf`;
            a.click();
            URL.revokeObjectURL(url);
          } catch (e) {
            console.error(e);
          }
        })();
        break;
    }
    setExportOpen(false);
  };

  const handleSearchResultClick = (result) => {
    if (cy) {
      const node = cy.getElementById(result.id);
      if (node.length > 0) {
        cy.center(node);
        cy.zoom(2);
        node.select();
        dispatch(setSelectedNode(result));
        highlightConnectedElements(node);
      }
    }
    setSearchOpen(false);
  };

  const toggleEdgeCreation = () => {
    if (cy) {
      const eh = cy.edgehandles();
      if (edgeCreationMode) {
        eh.disable();
      } else {
        eh.enable();
      }
      setEdgeCreationMode(!edgeCreationMode);
    }
  };

  const speedDialActions = [
    {
      icon: <Add />,
      name: "Add Node",
      onClick: () => handleAddNodeAtPosition({ x: 100, y: 100 }),
    },
    { icon: <Link />, name: "Create Edge", onClick: toggleEdgeCreation },
    {
      icon: <PhotoCamera />,
      name: "Export PNG",
      onClick: () => handleExport("png"),
    },
    {
      icon: <Description />,
      name: "Export SVG",
      onClick: () => handleExport("svg"),
    },
    {
      icon: <Description />,
      name: "Export JSON",
      onClick: () => handleExport("json"),
    },
    {
      icon: <Description />,
      name: "Export CSV",
      onClick: () => handleExport("csv"),
    },
    {
      icon: <Description />,
      name: "Export PDF",
      onClick: () => handleExport("pdf"),
    },
    { icon: <Refresh />, name: "Refresh", onClick: handleRefresh },
  ];

  return (
    <Box sx={{ height: "100%", display: "flex", flexDirection: "column" }}>
      {/* Header */}
      <Box
        sx={{
          display: "flex",
          justifyContent: "space-between",
          alignItems: "center",
          mb: 2,
        }}
      >
        <Typography variant="h5" component="h1" fontWeight="bold">
          Enhanced Graph Explorer {id && `- Investigation ${id}`}
        </Typography>
        <Box sx={{ display: "flex", gap: 1 }}>
          <Button
            variant="outlined"
            startIcon={<Search />}
            onClick={() => setSearchOpen(true)}
          >
            Search
          </Button>
          <Button
            variant="contained"
            startIcon={<Analytics />}
            onClick={onRunSuggestions}
            disabled={suggesting}
          >
            {suggesting ? "Suggesting…" : "AI Suggestions"}
          </Button>
          <Button
            variant="outlined"
            startIcon={<AccountTree />}
            onClick={(e) => setLayoutMenuAnchor(e.currentTarget)}
          >
            Layout: {currentLayout}
          </Button>
          <Button
            variant="outlined"
            startIcon={<FilterList />}
            onClick={() => setSettingsOpen(true)}
          >
            Filters
          </Button>
          <Button
            variant="outlined"
            startIcon={<GetApp />}
            onClick={() => setExportOpen(true)}
          >
            Export
          </Button>
        </Box>
      </Box>

      {/* Status Bar */}
      <Box sx={{ display: "flex", gap: 1, mb: 2, flexWrap: "wrap" }}>
        <Chip
          label={`Nodes: ${nodes.length}`}
          color="primary"
          variant="outlined"
        />
        <Chip
          label={`Edges: ${edges.length}`}
          color="secondary"
          variant="outlined"
        />
        <Chip
          label={`Layout: ${currentLayout}`}
          color={loading ? "default" : "success"}
          variant="outlined"
        />
        <Chip
          label={`Status: ${loading ? "Loading..." : "Ready"}`}
          color={loading ? "warning" : "success"}
          variant="outlined"
        />
        {edgeCreationMode && (
          <Chip
            label="Edge Creation Mode"
            color="info"
            variant="filled"
            onDelete={toggleEdgeCreation}
          />
        )}
      </Box>

      {/* Main Graph Container */}
      <Paper
        sx={{
          flexGrow: 1,
          position: "relative",
          overflow: "hidden",
          minHeight: 500,
        }}
        elevation={2}
      >
        <div
          ref={containerRef}
          style={{
            width: "100%",
            height: "100%",
            background: "#fafafa",
          }}
        />

        {/* Timeline controls */}
        <Box
          sx={{
            position: "absolute",
            top: 16,
            left: 16,
            display: "flex",
            gap: 1,
            zIndex: 9,
            alignItems: "center",
          }}
        >
          <TextField
            type="date"
            size="small"
            label="From"
            value={timeFrom}
            onChange={(e) => setTimeFrom(e.target.value)}
          />
          <TextField
            type="date"
            size="small"
            label="To"
            value={timeTo}
            onChange={(e) => setTimeTo(e.target.value)}
          />
          <Button
            size="small"
            variant={playing ? "outlined" : "contained"}
            onClick={() => {
              if (!playing) {
                setPlaying(true);
              } else {
                setPlaying(false);
              }
            }}
          >
            {playing ? "Pause" : "Play"}
          </Button>
          <TextField
            type="number"
            size="small"
            label="Window (days)"
            value={windowDays}
            onChange={(e) => setWindowDays(parseInt(e.target.value || "30"))}
            sx={{ width: 120 }}
          />
          <TextField
            type="number"
            size="small"
            label="Step (days)"
            value={stepDays}
            onChange={(e) => setStepDays(parseInt(e.target.value || "7"))}
            sx={{ width: 110 }}
          />
          <Slider
            sx={{ width: 200, ml: 1 }}
            min={new Date(domain.start).getTime()}
            max={new Date(domain.end).getTime()}
            step={24 * 3600 * 1000}
            marks={[
              { value: new Date(domain.start).getTime(), label: domain.start },
              { value: new Date(domain.end).getTime(), label: domain.end },
            ]}
            value={new Date(timeFrom).getTime()}
            onChange={(e, v) => {
              const from = new Date(v);
              const to = new Date(
                from.getTime() + windowDays * 24 * 3600 * 1000,
              );
              setTimeFrom(from.toISOString().slice(0, 10));
              setTimeTo(to.toISOString().slice(0, 10));
            }}
          />
        </Box>

        {socket && (
          <Box sx={{ position: "absolute", top: 16, left: 16, zIndex: 10 }}>
            <PresenceIndicator socket={socket} investigationId={id} />
          </Box>
        )}

        {/* Control Panel */}
        <Box
          sx={{
            position: "absolute",
            top: 16,
            right: 16,
            display: "flex",
            flexDirection: "column",
            gap: 1,
          }}
        >
          <Tooltip title="Zoom In">
            <IconButton
              size="small"
              sx={{ bgcolor: "white" }}
              onClick={handleZoomIn}
            >
              <ZoomIn />
            </IconButton>
          </Tooltip>
          <Tooltip title="Zoom Out">
            <IconButton
              size="small"
              sx={{ bgcolor: "white" }}
              onClick={handleZoomOut}
            >
              <ZoomOut />
            </IconButton>
          </Tooltip>
          <Tooltip title="Fit to View">
            <IconButton
              size="small"
              sx={{ bgcolor: "white" }}
              onClick={handleCenter}
            >
              <CenterFocusStrong />
            </IconButton>
          </Tooltip>
          <Tooltip title="Settings">
            <IconButton
              size="small"
              sx={{ bgcolor: "white" }}
              onClick={() => setSettingsOpen(true)}
            >
              <Settings />
            </IconButton>
          </Tooltip>
        </Box>

        {/* Natural Language Query (compact) */}
        {cy && (
          <Box
            sx={{
              position: "absolute",
              top: 16,
              left: 80,
              right: 200,
              zIndex: 9,
            }}
          >
            <Paper
              elevation={2}
              sx={{ p: 1 }}
              aria-label="Natural language query"
            >
              <NaturalLanguageQuery cy={cy} />
            </Paper>
          </Box>
        )}

        {/* AI Insights Panel (compact overlay) */}
        {cy && (
          <Box
            sx={{
              position: "absolute",
              bottom: 16,
              right: 16,
              width: 360,
              maxWidth: "95%",
              zIndex: 9,
            }}
          >
            <Paper
              elevation={4}
              sx={{ maxHeight: 420, overflow: "auto", p: 1 }}
              aria-label="AI insights panel"
            >
              <AIInsightsPanel
                cy={cy}
                selectedNode={selectedNode}
                investigationId={id}
              />
            </Paper>
          </Box>
        )}

        {/* GEOINT Time Series Panel */}
        <Box sx={{ position: "absolute", bottom: 16, left: 16, zIndex: 9 }}>
          <GeointTimeSeriesPanel
            intervalMinutes={30}
            onSelectBin={(bin) => {
              // Placeholder linkage: just log; could filter graph by time window when data model is extended
              console.log("Selected GEOINT bin", bin);
            }}
          />
        </Box>

        {/* Speed Dial */}
        <SpeedDial
          ariaLabel="Graph Actions"
          sx={{ position: "absolute", bottom: 16, right: 16 }}
          icon={<SpeedDialIcon />}
        >
          {speedDialActions.map((action) => (
            <SpeedDialAction
              key={action.name}
              icon={action.icon}
              tooltipTitle={action.name}
              onClick={action.onClick}
            />
          ))}
        </SpeedDial>

        {/* Suggestions Panel */}
        {suggestionsOpen && (
          <Box
            sx={{
              position: "absolute",
              bottom: 16,
              right: 400,
              width: 340,
              zIndex: 9,
            }}
          >
            <Paper sx={{ p: 1.5, maxHeight: 360, overflow: "auto" }}>
              <Box
                sx={{
                  display: "flex",
                  justifyContent: "space-between",
                  alignItems: "center",
                }}
              >
                <Typography variant="subtitle1">AI Link Suggestions</Typography>
                <Box sx={{ display: "flex", gap: 1 }}>
                  <Button
                    size="small"
                    onClick={async () => {
                      for (const s of suggestions) {
                        try {
                          await acceptSuggestion(s);
                        } catch (e) {
                          console.error(e);
                        }
                      }
                    }}
                  >
                    Accept All
                  </Button>
                  <Button
                    size="small"
                    onClick={() => setSuggestionsOpen(false)}
                  >
                    Close
                  </Button>
                </Box>
              </Box>
              <List dense>
                {suggestions.map((s, idx) => (
                  <ListItem
                    key={`${s.source}-${s.target}-${idx}`}
                    secondaryAction={
                      <Button
                        size="small"
                        variant="outlined"
                        onClick={() => acceptSuggestion(s)}
                      >
                        Accept
                      </Button>
                    }
                  >
                    <ListItemText
                      primary={`${s.source} ↔ ${s.target}`}
                      secondary={`score: ${s.score.toFixed(2)}${s.reason ? " — " + s.reason : ""}`}
                    />
                  </ListItem>
                ))}
                {suggestions.length === 0 && (
                  <Typography variant="body2" color="text.secondary">
                    No suggestions
                  </Typography>
                )}
              </List>
            </Paper>
          </Box>
        )}
      </Paper>

      {/* Floating chat widget */}
      {socket && (
        <LiveChat
          websocketService={socket}
          currentUser={{}} // server derives user from token; client display uses message payload
          investigationId={id}
          isMinimized
          onToggleMinimize={() => {}}
        />
      )}

      {/* GEO Map Panel */}
      <Box sx={{ position: "fixed", bottom: 280, left: 16, zIndex: 9 }}>
        <GeoMapPanel nodes={nodes} />
      </Box>

      {/* Search Panel */}
      <Box sx={{ position: "fixed", top: 96, right: 16, zIndex: 9 }}>
        <Paper elevation={4}>
          <SearchPanel />
        </Paper>
      </Box>

      {/* Enrichment Panel */}
      {selectedNode && (
        <Box sx={{ position: "fixed", bottom: 16, left: 400, zIndex: 9 }}>
          <EnrichmentPanel
            entityId={selectedNode.id}
            entityLabel={selectedNode.label}
            investigationId={id}
          />
        </Box>
      )}

      {/* Relationship Editor */}
      {edgeEditor.open && (
        <Box sx={{ position: "fixed", bottom: 16, right: 400, zIndex: 10 }}>
          <Paper sx={{ p: 1.5, minWidth: 320 }}>
            <Typography variant="subtitle2">Edit Relationship</Typography>
            <TextField
              label="Label"
              size="small"
              fullWidth
              sx={{ mt: 1 }}
              value={edgeEditor.label}
              onChange={(e) =>
                setEdgeEditor({ ...edgeEditor, label: e.target.value })
              }
            />
            <TextField
              label="Confidence"
              size="small"
              type="number"
              inputProps={{ step: 0.1, min: 0, max: 1 }}
              fullWidth
              sx={{ mt: 1 }}
              value={edgeEditor.confidence}
              onChange={(e) =>
                setEdgeEditor({
                  ...edgeEditor,
                  confidence: parseFloat(e.target.value),
                })
              }
            />
            <Box sx={{ display: "flex", gap: 1, mt: 1 }}>
              <TextField
                label="Valid From"
                type="date"
                size="small"
                value={edgeEditor.validFrom}
                onChange={(e) =>
                  setEdgeEditor({ ...edgeEditor, validFrom: e.target.value })
                }
              />
              <TextField
                label="Valid To"
                type="date"
                size="small"
                value={edgeEditor.validTo}
                onChange={(e) =>
                  setEdgeEditor({ ...edgeEditor, validTo: e.target.value })
                }
              />
            </Box>
            <Box
              sx={{
                display: "flex",
                gap: 1,
                mt: 1,
                justifyContent: "flex-end",
              }}
            >
              <Button
                size="small"
                onClick={() => setEdgeEditor({ ...edgeEditor, open: false })}
              >
                Cancel
              </Button>
              <Button
                size="small"
                variant="contained"
                onClick={async () => {
                  try {
                    await updateRel({
                      variables: {
                        id: edgeEditor.id,
                        input: {
                          label: edgeEditor.label,
                          confidence: edgeEditor.confidence,
                          validFrom: edgeEditor.validFrom || null,
                          validTo: edgeEditor.validTo || null,
                        },
                        lastSeen: edgeEditor.updatedAt,
                      },
                    });
                    setEdgeEditor({ ...edgeEditor, open: false });
                  } catch (err) {
                    const server = err?.graphQLErrors?.[0]?.extensions?.server;
                    if (server) {
                      setConflict({
                        id: edgeEditor.id,
                        local: {
                          label: edgeEditor.label,
                          confidence: edgeEditor.confidence,
                          validFrom: edgeEditor.validFrom || null,
                          validTo: edgeEditor.validTo || null,
                        },
                        server,
                      });
                    } else {
                      console.error(err);
                    }
                  }
                }}
              >
                Save
              </Button>
            </Box>
          </Paper>
        </Box>
      )}

      {/* Create Relationship Modal */}
      <RelationshipModal
        open={relModalOpen}
        onClose={() => setRelModalOpen(false)}
        onConfirm={(cfg) => {
          setRelModalOpen(false);
          setNewRelConfig({
            active: true,
            sourceId: newRelConfig.sourceId,
            type: cfg.type,
            label: cfg.label,
            validFrom: cfg.validFrom,
            validTo: cfg.validTo,
            confidence: cfg.confidence,
          });
          if (cyRef.current) {
            const eh = cyRef.current.edgehandles();
            eh.enableDrawMode();
          }
        }}
      />

      {conflict && (
        <ConflictResolutionModal
          open
          local={conflict.local}
          server={conflict.server}
          onCancel={() => setConflict(null)}
          onResolve={async (resolved) => {
            await updateRel({
              variables: {
                id: conflict.id,
                input: resolved,
                lastSeen: conflict.server.updatedAt,
              },
            });
            setConflict(null);
            setEdgeEditor({ ...edgeEditor, open: false });
          }}
        />
      )}

      {/* Layout Menu */}
      <Menu
        anchorEl={layoutMenuAnchor}
        open={Boolean(layoutMenuAnchor)}
        onClose={() => setLayoutMenuAnchor(null)}
      >
        {Object.keys(layoutConfigs).map((layout) => (
          <MenuItem
            key={layout}
            onClick={() => applyLayout(layout)}
            selected={layout === currentLayout}
          >
            {layout.charAt(0).toUpperCase() + layout.slice(1)}
          </MenuItem>
        ))}
      </Menu>

      {/* Search Dialog */}
      <Dialog
        open={searchOpen}
        onClose={() => setSearchOpen(false)}
        maxWidth="md"
        fullWidth
      >
        <DialogTitle>Search Graph</DialogTitle>
        <DialogContent>
          <TextField
            autoFocus
            fullWidth
            variant="outlined"
            placeholder="Search nodes by name, type, or properties..."
            value={searchQuery}
            onChange={(e) => setSearchQuery(e.target.value)}
            sx={{ mb: 2 }}
          />
          <List>
            {searchResults.map((result) => (
              <ListItem
                key={result.id}
                button
                onClick={() => handleSearchResultClick(result)}
              >
                <ListItemIcon>
                  <Chip
                    label={result.type}
                    size="small"
                    sx={{ bgcolor: getNodeColor(result.type), color: "white" }}
                  />
                </ListItemIcon>
                <ListItemText
                  primary={result.label}
                  secondary={`ID: ${result.id}`}
                />
              </ListItem>
            ))}
          </List>
        </DialogContent>
        <DialogActions>
          <Button onClick={() => setSearchOpen(false)}>Close</Button>
        </DialogActions>
      </Dialog>

      {/* Export Dialog */}
      <Dialog
        open={exportOpen}
        onClose={() => setExportOpen(false)}
        maxWidth="sm"
        fullWidth
      >
        <DialogTitle>Export Graph</DialogTitle>
        <DialogContent>
          <List>
            <ListItem button onClick={() => handleExport("png")}>
              <ListItemIcon>
                <PhotoCamera />
              </ListItemIcon>
              <ListItemText
                primary="PNG Image"
                secondary="High resolution image"
              />
            </ListItem>
            <ListItem button onClick={() => handleExport("jpg")}>
              <ListItemIcon>
                <PhotoCamera />
              </ListItemIcon>
              <ListItemText primary="JPG Image" secondary="Compressed image" />
            </ListItem>
            <ListItem button onClick={() => handleExport("json")}>
              <ListItemIcon>
                <Description />
              </ListItemIcon>
              <ListItemText
                primary="JSON Data"
                secondary="Graph data structure"
              />
            </ListItem>
            <ListItem button onClick={() => handleExport("csv")}>
              <ListItemIcon>
                <Description />
              </ListItemIcon>
              <ListItemText
                primary="CSV Data"
                secondary="Nodes and edges tables"
              />
            </ListItem>
            <ListItem button onClick={() => handleExport("pdf")}>
              <ListItemIcon>
                <Description />
              </ListItemIcon>
              <ListItemText
                primary="PDF Summary"
                secondary="Printable summary of graph"
              />
            </ListItem>
          </List>
        </DialogContent>
        <DialogActions>
          <Button onClick={() => setExportOpen(false)}>Cancel</Button>
        </DialogActions>
      </Dialog>

      {/* Settings Drawer */}
      <Drawer
        anchor="right"
        open={settingsOpen}
        onClose={() => setSettingsOpen(false)}
        sx={{ "& .MuiDrawer-paper": { width: 400, p: 2 } }}
      >
        <Typography variant="h6" sx={{ mb: 2 }}>
          Graph Settings
        </Typography>

        <Accordion defaultExpanded>
          <AccordionSummary expandIcon={<ExpandMore />}>
            <Typography>Display Options</Typography>
          </AccordionSummary>
          <AccordionDetails>
            <FormControlLabel
              control={
                <Switch
                  checked={gridEnabled}
                  onChange={(e) => setGridEnabled(e.target.checked)}
                />
              }
              label="Show Grid"
            />
            <FormControlLabel
              control={
                <Switch
                  checked={snapToGrid}
                  onChange={(e) => setSnapToGrid(e.target.checked)}
                />
              }
              label="Snap to Grid"
            />
            <FormControlLabel
              control={
                <Switch
                  checked={nodeResizeEnabled}
                  onChange={(e) => setNodeResizeEnabled(e.target.checked)}
                />
              }
              label="Node Resize"
            />
          </AccordionDetails>
        </Accordion>

        <Accordion>
          <AccordionSummary expandIcon={<ExpandMore />}>
            <Typography>Filters</Typography>
          </AccordionSummary>
          <AccordionDetails>
            <FormControl fullWidth sx={{ mb: 2 }}>
              <InputLabel>Node Types</InputLabel>
              <Select
                multiple
                value={filterSettings.nodeTypes}
                onChange={(e) =>
                  setFilterSettings((prev) => ({
                    ...prev,
                    nodeTypes: e.target.value,
                  }))
                }
              >
                <MenuItem value="PERSON">Person</MenuItem>
                <MenuItem value="ORGANIZATION">Organization</MenuItem>
                <MenuItem value="LOCATION">Location</MenuItem>
                <MenuItem value="DOCUMENT">Document</MenuItem>
                <MenuItem value="EVENT">Event</MenuItem>
              </Select>
            </FormControl>

            <Typography gutterBottom>Importance Range</Typography>
            <Slider
              value={filterSettings.importance}
              onChange={(e, value) =>
                setFilterSettings((prev) => ({ ...prev, importance: value }))
              }
              valueLabelDisplay="auto"
              min={0}
              max={5}
              sx={{ mb: 2 }}
            />

            <FormControlLabel
              control={
                <Switch
                  checked={filterSettings.hideIsolated}
                  onChange={(e) =>
                    setFilterSettings((prev) => ({
                      ...prev,
                      hideIsolated: e.target.checked,
                    }))
                  }
                />
              }
              label="Hide Isolated Nodes"
            />

            <FormControlLabel
              control={
                <Switch
                  checked={filterSettings.showOnlyConnected}
                  onChange={(e) =>
                    setFilterSettings((prev) => ({
                      ...prev,
                      showOnlyConnected: e.target.checked,
                    }))
                  }
                />
              }
              label="Show Only Connected"
            />

            <Button
              variant="contained"
              fullWidth
              sx={{ mt: 2 }}
              onClick={applyFilters}
            >
              Apply Filters
            </Button>
          </AccordionDetails>
        </Accordion>
      </Drawer>

      {/* Edit Element Dialog */}
      <Dialog
        open={editDialogOpen}
        onClose={() => setEditDialogOpen(false)}
        maxWidth="md"
        fullWidth
      >
        <DialogTitle>Edit {editingElement?.type || "Element"}</DialogTitle>
        <DialogContent>
          {editingElement && (
            <Box sx={{ mt: 1 }}>
              <TextField
                fullWidth
                label="Label"
                defaultValue={editingElement.label}
                sx={{ mb: 2 }}
              />
              <TextField
                fullWidth
                label="Type"
                defaultValue={editingElement.type}
                sx={{ mb: 2 }}
              />
              <TextField
                fullWidth
                multiline
                rows={4}
                label="Properties (JSON)"
                defaultValue={JSON.stringify(
                  editingElement.properties || {},
                  null,
                  2,
                )}
                sx={{ mb: 2 }}
              />
            </Box>
          )}
        </DialogContent>
        <DialogActions>
          <Button onClick={() => setEditDialogOpen(false)}>Cancel</Button>
          <Button variant="contained">Save</Button>
        </DialogActions>
      </Dialog>

      {/* Selection Info */}
      {(selectedNode || selectedEdge) && (
        <Paper sx={{ mt: 2, p: 2 }}>
          <Typography variant="h6" sx={{ mb: 1 }}>
            {selectedNode ? "Selected Node" : "Selected Edge"}
          </Typography>
          <pre style={{ fontSize: "12px", overflow: "auto" }}>
            {JSON.stringify(selectedNode || selectedEdge, null, 2)}
          </pre>
        </Paper>
      )}
    </Box>
  );
}

export default EnhancedGraphExplorer;<|MERGE_RESOLUTION|>--- conflicted
+++ resolved
@@ -423,9 +423,12 @@
     {
       selector: "node",
       style: {
-<<<<<<< HEAD
         "background-color": (ele) => getNodeColor(ele.data("type")),
-        label: "data(label)",
+        label: (ele) => {
+          const sentimentIcon = getSentimentIcon(ele.data('sentimentLabel'));
+          const baseLabel = ele.data('label') || '';
+          return sentimentIcon ? `${sentimentIcon}${baseLabel}` : baseLabel;
+        },
         color: "#333",
         "font-size": "12px",
         "font-weight": "bold",
@@ -436,35 +439,13 @@
         width: (ele) => Math.max(30, (ele.data("importance") || 1) * 15),
         height: (ele) => Math.max(30, (ele.data("importance") || 1) * 15),
         "overlay-opacity": 0,
-        "transition-property":
-          "background-color, border-color, width, height, opacity",
+        "transition-property": "background-color, border-color, width, height, opacity",
         "transition-duration": "0.3s",
         shape: (ele) => getNodeShape(ele.data("type")),
         "background-image": (ele) => getNodeIcon(ele.data("type")),
         "background-fit": "cover",
         "background-image-opacity": 0.8,
-      },
-=======
-        'background-color': (ele) => getNodeColor(ele.data('type')),
-        'label': (ele) => `${getSentimentIcon(ele.data('sentimentLabel'))}${ele.data('label')}`,
-        'color': '#333',
-        'font-size': '12px',
-        'font-weight': 'bold',
-        'text-halign': 'center',
-        'text-valign': 'center',
-        'border-width': 2,
-        'border-color': '#fff',
-        'width': (ele) => Math.max(30, (ele.data('importance') || 1) * 15),
-        'height': (ele) => Math.max(30, (ele.data('importance') || 1) * 15),
-        'overlay-opacity': 0,
-        'transition-property': 'background-color, border-color, width, height, opacity',
-        'transition-duration': '0.3s',
-        'shape': (ele) => getNodeShape(ele.data('type')),
-        'background-image': (ele) => getNodeIcon(ele.data('type')),
-        'background-fit': 'cover',
-        'background-image-opacity': 0.8
       }
->>>>>>> 0a61ecd8
     },
     {
       selector: "node:selected",
@@ -1283,11 +1264,6 @@
     return null;
   };
 
-<<<<<<< HEAD
-  const highlightConnectedElements = useCallback(
-    (node) => {
-      if (!cy) return;
-=======
   const getSentimentIcon = (label) => {
     switch (label) {
       case 'positive':
@@ -1315,23 +1291,6 @@
     
     cy.elements().difference(node.union(connectedEdges).union(connectedNodes)).addClass('dimmed');
   }, [cy]);
->>>>>>> 0a61ecd8
-
-      cy.elements().removeClass("highlighted dimmed");
-
-      const connectedEdges = node.connectedEdges();
-      const connectedNodes = connectedEdges.connectedNodes();
-
-      node.addClass("highlighted");
-      connectedEdges.addClass("highlighted");
-      connectedNodes.addClass("highlighted");
-
-      cy.elements()
-        .difference(node.union(connectedEdges).union(connectedNodes))
-        .addClass("dimmed");
-    },
-    [cy],
-  );
 
   const highlightEdge = useCallback(
     (edge) => {
