--- conflicted
+++ resolved
@@ -1,31 +1,25 @@
 import { createSlice, createAsyncThunk } from '@reduxjs/toolkit';
-
-// Async thunk for fetching graph data (mock data for now)
+import { GET_GRAPH_DATA } from '../graphql/graphData.gql.js';
+import client from '../services/apollo.js'; // Import the Apollo Client instance
+
+// Async thunk for fetching graph data
 export const fetchGraphData = createAsyncThunk(
   'graph/fetchGraphData',
-  async () => {
-    // Simulate API call returning data in a GraphQL-like structure
-    return new Promise(resolve => {
-      setTimeout(() => {
-        resolve({
-          data: {
-            nodes: [
-              { id: 'nodeA', label: 'Node A', type: 'person' },
-              { id: 'nodeB', label: 'Node B', type: 'organization' },
-              { id: 'nodeC', label: 'Node C', type: 'location' },
-              { id: 'nodeD', label: 'Node D', type: 'event' },
-              { id: 'nodeE', label: 'Node E', type: 'person' },
-            ],
-            edges: [
-              { id: 'edge1', source: 'nodeA', target: 'nodeB', label: 'works_at' },
-              { id: 'edge2', source: 'nodeB', target: 'nodeC', label: 'located_in' },
-              { id: 'edge3', source: 'nodeA', target: 'nodeD', label: 'attended' },
-              { id: 'edge4', source: 'nodeE', target: 'nodeA', label: 'reports_to' },
-            ],
-          },
-        });
-      }, 1000);
-    });
+  async ({ investigationId }, { dispatch }) => {
+    dispatch(graphSlice.actions.setLoading(true));
+    dispatch(graphSlice.actions.setErrorMessage(null));
+    try {
+      const { data } = await client.query({
+        query: GET_GRAPH_DATA,
+        variables: { investigationId },
+      });
+      return data.graphData;
+    } catch (error) {
+      dispatch(graphSlice.actions.setErrorMessage(error.message));
+      throw error;
+    } finally {
+      dispatch(graphSlice.actions.setLoading(false));
+    }
   }
 );
 
@@ -38,9 +32,9 @@
     selectedEdges: [], // For multi-selection
     selectedNode: null, // For single selection in visualization
     selectedEdge: null, // For single selection in visualization
-    layout: 'cose', // Default layout for visualization
-    layoutOptions: {},
-    featureToggles: {
+    layout: localStorage.getItem('graphLayout') || 'cola', // Default layout for visualization
+    layoutOptions: JSON.parse(localStorage.getItem('graphLayoutOptions')) || {},
+    featureToggles: JSON.parse(localStorage.getItem('graphFeatureToggles')) || {
       smoothTransitions: true,
       edgeHighlighting: true,
       nodeClustering: false,
@@ -48,18 +42,41 @@
     },
     clusters: [], // New state for managing clusters
     searchTerm: '', // New state for search term
-    status: 'idle', // 'idle' | 'loading' | 'succeeded' | 'failed'
-    error: null,
-    nodeTypeColors: { // New state for customizable node colors
+    nodeTypeColors: JSON.parse(localStorage.getItem('graphNodeTypeColors')) || { // New state for customizable node colors
       person: '#FF5733',
       organization: '#33FF57',
       location: '#3357FF',
       event: '#FF33FF',
       generic: '#888888',
     },
+    graphStats: { // New state for graph statistics
+      numNodes: 0,
+      numEdges: 0,
+      density: 0,
+    },
+    history: [], // Array to store past states for undo/redo
+    historyPointer: -1, // Pointer to the current state in history
+    pathSourceNode: null, // New state for pathfinding source node
+    pathTargetNode: null, // New state for pathfinding target node
+    foundPath: [], // New state for the found path (array of node/edge IDs)
+    isLoading: false, // New state for loading indicator
+    errorMessage: null, // New state for error messages
+    nodeTypeFilter: [], // New state for node type filter
+    minConfidenceFilter: 0, // New state for minimum confidence filter
+    status: 'idle', // 'idle' | 'loading' | 'succeeded' | 'failed'
+    error: null,
   },
   reducers: {
     setGraphData: (state, action) => {
+      // Clear future history when a new state is set
+      state.history = state.history.slice(0, state.historyPointer + 1);
+      state.history.push({
+        nodes: action.payload.nodes,
+        edges: action.payload.edges,
+        clusters: state.clusters, // Include clusters in history
+      });
+      state.historyPointer++;
+
       state.nodes = action.payload.nodes;
       state.edges = action.payload.edges;
       // Basic clustering logic: group nodes by type
@@ -74,18 +91,48 @@
       } else {
         state.clusters = [];
       }
+      // Update graph stats
+      const numNodes = state.nodes.length;
+      const numEdges = state.edges.length;
+      const density = numNodes > 1 ? (2 * numEdges) / (numNodes * (numNodes - 1)) : 0;
+      state.graphStats = { numNodes, numEdges, density: density.toFixed(2) };
+      state.errorMessage = null; // Clear error on successful data set
     },
     addCluster: (state, action) => {
       state.clusters.push(action.payload);
+      // Push current state to history
+      state.history = state.history.slice(0, state.historyPointer + 1);
+      state.history.push({
+        nodes: state.nodes,
+        edges: state.edges,
+        clusters: state.clusters,
+      });
+      state.historyPointer++;
     },
     removeCluster: (state, action) => {
       state.clusters = state.clusters.filter(cluster => cluster.id !== action.payload);
+      // Push current state to history
+      state.history = state.history.slice(0, state.historyPointer + 1);
+      state.history.push({
+        nodes: state.nodes,
+        edges: state.edges,
+        clusters: state.clusters,
+      });
+      state.historyPointer++;
     },
     toggleClusterExpansion: (state, action) => {
       const cluster = state.clusters.find(c => c.id === action.payload);
       if (cluster) {
         cluster.isExpanded = !cluster.isExpanded;
       }
+      // Push current state to history
+      state.history = state.history.slice(0, state.historyPointer + 1);
+      state.history.push({
+        nodes: state.nodes,
+        edges: state.edges,
+        clusters: state.clusters,
+      });
+      state.historyPointer++;
     },
     setSearchTerm: (state, action) => {
       state.searchTerm = action.payload;
@@ -96,15 +143,49 @@
     },
     addNode: (state, action) => {
       state.nodes.push(action.payload);
+      // Update graph stats
+      const numNodes = state.nodes.length;
+      const numEdges = state.edges.length;
+      const density = numNodes > 1 ? (2 * numEdges) / (numNodes * (numNodes - 1)) : 0;
+      state.graphStats = { numNodes, numEdges, density: density.toFixed(2) };
+      // Push current state to history
+      state.history = state.history.slice(0, state.historyPointer + 1);
+      state.history.push({
+        nodes: state.nodes,
+        edges: state.edges,
+        clusters: state.clusters,
+      });
+      state.historyPointer++;
     },
     addEdge: (state, action) => {
       state.edges.push(action.payload);
+      // Update graph stats
+      const numNodes = state.nodes.length;
+      const numEdges = state.edges.length;
+      const density = numNodes > 1 ? (2 * numEdges) / (numNodes * (numNodes - 1)) : 0;
+      state.graphStats = { numNodes, numEdges, density: density.toFixed(2) };
+      // Push current state to history
+      state.history = state.history.slice(0, state.historyPointer + 1);
+      state.history.push({
+        nodes: state.nodes,
+        edges: state.edges,
+        clusters: state.clusters,
+      });
+      state.historyPointer++;
     },
     updateNode: (state, action) => {
       const index = state.nodes.findIndex(node => node.id === action.payload.id);
       if (index !== -1) {
         state.nodes[index] = { ...state.nodes[index], ...action.payload };
       }
+      // Push current state to history
+      state.history = state.history.slice(0, state.historyPointer + 1);
+      state.history.push({
+        nodes: state.nodes,
+        edges: state.edges,
+        clusters: state.clusters,
+      });
+      state.historyPointer++;
     },
     deleteNode: (state, action) => {
       state.nodes = state.nodes.filter(node => node.id !== action.payload);
@@ -113,6 +194,19 @@
       if (state.selectedNode === action.payload) {
         state.selectedNode = null;
       }
+      // Update graph stats
+      const numNodes = state.nodes.length;
+      const numEdges = state.edges.length;
+      const density = numNodes > 1 ? (2 * numEdges) / (numNodes * (numNodes - 1)) : 0;
+      state.graphStats = { numNodes, numEdges, density: density.toFixed(2) };
+      // Push current state to history
+      state.history = state.history.slice(0, state.historyPointer + 1);
+      state.history.push({
+        nodes: state.nodes,
+        edges: state.edges,
+        clusters: state.clusters,
+      });
+      state.historyPointer++;
     },
     deleteEdge: (state, action) => {
       state.edges = state.edges.filter(edge => edge.id !== action.payload);
@@ -120,6 +214,19 @@
       if (state.selectedEdge === action.payload) {
         state.selectedEdge = null;
       }
+      // Update graph stats
+      const numNodes = state.nodes.length;
+      const numEdges = state.edges.length;
+      const density = numNodes > 1 ? (2 * numEdges) / (numNodes * (numNodes - 1)) : 0;
+      state.graphStats = { numNodes, numEdges, density: density.toFixed(2) };
+      // Push current state to history
+      state.history = state.history.slice(0, state.historyPointer + 1);
+      state.history.push({
+        nodes: state.nodes,
+        edges: state.edges,
+        clusters: state.clusters,
+      });
+      state.historyPointer++;
     },
     setSelectedNodes: (state, action) => {
       state.selectedNodes = action.payload;
@@ -145,53 +252,76 @@
         state.featureToggles[featureName] = enabled;
       }
     },
+    undo: (state) => {
+      if (state.historyPointer > 0) {
+        state.historyPointer--;
+        const prevState = state.history[state.historyPointer];
+        state.nodes = prevState.nodes;
+        state.edges = prevState.edges;
+        state.clusters = prevState.clusters;
+        // Recalculate stats for the restored state
+        const numNodes = state.nodes.length;
+        const numEdges = state.edges.length;
+        const density = numNodes > 1 ? (2 * numEdges) / (numNodes * (numNodes - 1)) : 0;
+        state.graphStats = { numNodes, numEdges, density: density.toFixed(2) };
+      }
+    },
+    redo: (state) => {
+      if (state.historyPointer < state.history.length - 1) {
+        state.historyPointer++;
+        const nextState = state.history[state.historyPointer];
+        state.nodes = nextState.nodes;
+        state.edges = nextState.edges;
+        state.clusters = nextState.clusters;
+        // Recalculate stats for the restored state
+        const numNodes = state.nodes.length;
+        const numEdges = state.edges.length;
+        const density = numNodes > 1 ? (2 * numEdges) / (numNodes * (numNodes - 1)) : 0;
+        state.graphStats = { numNodes, numEdges, density: density.toFixed(2) };
+      }
+    },
     removeNode: (state, action) => {
       state.nodes = state.nodes.filter(node => node.id !== action.payload);
       state.edges = state.edges.filter(edge => edge.source !== action.payload && edge.target !== action.payload);
+      // Update graph stats
+      const numNodes = state.nodes.length;
+      const numEdges = state.edges.length;
+      const density = numNodes > 1 ? (2 * numEdges) / (numNodes * (numNodes - 1)) : 0;
+      state.graphStats = { numNodes, numEdges, density: density.toFixed(2) };
+      // Push current state to history
+      state.history = state.history.slice(0, state.historyPointer + 1);
+      state.history.push({
+        nodes: state.nodes,
+        edges: state.edges,
+        clusters: state.clusters,
+      });
+      state.historyPointer++;
     },
     removeEdge: (state, action) => {
       state.edges = state.edges.filter(edge => edge.id !== action.payload);
-    },
-<<<<<<< HEAD
-  },
-  extraReducers: (builder) => {
-    builder
-      .addCase(fetchGraphData.pending, (state) => {
-        state.status = 'loading';
-      })
-      .addCase(fetchGraphData.fulfilled, (state, action) => {
-        state.status = 'succeeded';
-        state.nodes = action.payload.nodes;
-        state.edges = action.payload.edges;
-      })
-      .addCase(fetchGraphData.rejected, (state, action) => {
-        state.status = 'failed';
-        state.error = action.error.message;
-      });
-  },
-});
-
-export const { 
-  setGraphData, 
-  addNode, 
-  addEdge, 
-  updateNode,
-  deleteNode,
-  deleteEdge,
-  setSelectedNodes,
-  setSelectedEdges,
-  setSelectedNode,
-  setSelectedEdge,
-  setLayout,
-  toggleFeature,
-  addCluster,
-  removeCluster,
-  toggleClusterExpansion,
-  setSearchTerm, // New action
-  setNodeTypeColor, // New action
-  removeNode, 
-  removeEdge 
-=======
+      // Update graph stats
+      const numNodes = state.nodes.length;
+      const numEdges = state.edges.length;
+      const density = numNodes > 1 ? (2 * numEdges) / (numNodes * (numNodes - 1)) : 0;
+      state.graphStats = { numNodes, numEdges, density: density.toFixed(2) };
+      // Push current state to history
+      state.history = state.history.slice(0, state.historyPointer + 1);
+      state.history.push({
+        nodes: state.nodes,
+        edges: state.edges,
+        clusters: state.clusters,
+      });
+      state.historyPointer++;
+    },
+    setPathSourceNode: (state, action) => {
+      state.pathSourceNode = action.payload;
+    },
+    setPathTargetNode: (state, action) => {
+      state.pathTargetNode = action.payload;
+    },
+    setFoundPath: (state, action) => {
+      state.foundPath = action.payload;
+    },
     setLoading: (state, action) => {
       state.isLoading = action.payload;
     },
@@ -231,7 +361,6 @@
   setErrorMessage,
   setNodeTypeFilter,
   setMinConfidenceFilter,
->>>>>>> 5265c391
 } = graphSlice.actions;
 
 export default graphSlice.reducer;