--- conflicted
+++ resolved
@@ -1,32 +1,5 @@
-import { createSlice } from '@reduxjs/toolkit';
+import { createSlice, createAsyncThunk } from '@reduxjs/toolkit';
 
-<<<<<<< HEAD
-const initialState = {
-  nodes: [],
-  edges: [],
-  selectedNodes: [],
-  selectedEdges: [],
-  layout: {
-    name: 'fcose',
-    options: {
-      animate: true,
-      animationDuration: 1000,
-      fit: true,
-      padding: 50,
-    }
-  },
-  loading: false,
-  error: null,
-};
-
-const graphSlice = createSlice({
-  name: 'graph',
-  initialState,
-  reducers: {
-    setGraphData: (state, action) => {
-      state.nodes = action.payload.nodes || [];
-      state.edges = action.payload.edges || [];
-=======
 // Async thunk for fetching graph data (mock data for now)
 export const fetchGraphData = createAsyncThunk(
   'graph/fetchGraphData',
@@ -120,7 +93,6 @@
     setNodeTypeColor: (state, action) => {
       const { type, color } = action.payload;
       state.nodeTypeColors[type] = color;
->>>>>>> 9eed724c
     },
     addNode: (state, action) => {
       state.nodes.push(action.payload);
@@ -128,8 +100,6 @@
     addEdge: (state, action) => {
       state.edges.push(action.payload);
     },
-<<<<<<< HEAD
-=======
     updateNode: (state, action) => {
       const index = state.nodes.findIndex(node => node.id === action.payload.id);
       if (index !== -1) {
@@ -151,20 +121,12 @@
         state.selectedEdge = null;
       }
     },
->>>>>>> 9eed724c
     setSelectedNodes: (state, action) => {
       state.selectedNodes = action.payload;
     },
     setSelectedEdges: (state, action) => {
       state.selectedEdges = action.payload;
     },
-<<<<<<< HEAD
-    clearGraph: (state) => {
-      state.nodes = [];
-      state.edges = [];
-      state.selectedNodes = [];
-      state.selectedEdges = [];
-=======
     setSelectedNode: (state, action) => {
       state.selectedNode = action.payload;
       state.selectedEdge = null; // Deselect edge when a node is selected
@@ -189,20 +151,34 @@
     },
     removeEdge: (state, action) => {
       state.edges = state.edges.filter(edge => edge.id !== action.payload);
->>>>>>> 9eed724c
     },
+  },
+  extraReducers: (builder) => {
+    builder
+      .addCase(fetchGraphData.pending, (state) => {
+        state.status = 'loading';
+      })
+      .addCase(fetchGraphData.fulfilled, (state, action) => {
+        state.status = 'succeeded';
+        state.nodes = action.payload.nodes;
+        state.edges = action.payload.edges;
+      })
+      .addCase(fetchGraphData.rejected, (state, action) => {
+        state.status = 'failed';
+        state.error = action.error.message;
+      });
   },
 });
 
-export const {
-  setGraphData,
-  addNode,
-  addEdge,
+export const { 
+  setGraphData, 
+  addNode, 
+  addEdge, 
+  updateNode,
+  deleteNode,
+  deleteEdge,
   setSelectedNodes,
   setSelectedEdges,
-<<<<<<< HEAD
-  clearGraph,
-=======
   setSelectedNode,
   setSelectedEdge,
   setLayout,
@@ -214,7 +190,6 @@
   setNodeTypeColor, // New action
   removeNode, 
   removeEdge 
->>>>>>> 9eed724c
 } = graphSlice.actions;
 
 export default graphSlice.reducer;