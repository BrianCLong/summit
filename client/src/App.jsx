import React, { useEffect } from 'react';
<<<<<<< HEAD
import { BrowserRouter as Router, Routes, Route, Navigate } from 'react-router-dom';
import { Provider } from 'react-redux';
import { ApolloProvider } from '@apollo/client';
import { ThemeProvider, CssBaseline } from '@mui/material';

// Store and Apollo setup
import { store } from './store';
import { apolloClient } from './services/apollo';
import { theme } from './styles/theme';

// Components
import Layout from './components/common/Layout';
import LoginPage from './components/auth/LoginPage';
import Dashboard from './components/dashboard/Dashboard';
import InvestigationPage from './components/investigation/InvestigationPage';
import GraphExplorer from './components/graph/GraphExplorer';
import NotFound from './components/common/NotFound';

function App() {
  useEffect(() => {
    console.log('🚀 IntelGraph Platform Starting...');
  }, []);

  return (
    <Provider store={store}>
      <ApolloProvider client={apolloClient}>
        <ThemeProvider theme={theme}>
          <CssBaseline />
          <Router>
            <Routes>
              <Route path="/login" element={<LoginPage />} />
              <Route path="/" element={<Layout />}>
                <Route index element={<Navigate to="/dashboard" replace />} />
                <Route path="dashboard" element={<Dashboard />} />
                <Route path="investigations" element={<InvestigationPage />} />
                <Route path="graph" element={<GraphExplorer />} />
                <Route path="graph/:id" element={<GraphExplorer />} />
              </Route>
              <Route path="*" element={<NotFound />} />
            </Routes>
          </Router>
        </ThemeProvider>
      </ApolloProvider>
    </Provider>
=======
import { Provider } from 'react-redux';
import { store } from './store'; // Import the Redux store
import { fetchGraphData } from './store/slices/graphSlice'; // Import fetchGraphData thunk
import GraphVisualization from './features/graph/GraphVisualization'; // Import the GraphVisualization component
import AnalyticsDashboardPanel from './components/AnalyticsDashboardPanel'; // Import the new panel
import { ApolloClient, InMemoryCache, ApolloProvider, HttpLink } from '@apollo/client';

// Initialize Apollo Client
const httpLink = new HttpLink({
  uri: 'http://localhost:4000/graphql', // Assuming your GraphQL server runs on port 4000
});

const client = new ApolloClient({
  link: httpLink,
  cache: new InMemoryCache(),
});

function TestApp() {
  useEffect(() => {
    store.dispatch(fetchGraphData());
  }, []);

  return (
    <ApolloProvider client={client}>
      <Provider store={store}>
        <div style={{ height: '100vh', display: 'flex', flexDirection: 'row' }}> {/* Changed to row for side-by-side */}
          <div style={{ flex: 1 }}>
            <GraphVisualization />
          </div>
          <div style={{ width: '300px', padding: '10px', overflowY: 'auto', borderLeft: '1px solid #eee' }}>
            <AnalyticsDashboardPanel />
          </div>
        </div>
      </Provider>
    </ApolloProvider>
>>>>>>> 9eed724c
  );
}

export default TestApp;<|MERGE_RESOLUTION|>--- conflicted
+++ resolved
@@ -1,50 +1,4 @@
 import React, { useEffect } from 'react';
-<<<<<<< HEAD
-import { BrowserRouter as Router, Routes, Route, Navigate } from 'react-router-dom';
-import { Provider } from 'react-redux';
-import { ApolloProvider } from '@apollo/client';
-import { ThemeProvider, CssBaseline } from '@mui/material';
-
-// Store and Apollo setup
-import { store } from './store';
-import { apolloClient } from './services/apollo';
-import { theme } from './styles/theme';
-
-// Components
-import Layout from './components/common/Layout';
-import LoginPage from './components/auth/LoginPage';
-import Dashboard from './components/dashboard/Dashboard';
-import InvestigationPage from './components/investigation/InvestigationPage';
-import GraphExplorer from './components/graph/GraphExplorer';
-import NotFound from './components/common/NotFound';
-
-function App() {
-  useEffect(() => {
-    console.log('🚀 IntelGraph Platform Starting...');
-  }, []);
-
-  return (
-    <Provider store={store}>
-      <ApolloProvider client={apolloClient}>
-        <ThemeProvider theme={theme}>
-          <CssBaseline />
-          <Router>
-            <Routes>
-              <Route path="/login" element={<LoginPage />} />
-              <Route path="/" element={<Layout />}>
-                <Route index element={<Navigate to="/dashboard" replace />} />
-                <Route path="dashboard" element={<Dashboard />} />
-                <Route path="investigations" element={<InvestigationPage />} />
-                <Route path="graph" element={<GraphExplorer />} />
-                <Route path="graph/:id" element={<GraphExplorer />} />
-              </Route>
-              <Route path="*" element={<NotFound />} />
-            </Routes>
-          </Router>
-        </ThemeProvider>
-      </ApolloProvider>
-    </Provider>
-=======
 import { Provider } from 'react-redux';
 import { store } from './store'; // Import the Redux store
 import { fetchGraphData } from './store/slices/graphSlice'; // Import fetchGraphData thunk
@@ -80,7 +34,6 @@
         </div>
       </Provider>
     </ApolloProvider>
->>>>>>> 9eed724c
   );
 }
 
