--- conflicted
+++ resolved
@@ -97,11 +97,7 @@
     "vitest": "^3.2.4",
     "autoprefixer": "^10.4.19",
     "postcss": "^8.4.47",
-<<<<<<< HEAD
-    "tailwindcss": "^3.4.14"
-=======
     "tailwindcss": "^3.4.14",
     "@eslint/js": "^9.33.0"
->>>>>>> 428b4c34
   }
 }