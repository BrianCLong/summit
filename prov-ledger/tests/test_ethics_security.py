--- conflicted
+++ resolved
@@ -1,8 +1,5 @@
-<<<<<<< HEAD
 from fixtures import client
 import time
-=======
->>>>>>> c1af3b3f
 
 
 def test_ethics_block(client):
