from typing import Optional

from pydantic import BaseModel


class SubmitText(BaseModel):
    text: str
    lang: Optional[str] = None
    context: Optional[str] = None


class Claim(BaseModel):
    id: str
    text: str
    normalized: str
    embedding: Optional[list[float]] = None
    created_at: str


class Evidence(BaseModel):
    id: Optional[str] = None
    kind: str
    title: Optional[str] = None
    url: Optional[str] = None
    hash: Optional[str] = None
    mime: Optional[str] = None
    created_at: Optional[str] = None
    signed: Optional[bool] = False
    signer_fp: Optional[str] = None
    license_terms: Optional[str] = None
    license_owner: Optional[str] = None


class AttachEvidenceRequest(BaseModel):
    claim_id: str
    evidence_id: str


class Corroboration(BaseModel):
    claim_id: str
    evidence_ids: list[str]
    score: float
    breakdown: dict[str, float]


class ManifestEntry(BaseModel):
    id: str
    hash: str


class Manifest(BaseModel):
    version: str
    root: str
    chain: list[ManifestEntry]


class ProvExport(BaseModel):
<<<<<<< HEAD
    nodes: List[dict]
    edges: List[dict]
    metadata: Dict[str, str]


class BundleRequest(BaseModel):
    claim_ids: List[str] = Field(default_factory=list)


class ManifestEntry(BaseModel):
    id: str
    hash: str


class Manifest(BaseModel):
    root: str
    entries: List[ManifestEntry]


class DisclosureBundle(BaseModel):
    bundle_id: str
    manifest: Manifest
    claims: List[Claim]
    evidence: List[Evidence]
=======
    nodes: list[dict]
    edges: list[dict]
    metadata: dict[str, str]
    manifest: Manifest
>>>>>>> e001ee40
<|MERGE_RESOLUTION|>--- conflicted
+++ resolved
@@ -55,34 +55,21 @@
 
 
 class ProvExport(BaseModel):
-<<<<<<< HEAD
-    nodes: List[dict]
-    edges: List[dict]
-    metadata: Dict[str, str]
-
-
-class BundleRequest(BaseModel):
-    claim_ids: List[str] = Field(default_factory=list)
-
-
-class ManifestEntry(BaseModel):
-    id: str
-    hash: str
-
-
-class Manifest(BaseModel):
-    root: str
-    entries: List[ManifestEntry]
-
-
-class DisclosureBundle(BaseModel):
-    bundle_id: str
-    manifest: Manifest
-    claims: List[Claim]
-    evidence: List[Evidence]
-=======
     nodes: list[dict]
     edges: list[dict]
     metadata: dict[str, str]
     manifest: Manifest
->>>>>>> e001ee40
+
+
+class BundleRequest(BaseModel):
+    from typing import List
+    from pydantic import Field
+    claim_ids: List[str] = Field(default_factory=list)
+
+
+class DisclosureBundle(BaseModel):
+    from typing import List
+    bundle_id: str
+    manifest: Manifest
+    claims: List[Claim]
+    evidence: List[Evidence]