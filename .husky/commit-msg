--- conflicted
+++ resolved
@@ -1,9 +1,4 @@
-<<<<<<< HEAD
-#!/bin/sh
-cat "$1" | ./node_modules/.bin/commitlint
-=======
 #!/usr/bin/env sh
 . "$(dirname -- "$0")/_/husky.sh"
 
-npx --no-install commitlint --edit "$1"
->>>>>>> 5265c391
+npx --no-install commitlint --edit "$1"