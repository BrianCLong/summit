--- conflicted
+++ resolved
@@ -4,39 +4,12 @@
 
 ## 🛠 Developer Onboarding (Deployable-First)
 
-IntelGraph follows a **deployable-first mantra**:
-🚨 If `make up` or `make smoke` fails, **stop everything and fix it**.
+IntelGraph follows a **deployable-first mantra**:  
+🚨 If `make up` or `make smoke` fails, **stop everything and fix it**.  
 No code merges that break the golden path workflow:
 
 **Investigation → Entities → Relationships → Copilot → Results**
 
-<<<<<<< HEAD
-## Quickstart (Local)
-
-**Prereqs:** Docker Desktop (6–8 GB memory), Node 18 (optional for host dev), Python 3.10+
-
-```bash
-make bootstrap
-make up        # Core services only (minimal hardware)
-make smoke
-```
-
-- Client: [http://localhost:3000](http://localhost:3000)
-- GraphQL: [http://localhost:4000/graphql](http://localhost:4000/graphql)
-- Neo4j Browser: [http://localhost:7474](http://localhost:7474) (neo4j / devpassword)
-
-### Optional AI/Kafka Services
-
-```bash
-make up-ai     # Add AI processing capabilities
-make up-kafka  # Add Kafka streaming
-make up-full   # All services (AI + Kafka)
-
-# Data flow simulators (requires Kafka)
-make ingest    # produce sample posts to Kafka
-make graph     # consume and write to Neo4j
-```
-=======
 ### Getting Started
 ```bash
 git clone https://github.com/BrianCLong/intelgraph.git
@@ -49,16 +22,11 @@
 
 ✅ If smoke tests pass → you’re ready to code.
 ❌ If not → fix before contributing.
->>>>>>> b2ddff03
 
 📖 Full details: [docs/ONBOARDING.md](docs/ONBOARDING.md)
 
-For a complete documentation index see [docs/README.md](docs/README.md).
-Historical plans and reports are kept in [docs/archive](docs/archive/README.md).
-
 ---
 
-[![CI Status](https://github.com/BrianCLong/intelgraph/actions/workflows/ci.yml/badge.svg)](https://github.com/BrianCLong/intelgraph/actions)
 [![License: MIT](https://img.shields.io/badge/License-MIT-green.svg)](https://opensource.org/licenses/MIT)
 [![Docker](https://img.shields.io/badge/Docker-Ready-blue.svg)](https://www.docker.com)
 [![Node.js](https://img.shields.io/badge/Node.js-20+-brightgreen.svg)](https://nodejs.org)
@@ -67,18 +35,9 @@
 
 **Production-Ready MVP** • AI-augmented intelligence analysis platform combining graph analytics, real-time collaboration, and enterprise security. Built for the intelligence community with deployability-first principles.
 
-### Latest GA Release (v3.0.0‑GA)
-
-- Release Notes: `docs/releases/phase-3-ga/release-notes-v3.0.0-ga.md`
-- Status Page Announcement: `docs/releases/phase-3-ga/status-page-announcement.md`
-- GO‑LIVE NOW Runbook: `docs/runbooks/go-live-now-v3.0.0-ga.md`
-- Evidence Pack Index: `docs/releases/phase-3-ga/README.md`
-- Generated Overview: `docs/generated/RELEASE_V3_0_0_GA.md`
-
 ## 🚀 Quick Start (< 60 Seconds)
 
 ### Prerequisites
-
 - [Docker Desktop](https://docs.docker.com/get-docker/) 4.0+
 - [Docker Compose](https://docs.docker.com/compose/install/) 2.0+
 - 8GB+ RAM recommended
@@ -94,7 +53,6 @@
 ```
 
 **🎯 Access Points**:
-
 - **Frontend**: http://localhost:3000 (React Application)
 - **Backend**: http://localhost:4000/graphql (GraphQL API)
 - **Neo4j**: http://localhost:7474 (Graph Database UI)
@@ -109,13 +67,6 @@
 5. **View Results**: Explore generated insights and recommendations
 
 ## 📋 Table of Contents
-
-- [Onboarding](docs/ONBOARDING.md)
-- [Golden Path](docs/GOLDEN_PATH.md)
-- [Environment Variables](docs/ENV_VARS.md)
-- [Runbooks](docs/RUNBOOKS.md)
-- [GA Criteria](docs/GA_CRITERIA.md)
-- [Troubleshooting](docs/TROUBLESHOOTING.md)
 
 - [Features](#-features)
 - [Architecture](#-architecture)
@@ -130,7 +81,6 @@
 ## ✨ Features
 
 ### 🎯 Core Platform (MVP-0 Complete)
-
 - **🔐 Authentication & Security**: JWT + RBAC + OPA policies + rate limiting
 - **📊 Graph Analytics**: Neo4j + PostgreSQL + TimescaleDB + Redis with performance optimizations
 - **⚛️ React Frontend**: Material-UI + Redux + real-time updates + responsive design
@@ -138,21 +88,13 @@
 - **🔍 Investigation Workflow**: End-to-end investigation management + versioning
 - **📥 Data Ingestion**: CSV upload + STIX/TAXII support + external data federation
 
-### 🚀 Advanced Capabilities (MVP-1 Complete)
-
-- **🤖 AI/ML Extraction Engine**: Multimodal AI-powered entity extraction and analysis
-- **🎯 Computer Vision**: Object detection, face recognition, OCR, scene analysis
-- **🗣️ Speech Processing**: Speech-to-text, speaker diarization, audio analysis
-- **📝 Natural Language Processing**: Entity recognition, sentiment analysis, topic modeling
-- **🔍 Vector Search**: Semantic search across multimodal content with embeddings
-- **📊 Cross-Modal Intelligence**: AI-powered content matching across different media types
+### 🚀 Advanced Capabilities (MVP-1 In Progress)
 - **📈 Observability**: OpenTelemetry + Prometheus + Grafana dashboards
 - **⚡ Performance**: LOD rendering + graph clustering + viewport optimization
 - **🛡️ Security Hardening**: Persisted queries + tenant isolation + audit logging
 - **🔄 DevOps**: Docker + CI/CD + smoke testing + deployment automation
 
 ### 🎮 User Interface Features
-
 - **Interactive Graph Visualization**: Cytoscape.js with multiple layout algorithms
 - **Real-time Collaboration**: Multi-user editing with presence indicators
 - **AI-Powered Insights**: Natural language query processing
@@ -160,25 +102,17 @@
 - **Accessibility**: WCAG 2.1 AA compliant interface
 
 ### 📊 Analytics & Intelligence
-
 - **Graph Analytics**: Community detection, centrality analysis, path finding
-- **🤖 AI/ML Extraction**: Real-time multimodal entity extraction and analysis
-- **🔍 Computer Vision**: YOLO object detection, MTCNN face recognition, Tesseract OCR
-- **🗣️ Speech Intelligence**: Whisper speech-to-text, speaker diarization, audio analysis
-- **📝 Text Analytics**: spaCy NER, sentiment analysis, topic modeling, language detection
-- **🧠 Vector Embeddings**: Sentence transformers for semantic search and similarity
-- **🔗 Cross-Modal Matching**: AI-powered content correlation across media types
-- **🎯 Smart Clustering**: Automatic entity grouping and relationship inference
-- **⏱️ Temporal Analysis**: Time-series investigation and pattern recognition
-- **🌍 GEOINT Support**: Geographic analysis with Leaflet integration
-- **📊 Quality Scoring**: AI confidence metrics and validation workflows
+- **AI/ML Integration**: Entity extraction, relationship prediction, anomaly detection
+- **Temporal Analysis**: Time-series investigation and pattern recognition
+- **GEOINT Support**: Geographic analysis with Leaflet integration
+- **Sentiment Analysis**: Multi-modal sentiment processing
 
 ## 🏗️ Architecture
 
 ### Technology Stack
 
 #### Frontend
-
 - **Framework**: React 18 with Hooks and Context API
 - **State Management**: Redux Toolkit with RTK Query
 - **UI Library**: Material-UI (MUI) v5
@@ -187,7 +121,6 @@
 - **Testing**: Jest + React Testing Library + Playwright E2E
 
 #### Backend
-
 - **Runtime**: Node.js 20+ with TypeScript
 - **API**: GraphQL with Apollo Server v4
 - **Web Framework**: Express.js with security middleware
@@ -195,7 +128,6 @@
 - **Real-time**: Socket.io for WebSocket connections
 
 #### Databases
-
 - **Graph Database**: Neo4j 5 Community Edition
 - **Relational Database**: PostgreSQL 16 with pgvector
 - **Time-series Database**: TimescaleDB 2
@@ -203,7 +135,6 @@
 - **File Storage**: Local filesystem with S3 compatibility
 
 #### Infrastructure
-
 - **Containerization**: Docker with multi-stage builds
 - **Orchestration**: Docker Compose for development
 - **Monitoring**: OpenTelemetry + Prometheus + Grafana
@@ -262,50 +193,6 @@
 npm run server:dev    # Backend only (port 4000)
 ```
 
-### 🤖 AI/ML Setup (Optional)
-
-IntelGraph includes a powerful multimodal AI extraction engine for enhanced intelligence analysis:
-
-```bash
-# Navigate to server directory
-cd server
-
-# Install AI dependencies and models (one-time setup)
-./scripts/setup-ai-models.sh
-
-# Test AI extraction engines
-node scripts/test-ai-extraction.js
-
-# Start with AI capabilities enabled
-AI_ENABLE_GPU=true npm run dev
-```
-
-**AI Capabilities Include:**
-
-- **OCR**: Text extraction from images and documents (Tesseract, PaddleOCR)
-- **Object Detection**: YOLO v8 for identifying objects, people, vehicles
-- **Face Recognition**: MTCNN + FaceNet for facial detection and recognition
-- **Speech-to-Text**: OpenAI Whisper for audio transcription and analysis
-- **NLP**: spaCy for entity recognition, sentiment analysis, topic modeling
-- **Embeddings**: Sentence transformers for semantic search and similarity
-- **Cross-Modal Search**: Find related content across different media types
-
-**Requirements:**
-
-- Python 3.8+ with pip
-- 4GB+ RAM (8GB+ recommended with GPU)
-- Optional: NVIDIA GPU with CUDA for faster processing
-
-**Docker AI Setup:**
-
-```bash
-# Build and run with AI container
-docker-compose -f docker-compose.ai.yml up -d
-
-# Test AI services
-docker exec intelgraph-ai python /app/scripts/test-ai-extraction.py
-```
-
 ### Available Scripts
 
 ```bash
@@ -332,12 +219,6 @@
 npm run db:seed      # Seed database with sample data
 npm run db:reset     # Reset and reseed database
 
-# AI/ML (server directory)
-./scripts/setup-ai-models.sh      # Install AI models and dependencies
-node scripts/test-ai-extraction.js # Test AI extraction engines
-python src/ai/models/yolo_detection.py --help  # Test object detection
-python src/ai/models/whisper_transcription.py --help  # Test speech-to-text
-
 # Utilities
 npm run health       # System health check
 npm run cleanup      # Clean up containers and images
@@ -381,28 +262,6 @@
 JWT_SECRET=your-secret-key-here
 JWT_REFRESH_SECRET=your-refresh-secret-here
 CORS_ORIGIN=http://localhost:3000
-
-# AI/ML Configuration (optional)
-AI_MODELS_PATH=src/ai/models
-AI_PYTHON_PATH=venv/bin/python
-AI_ENABLE_GPU=true
-AI_MAX_CONCURRENT_JOBS=5
-
-# OCR Configuration
-OCR_DEFAULT_ENGINE=tesseract
-OCR_CONFIDENCE_THRESHOLD=0.6
-
-# Object Detection
-OBJECT_DETECTION_MODEL=yolov8n.pt
-OBJECT_DETECTION_CONFIDENCE=0.5
-
-# Speech Recognition
-SPEECH_MODEL=whisper-base
-SPEECH_LANGUAGES=en,de,fr,es,auto
-
-# Text Analysis
-TEXT_ANALYSIS_MODEL=en_core_web_lg
-EMBEDDING_MODEL=all-MiniLM-L6-v2
 
 # Client Configuration (in client/.env)
 VITE_API_URL=http://localhost:4000/graphql
@@ -474,69 +333,51 @@
 ### Docker Production Build
 
 ```bash
-# Core services (minimal hardware)
-make bootstrap && make up
-
-# With AI capabilities
-make up-ai
-
-# With Kafka streaming
-make up-kafka
-
-# Full deployment (AI + Kafka)
-make up-full
-
-# Health verification
-make smoke
+# Build production images
+docker-compose -f docker-compose.yml build
+
+# Start production services
+docker-compose -f docker-compose.yml up -d
+
+# Health check
+docker-compose ps
 curl http://localhost:4000/health
 ```
 
-### Production Environment Variables
-
-```bash
-# Required security configuration
-export JWT_SECRET="your-production-jwt-secret-at-least-32-chars"
-export JWT_REFRESH_SECRET="your-production-refresh-secret-different-from-jwt"
-export ALLOWED_ORIGINS="https://your-domain.com"
-export CORS_ORIGIN="https://your-domain.com"
-
-# Optional rate limiting (defaults shown)
-export RATE_LIMIT_WINDOW_MS=900000  # 15 minutes
-export RATE_LIMIT_MAX=500           # requests per window
-
-# Start with production security enabled
-NODE_ENV=production make up
-```
-
-### Kubernetes Deployment (Helm)
-
-```bash
-# Install IntelGraph with Helm
-helm upgrade --install intelgraph ./helm/intelgraph \
-  --namespace intelgraph --create-namespace \
-  --values helm/intelgraph/values/prod.yaml
+### Environment-Specific Deployment
+
+```bash
+# Development
+./scripts/deploy.sh dev
+
+# Staging
+./scripts/deploy.sh staging
+
+# Production
+./scripts/deploy.sh prod
+```
+
+### Kubernetes Deployment
+
+```bash
+# Apply Kubernetes manifests
+kubectl apply -f k8s/
 
 # Check deployment status
 kubectl get pods -n intelgraph
 
-# Run health tests
-helm test intelgraph -n intelgraph
-
-# Access services via port-forward
-kubectl -n intelgraph port-forward svc/intelgraph-server 4000:4000 &
-npm run test:smoke
+# Access services
+kubectl port-forward svc/intelgraph-frontend 3000:3000
 ```
 
 ### Health Monitoring
 
 **Health Check Endpoints**:
-
 - `GET /health` - Basic health status
 - `GET /health/detailed` - Detailed system status
 - `GET /metrics` - Prometheus metrics
 
 **Monitoring Stack**:
-
 - **Metrics**: Prometheus scrapes application metrics
 - **Visualization**: Grafana dashboards for monitoring
 - **Alerting**: AlertManager for critical notifications
@@ -605,18 +446,8 @@
     id
     name
     description
-    entities {
-      id
-      type
-      props
-    }
-    relationships {
-      id
-      from
-      to
-      type
-      props
-    }
+    entities { id type props }
+    relationships { id from to type props }
   }
 }
 ```
@@ -802,14 +633,12 @@
 ### Metrics
 
 **Application Metrics**:
-
 - Request rate, latency, error rate
 - Database query performance
 - Cache hit/miss ratios
 - Real-time connection counts
 
 **Business Metrics**:
-
 - Investigation creation rate
 - Entity/relationship growth
 - User engagement metrics
@@ -818,7 +647,6 @@
 ### Dashboards
 
 Access Grafana dashboards at http://localhost:3100:
-
 - **System Overview**: High-level system health
 - **API Performance**: Request metrics and latency
 - **Database Health**: Query performance and connections
@@ -827,14 +655,12 @@
 ### Alerting
 
 **Critical Alerts**:
-
 - Service downtime
 - Database connection failures
 - High error rates (>5%)
 - Memory usage >90%
 
 **Warning Alerts**:
-
 - Elevated response times
 - Queue backlog buildup
 - Low disk space
@@ -873,7 +699,6 @@
 - [Deployment Guide](docs/deployment/README.md)
 - [Architecture Decision Records](docs/adr/README.md)
 - [Troubleshooting Guide](docs/troubleshooting/README.md)
-- [Archived Documents](docs/archive/README.md)
 
 ### Community
 
@@ -899,7 +724,6 @@
 ### Reporting Bugs
 
 Please include:
-
 - Operating system and version
 - Node.js and npm versions
 - Docker version
@@ -910,7 +734,6 @@
 ### Feature Requests
 
 Use the [Feature Request template](https://github.com/BrianCLong/intelgraph/issues/new?template=feature_request.md) and include:
-
 - Clear description of the feature
 - Use case and business value
 - Proposed implementation approach
