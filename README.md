--- conflicted
+++ resolved
@@ -1,50 +1,4 @@
-# Maestro Conductor v0.4 "Align & Automate"
-
-<<<<<<< HEAD
-> Autonomous release train with risk-aware agents, cost optimization, and stronger governance
-=======
----
-
-## 🛠 Developer Onboarding (Deployable-First)
-
-IntelGraph follows a **deployable-first mantra**:  
-🚨 If `make up` or `make smoke` fails, **stop everything and fix it**.  
-No code merges that break the golden path workflow:
-
-**Investigation → Entities → Relationships → Copilot → Results**
-
-## Quickstart (Local)
-
-**Prereqs:** Docker Desktop (6–8 GB memory), Node 18 (optional for host dev), Python 3.10+
-
-```bash
-make bootstrap
-make up        # Core services only (minimal hardware)
-make smoke
-```
-
-- Client: [http://localhost:3000](http://localhost:3000)
-- GraphQL: [http://localhost:4000/graphql](http://localhost:4000/graphql)
-- Neo4j Browser: [http://localhost:7474](http://localhost:7474) (neo4j / devpassword)
-
-### Optional AI/Kafka Services
-
-```bash
-make up-ai     # Add AI processing capabilities
-make up-kafka  # Add Kafka streaming
-make up-full   # All services (AI + Kafka)
-
-# Data flow simulators (requires Kafka)
-make ingest    # produce sample posts to Kafka
-make graph     # consume and write to Neo4j
-```
-
-📖 Full details: [docs/ONBOARDING.md](docs/ONBOARDING.md)
-
-For a complete documentation index see [docs/README.md](docs/README.md).
-Historical plans and reports are kept in [docs/archive](docs/archive/README.md).
-
----
+# IntelGraph Platform
 
 [![License: MIT](https://img.shields.io/badge/License-MIT-green.svg)](https://opensource.org/licenses/MIT)
 [![Docker](https://img.shields.io/badge/Docker-Ready-blue.svg)](https://www.docker.com)
@@ -90,6 +44,7 @@
 ## 📋 Table of Contents
 
 - [Features](#-features)
+- [Recent Achievements (Sprint v0.4)](#-recent-achievements-sprint-v04)
 - [Architecture](#-architecture)
 - [Development](#-development)
 - [Production Deployment](#-production-deployment)
@@ -100,6 +55,10 @@
 - [Project Management](#project-management)
 
 ## ✨ Features
+
+### 🎯 Vision
+
+Scale from "fast CI & first-gen agents" to risk-aware, cost-optimized, self-healing automation that merges safe PRs and ships on a schedule with high confidence.
 
 ### 🎯 Core Platform (MVP-0 Complete)
 
@@ -144,6 +103,31 @@
 - **⏱️ Temporal Analysis**: Time-series investigation and pattern recognition
 - **🌍 GEOINT Support**: Geographic analysis with Leaflet integration
 - **📊 Quality Scoring**: AI confidence metrics and validation workflows
+
+## 🏆 Recent Achievements (Sprint v0.4)
+
+### 📊 Sprint KPIs & Results
+
+| KPI | Target | ✅ Achieved |
+|-----|--------|-------------|
+| CI Speed | 3-5x faster | Dynamic test sharding |
+| Cost Reduction | 40-60% AI costs | Smart model routing |
+| Security | SLSA L3 | Full attestation pipeline |
+| Agent Cooperation | Multi-agent workflows | Reflective loops |
+| Risk Detection | Evidence-based | 10-factor analysis |
+
+### ✅ All 10 Workstreams Complete
+
+1. **Incremental Task Graph** - Turborepo + affected-only builds
+2. **Dynamic Test Sharding** - Time-balanced parallel execution
+3. **SLSA Supply Chain** - L3 compliance with Cosign signing
+4. **Critic & Fixer Agents** - Reflective improvement loops
+5. **Semantic Memory** - Vector search + experience learning
+6. **Capability Router** - Budget-aware model selection
+7. **PR Risk Scoring** - 10-factor evidence-based analysis
+8. **PR Health Bot v2** - Comprehensive automated review
+9. **Policy DSL** - Human-readable governance rules
+10. **Dev Environment** - One-command devcontainer setup
 
 ## 🏗️ Architecture
 
@@ -217,68 +201,104 @@
 ## 🛠️ Development
 
 ### Development Environment Setup
->>>>>>> 103a454a
-
-## 🎯 Vision
-
-Scale from "fast CI & first-gen agents" to risk-aware, cost-optimized, self-healing automation that merges safe PRs and ships on a schedule with high confidence.
-
-## ⚡ Key Features
-
-### 🤖 Agent Cooperation System
-- **Critic Agent**: Comprehensive static analysis with ESLint, TypeScript, security checks
-- **Fixer Agent**: Automated fixing strategies with rollback support  
-- **Reflective Loop**: Self-improving cycles with convergence detection
-- **Health Bot**: PR analysis with 8-factor health scoring
-
-### 🧠 Intelligence & Memory
-- **Semantic Memory**: Vector-based search with relationship mapping
-- **Prompt Caching**: LRU cache with similarity matching (40-60% cost savings)
-- **Capability Router**: Budget-aware model selection across providers
-- **Experience Learning**: Success/failure pattern recognition
-
-### 🚀 Performance & Scale
-- **Dynamic Test Sharding**: Time-balanced allocation (3-5x faster CI)
-- **Incremental Builds**: Turborepo with affected-only execution
-- **Service Containers**: Neo4j, PostgreSQL, Redis orchestration
-
-### 🛡️ Security & Governance  
-- **SLSA L3 Compliance**: Supply chain security with Cosign signing
-- **Risk Scoring**: 10-factor evidence-based analysis
-- **Policy DSL**: Human-readable governance rules
-- **Vulnerability Scanning**: Grype integration with attestations
-
-## 🚀 Quick Start
-
-### One-Command Setup
-```bash
-# Open in devcontainer (VS Code)
-code . --command "Dev Containers: Reopen in Container"
-
-# Or manual setup
-npm install
-npm run build
-```
-
-### Core Commands
-```bash
-# Run agent pipeline
-npm run agents:ci     # CI mode
-npm run agents:pr     # PR analysis mode
-npm run agents:dev    # Development mode
-
-# Risk analysis
-node scripts/risk-analysis.js current
-node scripts/risk-analysis.js report
-
-# Test sharding  
-npm run test          # Automatic sharding
-npm run test:ci       # CI with coverage
-```
-
-<<<<<<< HEAD
-## 📊 Sprint KPIs & Results
-=======
+
+```bash
+# 1. Clone repository
+git clone https://github.com/BrianCLong/intelgraph.git
+cd intelgraph
+
+# 2. Start all services (recommended)
+./start.sh
+
+# 3. Alternative: Manual startup
+docker-compose -f docker-compose.dev.yml up -d
+
+# 4. Individual service development
+npm run client:dev    # Frontend only (port 3000)
+npm run server:dev    # Backend only (port 4000)
+```
+
+### 🤖 AI/ML Setup (Optional)
+
+IntelGraph includes a powerful multimodal AI extraction engine for enhanced intelligence analysis:
+
+```bash
+# Navigate to server directory
+cd server
+
+# Install AI dependencies and models (one-time setup)
+./scripts/setup-ai-models.sh
+
+# Test AI extraction engines
+node scripts/test-ai-extraction.js
+
+# Start with AI capabilities enabled
+AI_ENABLE_GPU=true npm run dev
+```
+
+**AI Capabilities Include:**
+
+- **OCR**: Text extraction from images and documents (Tesseract, PaddleOCR)
+- **Object Detection**: YOLO v8 for identifying objects, people, vehicles
+- **Face Recognition**: MTCNN + FaceNet for facial detection and recognition
+- **Speech-to-Text**: OpenAI Whisper for audio transcription and analysis
+- **NLP**: spaCy for entity recognition, sentiment analysis, topic modeling
+- **Embeddings**: Sentence transformers for semantic search and similarity
+- **Cross-Modal Search**: Find related content across different media types
+
+**Requirements:**
+
+- Python 3.8+ with pip
+- 4GB+ RAM (8GB+ recommended with GPU)
+- Optional: NVIDIA GPU with CUDA for faster processing
+
+**Docker AI Setup:**
+
+```bash
+# Build and run with AI container
+docker-compose -f docker-compose.ai.yml up -d
+
+# Test AI services
+docker exec intelgraph-ai python /app/scripts/test-ai-extraction.py
+```
+
+### Available Scripts
+
+```bash
+# Development
+npm run dev           # Start all services
+npm run client:dev    # Frontend development server
+npm run server:dev    # Backend development server
+
+# Quality Assurance
+npm run test         # Full test suite (Jest + Playwright)
+npm run test:unit    # Unit tests only
+npm run test:e2e     # End-to-end tests
+npm run test:smoke   # Smoke tests for deployment validation
+npm run lint         # ESLint code quality checks
+npm run typecheck    # TypeScript type checking
+npm run format       # Prettier code formatting
+
+# Production
+npm run build        # Build for production
+npm run start        # Start production server
+
+# Database
+npm run db:migrate   # Run database migrations
+npm run db:seed      # Seed database with sample data
+npm run db:reset     # Reset and reseed database
+
+# AI/ML (server directory)
+./scripts/setup-ai-models.sh      # Install AI models and dependencies
+node scripts/test-ai-extraction.js # Test AI extraction engines
+python src/ai/models/yolo_detection.py --help  # Test object detection
+python src/ai/models/whisper_transcription.py --help  # Test speech-to-text
+
+# Utilities
+npm run health       # System health check
+npm run cleanup      # Clean up containers and images
+```
+
 ### Environment Configuration
 
 Create `.env` file from `.env.example`:
@@ -467,7 +487,7 @@
 
 **Health Check Endpoints**:
 
-- `GET /health` - Basic health status
+- `GET /health` - Basic health check
 - `GET /health/detailed` - Detailed system status
 - `GET /metrics` - Prometheus metrics
 
@@ -859,29 +879,16 @@
 ---
 
 ## 📄 License
->>>>>>> 103a454a
-
-| KPI | Target | ✅ Achieved |
-|-----|--------|-------------|
-| CI Speed | 3-5x faster | Dynamic test sharding |
-| Cost Reduction | 40-60% AI costs | Smart model routing |
-| Security | SLSA L3 | Full attestation pipeline |
-| Agent Cooperation | Multi-agent workflows | Reflective loops |
-| Risk Detection | Evidence-based | 10-factor analysis |
-
-## ✅ All 10 Workstreams Complete
-
-1. **Incremental Task Graph** - Turborepo + affected-only builds
-2. **Dynamic Test Sharding** - Time-balanced parallel execution  
-3. **SLSA Supply Chain** - L3 compliance with Cosign signing
-4. **Critic & Fixer Agents** - Reflective improvement loops
-5. **Semantic Memory** - Vector search + experience learning
-6. **Capability Router** - Budget-aware model selection
-7. **PR Risk Scoring** - 10-factor evidence-based analysis  
-8. **PR Health Bot v2** - Comprehensive automated review
-9. **Policy DSL** - Human-readable governance rules
-10. **Dev Environment** - One-command devcontainer setup
+
+This project is licensed under the MIT License - see the [LICENSE](LICENSE) file for details.
+
+## 🙏 Acknowledgments
+
+- Built with ❤️ for the intelligence community
+- Powered by [React](https://reactjs.org/), [Node.js](https://nodejs.org/), [GraphQL](https://graphql.org/), and [Neo4j](https://neo4j.com/)
+- UI components from [Material-UI](https://mui.com/)
+- Graph visualization with [Cytoscape.js](https://cytoscape.org/)
 
 ---
 
-**Maestro Conductor v0.4** - Where automation meets intelligence 🤖✨+**IntelGraph Platform** - Next-Generation Intelligence Analysis