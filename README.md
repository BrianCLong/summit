[![Copilot Playbook](https://img.shields.io/badge/Copilot-Playbook-blue)](docs/Copilot-Playbook.md)
![CodeRabbit Pull Request Reviews](https://img.shields.io/coderabbit/prs/github/BrianCLong/summit?utm_source=oss&utm_medium=github&utm_campaign=BrianCLong%2Fsummit&labelColor=171717&color=FF570A&link=https%3A%2F%2Fcoderabbit.ai&label=CodeRabbit+Reviews)
[![CI](https://github.com/BrianCLong/summit/actions/workflows/ci.yml/badge.svg?branch=main)](https://github.com/BrianCLong/summit/actions/workflows/ci.yml)
[![Security](https://github.com/BrianCLong/summit/actions/workflows/security.yml/badge.svg?branch=main)](https://github.com/BrianCLong/summit/actions/workflows/security.yml)
[![Release](https://github.com/BrianCLong/summit/actions/workflows/release.yml/badge.svg?branch=main)](https://github.com/BrianCLong/summit/actions/workflows/release.yml)

# Summit Platform

> Deployable-first IntelGraph (Summit) stack with GraphQL, React, Neo4j, PostgreSQL, Redis, and observability/AI services.

## 🛠 Developer Onboarding (Deployable-First)

- **Golden path = `make bootstrap && make up && make smoke`**. Fresh clones must go green before you write code.
- `./start.sh [--ai]` wraps the golden path on laptops and CI. It fails fast if health probes do not respond.
- The golden workflow we must defend end to end: **Investigation → Entities → Relationships → Copilot → Results** using the seeded dataset in `data/golden-path/demo-investigation.json`.
- **New developers:** See [docs/ONBOARDING.md](docs/ONBOARDING.md) for your 30-minute quickstart guide.

## 🚀 Quickstart (< 60 Seconds)

**Prerequisites:** Docker Desktop ≥ 4.x (8GB memory, BuildKit enabled), Node 18+, pnpm 9 (via `corepack enable`), Python 3.11+, ports 3000, 4000, 5432, 6379, 7474, 7687, 8080 available.

```bash
git clone https://github.com/BrianCLong/summit.git
cd summit
./start.sh              # One-command bootstrap: installs deps, starts services, runs smoke test
```

**Alternative (manual steps):**
```bash
make bootstrap          # installs pnpm deps + venv + .env
make up                 # docker-compose.dev.yml + migrations (API, web, dbs, observability)
make smoke              # golden path automation against seeded data
```

**Service Endpoints:**
- **Frontend**: http://localhost:3000 (React Application)
- **GraphQL API**: http://localhost:4000/graphql (Apollo Playground)
- **Neo4j Browser**: http://localhost:7474 (Graph Database UI)
- **Adminer**: http://localhost:8080 (Database Admin)
- **Prometheus**: http://localhost:9090 (Metrics)
- **Grafana**: http://localhost:3001 (Observability Dashboards)

**Optional AI/Kafka stack:** `./start.sh --ai` or `make up-ai` loads `docker-compose.ai.yml`.

### Observability & Health

- **Security Checks:** SBOMs, Trivy scans, and SLSA attestations run nightly. See [SECURITY.md](SECURITY.md) for verification steps.
- Health probes ship at `/health`, `/health/detailed`, `/health/ready`, `/health/live`, `/metrics`. `make smoke` curls them before executing mutations.
- Prometheus scrapes `api:4000/metrics` using `observability/prometheus/prometheus-dev.yml`.
- Grafana auto-provisions the **Summit Golden Path** dashboard (`observability/grafana/provisioning/dashboards/summit-golden-path.json`) with Prometheus datasource credentials from `.env`. Panels cover GraphQL p95, health-check uptime, and the lightweight dev gateway stub exposed on port `4100`.
- Stack wait logic lives in `scripts/wait-for-stack.sh`; it blocks until API+DBs pass readiness probes.

### Workspace Layout & Docs

- `apps/` – entrypoint services (client, web, gateway, analytics engines, etc.).
- `packages/` and `services/` – shared libraries, workers, ingestion pipelines.
- `archive/` – gigabytes of historical evidence moved out of the hot path and excluded from CI caches.
- `docs/ONBOARDING.md` – day-one onboarding.
- `docs/README.md` – documentation index, policies, and archived plans.

### Production Secrets & Guardrails

- `.env.example` is **DEV-ONLY** and documents every credential. `.env.production.sample` contains empty placeholders for production charts and pipelines.
- The API refuses to boot when `NODE_ENV=production` if `JWT_SECRET`, `JWT_REFRESH_SECRET`, database passwords, or CORS allow-lists match known defaults or include `localhost/*`.
- CORS allow-listing, rate limiting, persisted queries, and metrics are enforced in production automatically.

### pnpm Workspace Commands

```bash
pnpm install          # installs all workspace deps with turbo cache metadata
pnpm build            # turbo build graph + caching
pnpm test             # unit/integration suites (Jest/Vitest focus)
pnpm lint             # ESLint + Ruff (for Python helpers)
pnpm typecheck        # tsconfig project references
pnpm smoke            # same as make smoke (Node-based E2E)
```

💡 **New to Summit?** Run `make help` for a quick command reference, or see [docs/COMMAND_REFERENCE.md](docs/COMMAND_REFERENCE.md) for the full guide.

## 🚥 CI & Merge Policy

**Strict Branch Protection**: `main` is protected. Direct pushes are blocked.

### Required Checks

The `ci.yml` workflow runs on every PR + main with the following checks:

1. **CI (Lint & Unit)**: Fast lane. Runs lint, typecheck, and unit tests.
2. **CI (Golden Path)**: Integration lane. Boots the full stack with `make bootstrap`, `make up` (headless), and `make smoke`.
3. **Security**: CodeQL analysis, dependency review, gitleaks, SBOM + Trivy scans.

All workflows use cached `pnpm install` and Docker layer caching. These are required checks for merge.

### Merge Train

We use a "Safe Merge" label strategy to manage the PR backlog:

* **Developers**: Open PR → Get Approval → Add `automerge-safe` label.
* **Automation**: The merge train script updates your branch from `main`, verifies CI, and merges automatically when green.
* **Conflict/Failure**: If CI fails or conflicts arise, the label is removed and you are notified.

**Note**: Do not use "Squash and merge" manually if the train is active. Let the bot handle it to ensure linear history and green builds.

---

[![Docker](https://img.shields.io/badge/Docker-Ready-blue.svg)](https://www.docker.com) [![Node.js](https://img.shields.io/badge/Node.js-20+-brightgreen.svg)](https://nodejs.org) [![React](https://img.shields.io/badge/React-18+-61DAFB.svg)](https://reactjs.org) [![GraphQL](https://img.shields.io/badge/GraphQL-API-E10098.svg)](https://graphql.org)

### Automations

[![Copilot Context Refresh](https://github.com/BrianCLong/summit/actions/workflows/copilot-refresh.yml/badge.svg)](.github/workflows/copilot-refresh.yml)
[![Weekly Copilot Adoption Report](https://github.com/BrianCLong/summit/actions/workflows/copilot-adoption-report.yml/badge.svg)](.github/workflows/copilot-adoption-report.yml)

**Production-Ready MVP** • AI-augmented intelligence analysis platform combining graph analytics, real-time collaboration, and enterprise security. Built for the intelligence community with deployability-first principles.

---

## 🎯 Intelligence Community Value Proposition

> **ODNI-Aligned • Edge-First • Mission-Ready**

### Key Performance Metrics

| Capability | Metric | Validation |
|------------|--------|------------|
| **Insight Acceleration** | 50% faster time-to-insight vs. legacy systems | Validated against IC baseline workflows |
| **Edge Deployment** | Sub-100ms latency at tactical edge | JWICS/SIPRNet compatible architecture |
| **AI Governance** | 85% automated policy validation | OPA-based with human-in-the-loop escalation |
| **Agent Fleet Control** | Real-time incident response | Automated containment with audit trail |

### RFI-Ready Differentiators

- **Edge-First Architecture**: Deploy at tactical edge with offline-capable sync; no cloud dependency for mission-critical operations
- **50% Faster Insights**: Graph-accelerated analysis with AI copilot reduces analyst time-to-decision from hours to minutes
- **Zero-Trust by Default**: RBAC + ABAC + OPA policy engine with warrant-aware data access controls
- **Explainable AI**: Full provenance tracking with human-readable justifications for all AI-generated insights
- **FedRAMP-Ready**: Compliant architecture with STIG checklists and eMASS evidence bundles included
- **Agent Fleet Governance**: Centralized control plane for AI agent fleets with automated incident response and kill-switch capabilities

### IC Alignment

Summit/IntelGraph is purpose-built for the intelligence community with:

- **ICD 503 Compliance**: Security controls aligned with Intelligence Community Directive 503
- **Cross-Domain Ready**: Architecture supports future CDSintegration for multi-enclave operations
- **Analyst-Centric UX**: Designed with input from IC analysts for real-world tradecraft workflows
- **Interoperability**: STIX/TAXII native support with extensible connector framework

---

## 🎯 Golden Path Demo (Seeded Dataset)

**Critical Path**: Investigation → Entities → Relationships → Copilot → Results

This 5-minute workflow validates the core platform functionality using the dataset in [`data/golden-path/demo-investigation.json`](data/golden-path/demo-investigation.json). `make smoke` and the `scripts/smoke-test.js` harness use the same payload so local runs match CI exactly.

1. **Open Frontend**: Navigate to http://localhost:3000
   - Verify: Login page loads, no console errors

2. **Create Investigation**: Click "New Investigation" from Dashboard
   - Verify: Investigation created with unique ID
   - Should take < 2 seconds

3. **Add Entities**: Use the graph explorer to add entities and relationships
   - Create at least 2 entities (e.g., Person, Organization)
   - Link them with a relationship (e.g., "works_for")
   - Verify: Graph visualizes correctly

4. **Run Copilot Analysis**: Execute AI-augmented insights from the dataset goal
   - Click "Run Copilot Goal" or similar action
   - Verify: Progress indicators show, results stream in real-time

5. **View Results**: Explore generated insights and recommendations
   - Verify: Insights appear in UI
   - Verify: Graph updates with new discovered relationships (if any)

**Success Criteria**: All steps complete without errors in < 5 minutes

**If any step fails**: Stop and fix before continuing development (Deployable-First Mantra). Re-run `make smoke` after your fix to ensure parity with CI.

## ✅ Validation Notes

Run these from a clean machine (or CI runner) to verify the golden path end-to-end. Capture the output in your PR description for traceability.

```bash
git clone https://github.com/BrianCLong/summit.git && cd summit
corepack enable && pnpm -v
pnpm install --frozen-lockfile

make bootstrap
make up
make smoke

curl -sf http://localhost:4000/health && echo OK
curl -sf http://localhost:4000/health/detailed | jq '.status'
curl -sf http://localhost:4000/metrics | head -n 20

make down
```

## 📋 Table of Contents

- [Features](#-features)
- [Architecture](#-architecture)
- [Development](#-development)
- [Production Deployment](#-production-deployment)
- [Real-Time Narrative Simulation Engine](#-real-time-narrative-simulation-engine)
- [API Documentation](#-api-documentation)
- [Security](#-security)
- [Testing](#-testing)
- [Contributing](#-contributing)
- [Support](#-support)

**📚 Additional Documentation:**
- [Developer Onboarding Guide](docs/ONBOARDING.md) - 30-minute quickstart for new developers
- [AI Agent Collaboration Guide](CONTRIBUTING.md) - Guidelines for AI agent contributions
- [Documentation Index](docs/README.md) - Complete documentation reference
- [CLAUDE.md](CLAUDE.md) - Comprehensive AI assistant guide for the codebase

## ✨ Features

### 🎯 Core Platform (MVP-0 Complete)

- **🔐 Authentication & Security**: JWT + RBAC + OPA policies + rate limiting
- **📊 Graph Analytics**: Neo4j + PostgreSQL + TimescaleDB + Redis with performance optimizations
- **⚛️ React Frontend**: Material-UI + Redux + real-time updates + responsive design
- **🤖 AI Copilot System**: Goal-driven query orchestration with live progress streaming
- **🔍 Investigation Workflow**: End-to-end investigation management + versioning
- **📥 Data Ingestion**: CSV upload + STIX/TAXII support + external data federation

### 🚀 Advanced Capabilities (MVP-1 Complete)

- **🤖 AI/ML Extraction Engine**: Multimodal AI-powered entity extraction and analysis
- **🎯 Computer Vision**: Object detection, face recognition, OCR, scene analysis
- **🗣️ Speech Processing**: Speech-to-text, speaker diarization, audio analysis
- **📝 Natural Language Processing**: Entity recognition, sentiment analysis, topic modeling
- **🔍 Vector Search**: Semantic search across multimodal content with embeddings
- **📊 Cross-Modal Intelligence**: AI-powered content matching across different media types
- **📈 Observability**: OpenTelemetry + Prometheus + Grafana dashboards
- **⚡ Performance**: LOD rendering + graph clustering + viewport optimization
- **🛡️ Security Hardening**: Persisted queries + tenant isolation + audit logging
- **🔄 DevOps**: Docker + CI/CD + smoke testing + deployment automation
- **🧠 Real-Time Narrative Simulation Engine**: Tick-based narrative propagation with rule-based + LLM generation and event injection APIs

### 🎮 User Interface Features

- **Interactive Graph Visualization**: Cytoscape.js with multiple layout algorithms
- **Real-time Collaboration**: Multi-user editing with presence indicators
- **AI-Powered Insights**: Natural language query processing
- **Mobile-Responsive Design**: Optimized for tablets and mobile devices
- **Accessibility**: WCAG 2.1 AA compliant interface

### 📊 Analytics & Intelligence

- **Graph Analytics**: Community detection, centrality analysis, path finding
- **🤖 AI/ML Extraction**: Real-time multimodal entity extraction and analysis
- **🔍 Computer Vision**: YOLO object detection, MTCNN face recognition, Tesseract OCR
- **🗣️ Speech Intelligence**: Whisper speech-to-text, speaker diarization, audio analysis
- **📝 Text Analytics**: spaCy NER, sentiment analysis, topic modeling, language detection
- **🧠 Vector Embeddings**: Sentence transformers for semantic search and similarity
- **🔗 Cross-Modal Matching**: AI-powered content correlation across media types
- **🎯 Smart Clustering**: Automatic entity grouping and relationship inference
- **⏱️ Temporal Analysis**: Time-series investigation and pattern recognition
- **🌍 GEOINT Support**: Geographic analysis with Leaflet integration
- **📊 Quality Scoring**: AI confidence metrics and validation workflows

## 🧠 Real-Time Narrative Simulation Engine

The simulation engine keeps evolving story arcs in lockstep with injected events, streaming data, and policy interventions. It runs alongside the Summit API server and exposes REST controls under `/api/narrative-sim`.

### Capabilities

- **Dual Narrative Generators** – Hybrid rule-based heuristics and pluggable LLM adapters (ships with an echo adapter for offline environments).
- **Entity, Event, and Parameter Modeling** – Actors, groups, and network relationships influence sentiment, momentum, and time-varying parameters such as trust or reach.
- **Real-Time Tick Loop** – Deterministic tick advancement recomputes momentum, arc outlooks, and story summaries, enabling daily/hourly playback.
- **Operational Interventions** – Inject events or actor actions, adjust parameters on the fly, and observe ripple effects across related entities.
- **Scenario Library** – Ready-made crisis, election, and information operations scripts in `scenarios/narrative/` demonstrate multi-step responsiveness.

### REST API Surface

| Method   | Path                                         | Description                                                                       |
| -------- | -------------------------------------------- | --------------------------------------------------------------------------------- |
| `POST`   | `/api/narrative-sim/simulations`             | Create a simulation (rule-based or LLM-driven) from entity/parameter definitions. |
| `GET`    | `/api/narrative-sim/simulations`             | List active simulations with tick metadata.                                       |
| `GET`    | `/api/narrative-sim/simulations/:id`         | Fetch the full narrative state (entities, arcs, parameters, recent events).       |
| `POST`   | `/api/narrative-sim/simulations/:id/events`  | Queue time-stepped events or parameter perturbations.                             |
| `POST`   | `/api/narrative-sim/simulations/:id/actions` | Inject actor actions that auto-expand into events.                                |
| `POST`   | `/api/narrative-sim/simulations/:id/tick`    | Advance the clock by one or more ticks and recalculate story arcs.                |
| `DELETE` | `/api/narrative-sim/simulations/:id`         | Tear down a running simulation.                                                   |

### Quickstart Example

```bash
# 1. Create a simulation using the crisis scenario
curl -sS -X POST http://localhost:4000/api/narrative-sim/simulations \
  -H 'Content-Type: application/json' \
  --data @scenarios/narrative/crisis-response.json | jq '.id' > /tmp/sim_id

# 2. Inject scripted events
jq -c '.events[]' scenarios/narrative/crisis-response.json | while read evt; do
  curl -sS -X POST "http://localhost:4000/api/narrative-sim/simulations/$(cat /tmp/sim_id)/events" \
    -H 'Content-Type: application/json' \
    --data "$evt" >/dev/null
done

# 3. Advance the simulation three ticks and fetch the current arc summaries
curl -sS -X POST "http://localhost:4000/api/narrative-sim/simulations/$(cat /tmp/sim_id)/tick" \
  -H 'Content-Type: application/json' --data '{"steps":3}' >/tmp/state.json

jq '.arcs[] | {theme, momentum, outlook}' /tmp/state.json
```

Run dedicated tests with:

```bash
cd server
npm test -- --config jest.config.ts narrative
```

This executes focused Jest suites for the engine core and REST endpoints while keeping broader CI runs unchanged.

## 🏗️ Architecture

### Technology Stack

#### Frontend

- **Framework**: React 18 with Hooks and Context API
- **State Management**: Redux Toolkit with RTK Query
- **UI Library**: Material-UI (MUI) v5
- **Graph Visualization**: Cytoscape.js with extensions
- **Build Tool**: Vite with Hot Module Replacement
- **Testing**: Jest + React Testing Library + Playwright E2E

#### Backend

- **Runtime**: Node.js 20+ with TypeScript
- **API**: GraphQL with Apollo Server v4
- **Web Framework**: Express.js with security middleware
- **Authentication**: JWT with refresh token rotation
- **Real-time**: Socket.io for WebSocket connections

#### Databases

- **Graph Database**: Neo4j 5 Community Edition
- **Relational Database**: PostgreSQL 16 with pgvector
- **Time-series Database**: TimescaleDB 2
- **Cache/Session Store**: Redis 7 with persistence
- **File Storage**: Local filesystem with S3 compatibility

#### Infrastructure

- **Containerization**: Docker with multi-stage builds
- **Orchestration**: Docker Compose for development
- **Monitoring**: OpenTelemetry + Prometheus + Grafana
- **Reverse Proxy**: Nginx (production)
- **CI/CD**: GitHub Actions with automated testing

### System Architecture

```
┌─────────────────┐    ┌─────────────────┐    ┌─────────────────┐
│   React Client  │◄──►│  GraphQL API    │◄──►│    Neo4j DB     │
│                 │    │                 │    │                 │
│ • Investigation │    │ • Authentication│    │ • Graph Data    │
│ • Graph Viz     │    │ • CRUD Ops      │    │ • Relationships │
│ • Real-time UI  │    │ • Subscriptions │    │ • Analytics     │
│ • Material-UI   │    │ • Rate Limiting │    │ • Constraints   │
└─────────────────┘    └─────────────────┘    └─────────────────┘

                       ┌─────────────────┐    ┌─────────────────┐    ┌─────────────────┐
                       │  PostgreSQL DB  │    │   TimescaleDB   │    │    Redis Cache  │
                       │                 │    │                 │    │                 │
                       │ • User Data     │    │ • Time-series   │    │ • Sessions      │
                       │ • Audit Logs    │    │ • Metrics       │    │ • Real-time     │
                       │ • Metadata      │    │                 │    │ • Rate Limiting │
                       │ • Vector Store  │    │                 │    │ • Pub/Sub       │
                       └─────────────────┘    └─────────────────┘    └─────────────────┘
```

### Data Flow

1. **Client Request**: React app sends GraphQL queries/mutations
2. **Authentication**: JWT token validation and RBAC checks
3. **Rate Limiting**: Redis-based request throttling
4. **Business Logic**: Resolver functions process requests
5. **Database Operations**: Neo4j for graph data, PostgreSQL for metadata, TimescaleDB for time-series metrics
6. **Real-time Updates**: Socket.io broadcasts changes to connected clients
7. **Caching**: Redis caches frequent queries and session data

## 🛠️ Development

### Development Environment Setup

```bash
# 1. Clone repository
git clone https://github.com/BrianCLong/summit.git
cd summit

# 2. Start all services (recommended)
./start.sh

# 3. Alternative: Manual startup
docker-compose -f docker-compose.dev.yml up -d

# 4. Individual service development
npm run client:dev    # Frontend only (port 3000)
npm run server:dev    # Backend only (port 4000)
```

### 🤖 AI/ML Setup (Optional)

Summit includes a powerful multimodal AI extraction engine for enhanced intelligence analysis:

```bash
# Navigate to server directory
cd server

# Install AI dependencies and models (one-time setup)
./scripts/setup-ai-models.sh

# Test AI extraction engines
node scripts/test-ai-extraction.js

# Start with AI capabilities enabled
AI_ENABLE_GPU=true npm run dev
```

**AI Capabilities Include:**

- **OCR**: Text extraction from images and documents (Tesseract, PaddleOCR)
- **Object Detection**: YOLO v8 for identifying objects, people, vehicles
- **Face Recognition**: MTCNN + FaceNet for facial detection and recognition
- **Speech-to-Text**: OpenAI Whisper for audio transcription and analysis
- **NLP**: spaCy for entity recognition, sentiment analysis, topic modeling
- **Embeddings**: Sentence transformers for semantic search and similarity
- **Cross-Modal Search**: Find related content across different media types

**Requirements:**

- Python 3.8+ with pip
- 4GB+ RAM (8GB+ recommended with GPU)
- Optional: NVIDIA GPU with CUDA for faster processing

**Docker AI Setup:**

```bash
# Build and run with AI container
docker-compose -f docker-compose.ai.yml up -d

# Test AI services
docker exec summit-ai python /app/scripts/test-ai-extraction.py
```

### Available Scripts

```bash
# Development
npm run dev           # Start all services
npm run client:dev    # Frontend development server
npm run server:dev    # Backend development server

# Quality Assurance
npm run test         # Full test suite (Jest + Playwright)
npm run test:unit    # Unit tests only
npm run test:e2e     # End-to-end tests
npm run test:smoke   # Smoke tests for deployment validation
npm run lint         # ESLint code quality checks
npm run typecheck    # TypeScript type checking
npm run format       # Prettier code formatting

# Production
npm run build        # Build for production
npm run start        # Start production server

# Database
npm run db:migrate   # Run database migrations
npm run db:seed      # Seed database with sample data
npm run db:reset     # Reset and reseed database

# AI/ML (server directory)
./scripts/setup-ai-models.sh      # Install AI models and dependencies
node scripts/test-ai-extraction.js # Test AI extraction engines
python src/ai/models/yolo_detection.py --help  # Test object detection
python src/ai/models/whisper_transcription.py --help  # Test speech-to-text

# Utilities
npm run health       # System health check
npm run cleanup      # Clean up containers and images
```

### Environment Configuration

Create `.env` file from `.env.example`:

```bash
cp .env.example .env
```

**Key Environment Variables**:

```bash
# Development
NODE_ENV=development
DEBUG=summit:*

# Database URLs
NEO4J_URI=bolt://localhost:7687
NEO4J_USERNAME=neo4j
NEO4J_PASSWORD=devpassword

POSTGRES_HOST=localhost
POSTGRES_DB=summit_dev
POSTGRES_USER=summit
POSTGRES_PASSWORD=devpassword

TIMESCALEDB_HOST=localhost
TIMESCALEDB_PORT=5433
TIMESCALEDB_DB=summit_timeseries
TIMESCALEDB_USER=timescale
TIMESCALEDB_PASSWORD=devpassword

REDIS_HOST=localhost
REDIS_PASSWORD=devpassword

# API Configuration
JWT_SECRET=your-secret-key-here
JWT_REFRESH_SECRET=your-refresh-secret-here
CORS_ORIGIN=http://localhost:3000

# AI/ML Configuration (optional)
AI_MODELS_PATH=src/ai/models
AI_PYTHON_PATH=venv/bin/python
AI_ENABLE_GPU=true
AI_MAX_CONCURRENT_JOBS=5

# OCR Configuration
OCR_DEFAULT_ENGINE=tesseract
OCR_CONFIDENCE_THRESHOLD=0.6

# Object Detection
OBJECT_DETECTION_MODEL=yolov8n.pt
OBJECT_DETECTION_CONFIDENCE=0.5

# Speech Recognition
SPEECH_MODEL=whisper-base
SPEECH_LANGUAGES=en,de,fr,es,auto

# Text Analysis
TEXT_ANALYSIS_MODEL=en_core_web_lg
EMBEDDING_MODEL=all-MiniLM-L6-v2

# Client Configuration (in client/.env)
VITE_API_URL=http://localhost:4000/graphql
VITE_WS_URL=http://localhost:4000
```

### Database Setup

The platform uses four databases:

1. **Neo4j** (Graph Database)
   - URL: http://localhost:7474
   - Username: `neo4j`
   - Password: `devpassword`
   - Purpose: Entity relationships and graph analytics

2. **PostgreSQL** (Relational Database)
   - Host: localhost:5432
   - Database: `summit_dev`
   - Username: `summit`
   - Password: `devpassword`
   - Purpose: User data, audit logs, metadata

3. **TimescaleDB** (Time-series Database)
   - Host: localhost:5433
   - Database: `summit_timeseries`
   - Username: `timescale`
   - Password: `devpassword`
   - Purpose: Metrics and event storage

4. **Redis** (Cache & Sessions)
   - Host: localhost:6379
   - Password: `devpassword`
   - Purpose: Session storage, caching, real-time pub/sub

### Code Structure

```
summit/
├── client/                 # React frontend application
│   ├── src/
│   │   ├── components/     # React components
│   │   ├── pages/          # Page-level components
│   │   ├── store/          # Redux store and slices
│   │   ├── services/       # API and external services
│   │   ├── hooks/          # Custom React hooks
│   │   ├── utils/          # Utility functions
│   │   └── styles/         # CSS and theme files
│   ├── public/             # Static assets
│   └── tests/              # Frontend tests
├── server/                 # Node.js backend application
│   ├── src/
│   │   ├── graphql/        # GraphQL schema and resolvers
│   │   ├── services/       # Business logic services
│   │   ├── models/         # Data models
│   │   ├── middleware/     # Express middleware
│   │   ├── db/            # Database connections and migrations
│   │   └── utils/         # Utility functions
│   └── tests/             # Backend tests
├── docs/                  # Documentation
├── scripts/               # Build and deployment scripts
├── monitoring/            # Grafana dashboards and configs
├── deploy/               # Deployment configurations
└── docker-compose.*.yml  # Docker Compose files
```

## 🚀 Production Deployment

### Docker Production Build

```bash
# Core services (minimal hardware)
make bootstrap && make up

# With AI capabilities
make up-ai

# With Kafka streaming
make up-kafka

# Full deployment (AI + Kafka)
make up-full

# Health verification
make smoke
curl http://localhost:4000/health
```

### Production Environment Variables

```bash
# Required security configuration
export JWT_SECRET="your-production-jwt-secret-at-least-32-chars"
export JWT_REFRESH_SECRET="your-production-refresh-secret-different-from-jwt"
export ALLOWED_ORIGINS="https://your-domain.com"
export CORS_ORIGIN="https://your-domain.com"

# Optional rate limiting (defaults shown)
export RATE_LIMIT_WINDOW_MS=900000  # 15 minutes
export RATE_LIMIT_MAX=500           # requests per window

# Start with production security enabled
NODE_ENV=production make up
```

### Kubernetes Deployment (Helm)

```bash
# Install Summit with Helm
helm upgrade --install summit ./helm/summit \
  --namespace summit --create-namespace \
  --values helm/summit/values/prod.yaml

# Check deployment status
kubectl get pods -n summit

# Run health tests
helm test summit -n summit

# Access services via port-forward
kubectl -n summit port-forward svc/summit-server 4000:4000 &
npm run test:smoke
```

### Health Monitoring

**Health Check Endpoints**:

- `GET /health` - Basic health status
- `GET /health/detailed` - Detailed system status
- `GET /metrics` - Prometheus metrics

**Monitoring Stack**:

- **Metrics**: Prometheus scrapes application metrics
- **Visualization**: Grafana dashboards for monitoring
- **Alerting**: AlertManager for critical notifications
- **Logging**: Structured JSON logging with correlation IDs

## 📖 API Documentation

### GraphQL Schema

Access the GraphQL Playground at http://localhost:4000/graphql for interactive API exploration.

**Core Types**:

```graphql
type Entity {
  id: ID!
  type: String!
  props: JSON
  createdAt: DateTime!
  updatedAt: DateTime
}

type Relationship {
  id: ID!
  from: ID!
  to: ID!
  type: String!
  props: JSON
  createdAt: DateTime!
}

type Investigation {
  id: ID!
  name: String!
  description: String
  entities: [Entity!]!
  relationships: [Relationship!]!
  createdAt: DateTime!
}
```

**Key Queries**:

```graphql
# Get all entities with filtering
query GetEntities($type: String, $limit: Int = 25) {
  entities(type: $type, limit: $limit) {
    id
    type
    props
  }
}

# Search entities semantically
query SemanticSearch($query: String!, $limit: Int = 10) {
  semanticSearch(query: $query, limit: $limit) {
    id
    type
    props
  }
}

# Get investigation details
query GetInvestigation($id: ID!) {
  investigation(id: $id) {
    id
    name
    description
    entities {
      id
      type
      props
    }
    relationships {
      id
      from
      to
      type
      props
    }
  }
}
```

**Key Mutations**:

```graphql
# Create new entity
mutation CreateEntity($input: EntityInput!) {
  createEntity(input: $input) {
    id
    type
    props
  }
}

# Create investigation
mutation CreateInvestigation($input: InvestigationInput!) {
  createInvestigation(input: $input) {
    id
    name
    description
  }
}
```

### REST Endpoints

```bash
# Health and monitoring
GET  /health                 # Basic health check
GET  /health/detailed        # Detailed system status
GET  /metrics               # Prometheus metrics

# File operations
POST /api/upload            # File upload
GET  /api/export/:format    # Data export (CSV, JSON, GraphML)

# Admin operations
GET  /admin/stats           # System statistics
POST /admin/migrate         # Run database migrations
```

### WebSocket Events

Real-time updates via Socket.io:

```javascript
// Connect to WebSocket
const socket = io('http://localhost:4000');

// Listen for entity updates
socket.on('entity:created', (entity) => {
  console.log('New entity created:', entity);
});

socket.on('entity:updated', (entity) => {
  console.log('Entity updated:', entity);
});

// Join investigation room for real-time collaboration
socket.emit('join:investigation', { investigationId: '123' });
```

## 🔒 Security

### Authentication & Authorization

- **JWT Tokens**: Stateless authentication with refresh token rotation
- **Role-Based Access Control (RBAC)**: Fine-grained permissions system
- **Open Policy Agent (OPA)**: Policy-based authorization
- **Rate Limiting**: Redis-based request throttling

### Security Features

- **Input Validation**: GraphQL schema validation + custom sanitization
- **SQL Injection Prevention**: Parameterized queries and ORM usage
- **XSS Protection**: Content Security Policy + input sanitization
- **CSRF Protection**: SameSite cookies + CSRF tokens
- **Secure Headers**: Helmet.js security middleware
- **Audit Logging**: Comprehensive activity logging

### Data Protection

- **Encryption at Rest**: Database encryption enabled
- **Encryption in Transit**: TLS 1.3 for all communications
- **Secret Management**: Environment-based configuration
- **Data Anonymization**: PII scrubbing in logs
- **Backup Encryption**: Encrypted database backups

### Compliance

- **GDPR Ready**: Data portability and deletion endpoints
- **SOC 2 Type II**: Security controls implementation
- **NIST Framework**: Cybersecurity framework alignment

## 🔧 Configuration

### Feature Flags

```bash
# Enable/disable features via environment variables
FEATURE_AI_SUGGESTIONS=true
FEATURE_REALTIME_COLLABORATION=true
FEATURE_ADVANCED_ANALYTICS=false
PERSISTED_QUERIES=1
```

### Performance Tuning

```bash
# Database connection pools
NEO4J_MAX_POOL_SIZE=50
POSTGRES_MAX_POOL_SIZE=20
REDIS_MAX_POOL_SIZE=10

# Cache configuration
CACHE_TTL=3600
CACHE_MAX_SIZE=1000

# Rate limiting
RATE_LIMIT_WINDOW=900000  # 15 minutes
RATE_LIMIT_MAX=1000       # requests per window
```

### Logging Configuration

```bash
# Log levels: error, warn, info, debug, trace
LOG_LEVEL=info
LOG_FORMAT=json

# Log destinations
LOG_FILE=/app/logs/application.log
LOG_ELASTICSEARCH_URL=http://localhost:9200
```

## 🧪 Testing

### Test Categories

1. **Unit Tests**: Jest for individual component testing
2. **Integration Tests**: API endpoint and database integration
3. **E2E Tests**: Playwright for full user journey testing
4. **Performance Tests**: Load testing with Artillery
5. **Security Tests**: OWASP ZAP automated security scanning

### Running Tests

```bash
# All tests
npm test

# Specific test types
npm run test:unit          # Unit tests only
npm run test:integration   # Integration tests
npm run test:e2e          # End-to-end tests
npm run test:performance  # Performance tests
npm run test:security     # Security tests

# Test coverage
npm run test:coverage     # Generate coverage report

# Watch mode for development
npm run test:watch        # Run tests in watch mode
```

### Test Data

```bash
# Seed test data
npm run db:seed:test

# Reset test database
npm run db:reset:test

# Load performance test data
npm run db:seed:performance
```

## 📊 Monitoring & Observability

### Metrics

**Application Metrics**:

- Request rate, latency, error rate
- Database query performance
- Cache hit/miss ratios
- Real-time connection counts

**Business Metrics**:

- Investigation creation rate
- Entity/relationship growth
- User engagement metrics
- AI/ML model performance

### Dashboards

Access Grafana dashboards at http://localhost:3100:

- **System Overview**: High-level system health
- **API Performance**: Request metrics and latency
- **Database Health**: Query performance and connections
- **User Activity**: Engagement and usage patterns

### Alerting

**Critical Alerts**:

- Service downtime
- Database connection failures
- High error rates (>5%)
- Memory usage >90%

**Warning Alerts**:

- Elevated response times
- Queue backlog buildup
- Low disk space

## 🤝 Contributing

### Development Workflow

1. **Fork** the repository
2. **Create** a feature branch: `git checkout -b feature/amazing-feature`
3. **Commit** changes: `git commit -m 'Add amazing feature'`
4. **Push** to branch: `git push origin feature/amazing-feature`
5. **Submit** a Pull Request

### Code Standards

- **TypeScript**: Strict mode enabled
- **ESLint**: Airbnb configuration with custom rules
- **Prettier**: Consistent code formatting
- **Conventional Commits**: Standardized commit messages
- **Test Coverage**: Minimum 80% coverage required

### Pull Request Guidelines

- Include tests for new features
- Update documentation as needed
- Ensure all CI checks pass
- Request review from core maintainers
- Squash commits before merging

## 📚 Additional Resources

### Documentation

- [API Reference](docs/api/README.md)
- [Deployment Guide](docs/deployment/README.md)
- [Architecture Decision Records](docs/adr/README.md)
- [Troubleshooting Guide](docs/troubleshooting/README.md)
- [Archived Documents](docs/archive/README.md)

### Community

- [GitHub Discussions](https://github.com/BrianCLong/summit/discussions)
- [Issue Tracker](https://github.com/BrianCLong/summit/issues)
- [Release Notes](CHANGELOG.md)

### Learning Resources

- [GraphQL Best Practices](docs/graphql-guide.md)
- [React Development Guide](docs/react-guide.md)
- [Neo4j Query Patterns](docs/neo4j-guide.md)

## 📞 Support

### Getting Help

- **Documentation**: Check [docs/](docs/) directory
- **Issues**: [GitHub Issues](https://github.com/BrianCLong/summit/issues)
- **Discussions**: [GitHub Discussions](https://github.com/BrianCLong/summit/discussions)
- **Email**: support@summit.com

### Reporting Bugs

Please include:

- Operating system and version
- Node.js and npm versions
- Docker version
- Steps to reproduce
- Expected vs actual behavior
- Relevant log files

### Feature Requests

Use the [Feature Request template](https://github.com/BrianCLong/summit/issues/new?template=feature_request.md) and include:

- Clear description of the feature
- Use case and business value
- Proposed implementation approach
- Alternative solutions considered

---

## 📄 License

**Current Summit / Topicality Summit**

The current Topicality Summit software is proprietary and is licensed only
under the **IntelGraph / Topicality Summit Enterprise License Agreement
<<<<<<< HEAD
(Version 1.0)**.
=======
(Version 1.1)**.
>>>>>>> 75b0c0b4

- Copyright (c) 2024–2025  \
  Topicality LLC, Topicality Summit, and Brian C. Long  \
  All rights reserved.

Use of the current software requires a valid commercial agreement with
Topicality LLC / Topicality Summit. See [LICENSE](./LICENSE) for enterprise
terms, restrictions (including prohibitions on SaaS resale, competitive use,
<<<<<<< HEAD
and reverse engineering), and contact information.
=======
reverse engineering, model/data extraction, and audit rights), ownership of
derivative works, and contact information.
>>>>>>> 75b0c0b4

**Contributor License Agreement**

All Contributions to Summit are accepted only under the
<<<<<<< HEAD
[Topicality Summit Contributor License Agreement](./CONTRIBUTOR_LICENSE_AGREEMENT.md).
By submitting a pull request or other Contribution, you confirm your
acceptance of that CLA.
=======
[Topicality Summit Contributor License Agreement (Version 2.0)](./CONTRIBUTOR_LICENSE_AGREEMENT.md).
By submitting a pull request or other Contribution, you confirm your
acceptance of that CLA (including work-made-for-hire/assignment provisions,
patent grants, and moral-rights waivers).
>>>>>>> 75b0c0b4

**Historical MIT-licensed snapshot**

Earlier open source releases of Summit were distributed under the MIT
License. Those rights are preserved for the specific historical snapshot(s)
that were released under MIT (for example, tag `v0.4.0-oss-mit`).

- The historical MIT license text is preserved in
  [OSS-MIT-LICENSE](./OSS-MIT-LICENSE).
- The MIT license applies ONLY to those explicitly designated historical
  releases, not to current proprietary versions.

**Third-party open source**

Summit may include third-party open source components that remain subject
to their own licenses. See [NOTICE](./NOTICE) and the dependency metadata
(e.g., `package.json`, `pnpm-lock.yaml`) for more information.

## 🙏 Acknowledgments

- Built with ❤️ for the intelligence community
- Powered by [React](https://reactjs.org/), [Node.js](https://nodejs.org/), [GraphQL](https://graphql.org/), and [Neo4j](https://neo4j.com/)
- UI components from [Material-UI](https://mui.com/)
- Graph visualization with [Cytoscape.js](https://cytoscape.org/)

---

**Summit Platform** - Next-Generation Intelligence Analysis<|MERGE_RESOLUTION|>--- conflicted
+++ resolved
@@ -1069,11 +1069,7 @@
 
 The current Topicality Summit software is proprietary and is licensed only
 under the **IntelGraph / Topicality Summit Enterprise License Agreement
-<<<<<<< HEAD
-(Version 1.0)**.
-=======
 (Version 1.1)**.
->>>>>>> 75b0c0b4
 
 - Copyright (c) 2024–2025  \
   Topicality LLC, Topicality Summit, and Brian C. Long  \
@@ -1082,26 +1078,16 @@
 Use of the current software requires a valid commercial agreement with
 Topicality LLC / Topicality Summit. See [LICENSE](./LICENSE) for enterprise
 terms, restrictions (including prohibitions on SaaS resale, competitive use,
-<<<<<<< HEAD
-and reverse engineering), and contact information.
-=======
 reverse engineering, model/data extraction, and audit rights), ownership of
 derivative works, and contact information.
->>>>>>> 75b0c0b4
 
 **Contributor License Agreement**
 
 All Contributions to Summit are accepted only under the
-<<<<<<< HEAD
-[Topicality Summit Contributor License Agreement](./CONTRIBUTOR_LICENSE_AGREEMENT.md).
-By submitting a pull request or other Contribution, you confirm your
-acceptance of that CLA.
-=======
 [Topicality Summit Contributor License Agreement (Version 2.0)](./CONTRIBUTOR_LICENSE_AGREEMENT.md).
 By submitting a pull request or other Contribution, you confirm your
 acceptance of that CLA (including work-made-for-hire/assignment provisions,
 patent grants, and moral-rights waivers).
->>>>>>> 75b0c0b4
 
 **Historical MIT-licensed snapshot**
 
