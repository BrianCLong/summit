--- conflicted
+++ resolved
@@ -1,44 +1,28 @@
 import http from "http";
 import { useServer } from "graphql-ws/lib/use/ws";
 import { WebSocketServer } from "ws";
-import logger from './config/logger';
+import pino from "pino";
 import { getContext } from "./lib/auth.js";
 import path from "path";
 import { fileURLToPath } from "url";
-// import WSPersistedQueriesMiddleware from "./graphql/middleware/wsPersistedQueries.js";
+import WSPersistedQueriesMiddleware from "./graphql/middleware/wsPersistedQueries.js";
 import { createApp } from "./app.js";
 import { makeExecutableSchema } from "@graphql-tools/schema";
 import { typeDefs } from "./graphql/schema.js";
 import resolvers from "./graphql/resolvers/index.js";
 import { DataRetentionService } from './services/DataRetentionService.js';
 import { getNeo4jDriver } from './db/neo4j.js';
-import connectorRoutes from './routes/connectors.js';
+import { startKafkaConsumer, stopKafkaConsumer } from './realtime/kafkaConsumer.js'; // WAR-GAMED SIMULATION - Import Kafka consumer
+
 const __filename = fileURLToPath(import.meta.url);
 const __dirname = path.dirname(__filename);
-const logger = logger.child({ name: 'index' });
+const logger: pino.Logger = pino();
 
 const startServer = async () => {
-<<<<<<< HEAD
-  // Optional Kafka consumer import - only when AI services enabled
-  let startKafkaConsumer: any = null;
-  let stopKafkaConsumer: any = null;
-  const { migrateNeo4j } = await import('../scripts/migrate-neo4j.js');
-  await migrateNeo4j();
-  if (process.env.AI_ENABLED === 'true' || process.env.KAFKA_ENABLED === 'true') {
-    try {
-      const kafkaModule = await import('./realtime/kafkaConsumer.js');
-      startKafkaConsumer = kafkaModule.startKafkaConsumer;
-      stopKafkaConsumer = kafkaModule.stopKafkaConsumer;
-    } catch (error) {
-      logger.warn('Kafka not available - running in minimal mode');
-    }
-=======
   if (process.env.NODE_ENV === 'production') {
     process.env.PERSISTED_QUERIES = '1';
->>>>>>> b9d543cc
   }
   const app = await createApp();
-  app.use('/api', connectorRoutes);
   const schema = makeExecutableSchema({ typeDefs, resolvers });
   const httpServer = http.createServer(app);
 
@@ -49,14 +33,14 @@
     path: "/graphql",
   });
 
-  // const wsPersistedQueries = new WSPersistedQueriesMiddleware();
-  // const wsMiddleware = wsPersistedQueries.createMiddleware();
+  const wsPersistedQueries = new WSPersistedQueriesMiddleware();
+  const wsMiddleware = wsPersistedQueries.createMiddleware();
 
   useServer(
     {
       schema,
       context: getContext,
-      // ...wsMiddleware,
+      ...wsMiddleware,
     },
     wss,
   );
@@ -108,7 +92,7 @@
     logger.info(`Shutting down. Signal: ${sig}`);
     wss.close();
     io.close(); // Close Socket.IO server
-    if (stopKafkaConsumer) await stopKafkaConsumer(); // WAR-GAMED SIMULATION - Stop Kafka Consumer
+    await stopKafkaConsumer(); // WAR-GAMED SIMULATION - Stop Kafka Consumer
     await Promise.allSettled([
       closeNeo4jDriver(),
       closePostgresPool(),
