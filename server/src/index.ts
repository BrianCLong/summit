--- conflicted
+++ resolved
@@ -1,66 +1,100 @@
-import http from "http";
-import { useServer } from "graphql-ws/lib/use/ws";
-import { WebSocketServer } from "ws";
-import pino from "pino";
-import { getContext } from "./lib/auth.js";
-import path from "path";
-import { fileURLToPath } from "url";
-import WSPersistedQueriesMiddleware from "./graphql/middleware/wsPersistedQueries.js";
-import { createApp } from "./app.js";
-import { makeExecutableSchema } from "@graphql-tools/schema";
-import { typeDefs } from "./graphql/schema.js";
-import resolvers from "./graphql/resolvers/index.js";
-import { DataRetentionService } from './services/DataRetentionService.js';
+import 'dotenv/config'
+import http from 'http'
+import express from 'express'
+import { ApolloServer } from '@apollo/server'
+import { expressMiddleware } from '@as-integrations/express4'
+import { makeExecutableSchema } from '@graphql-tools/schema'
+import { useServer } from 'graphql-ws/lib/use/ws'
+import { WebSocketServer } from 'ws'
+import cors from 'cors'
+import helmet from 'helmet'
+import rateLimit from 'express-rate-limit'
+import pino from 'pino'
+import { pinoHttp } from 'pino-http'
+import monitoringRouter from './routes/monitoring.js'
+import aiRouter from './routes/ai.js'
+import { typeDefs } from './graphql/schema.js'
+import resolvers from './graphql/resolvers/index.js'
+import { getContext } from './lib/auth.js'
 import { getNeo4jDriver } from './db/neo4j.js';
-<<<<<<< HEAD
-import { startKafkaConsumer, stopKafkaConsumer } from './realtime/kafkaConsumer.js'; // WAR-GAMED SIMULATION - Import Kafka consumer
-=======
 import path from 'path';
 import { fileURLToPath } from 'url';
 import WSPersistedQueriesMiddleware from './graphql/middleware/wsPersistedQueries.js';
 import { register } from './monitoring/metrics.js';
->>>>>>> b2ddff03
 
 const __filename = fileURLToPath(import.meta.url);
 const __dirname = path.dirname(__filename);
+
+const app = express()
 const logger: pino.Logger = pino();
+app.use(helmet())
+app.use(cors({ origin: process.env.CORS_ORIGIN?.split(',') ?? ['http://localhost:3000'], credentials: true }))
+app.use(pinoHttp({ logger, redact: ['req.headers.authorization'] }))
 
-const startServer = async () => {
-  if (process.env.NODE_ENV === 'production') {
-    process.env.PERSISTED_QUERIES = '1';
+// Rate limiting (exempt monitoring endpoints)
+app.use('/monitoring', monitoringRouter)
+app.use('/api/ai', aiRouter)
+app.use(rateLimit({
+  windowMs: Number(process.env.RATE_LIMIT_WINDOW_MS || 60_000),
+  max: Number(process.env.RATE_LIMIT_MAX || 600),
+  message: { error: 'Too many requests, please try again later' }
+}))
+
+app.get('/search/evidence', async (req, res) => {
+  const { q, skip = 0, limit = 10 } = req.query;
+
+  if (!q) {
+    return res.status(400).send({ error: "Query parameter 'q' is required" });
   }
-  const app = await createApp();
-  const schema = makeExecutableSchema({ typeDefs, resolvers });
-  const httpServer = http.createServer(app);
 
-  // Subscriptions with Persisted Query validation
+  const driver = getNeo4jDriver();
+  const session = driver.session();
 
-  const wss = new WebSocketServer({
-    server: httpServer as import("http").Server,
-    path: "/graphql",
-  });
+  try {
+    const searchQuery = `
+      CALL db.index.fulltext.queryNodes("evidenceContentSearch", $query) YIELD node, score
+      RETURN node, score
+      SKIP $skip
+      LIMIT $limit
+    `;
 
-  const wsPersistedQueries = new WSPersistedQueriesMiddleware();
-  const wsMiddleware = wsPersistedQueries.createMiddleware();
+    const countQuery = `
+      CALL db.index.fulltext.queryNodes("evidenceContentSearch", $query) YIELD node
+      RETURN count(node) as total
+    `;
 
-  useServer(
-    {
-      schema,
-      context: getContext,
-      ...wsMiddleware,
-    },
-    wss,
-  );
+    const [searchResult, countResult] = await Promise.all([
+      session.run(searchQuery, {
+        query: q,
+        skip: Number(skip),
+        limit: Number(limit),
+      }),
+      session.run(countQuery, { query: q }),
+    ]);
 
-  if (process.env.NODE_ENV === "production") {
-    const clientDistPath = path.resolve(__dirname, "../../client/dist");
-    app.use(express.static(clientDistPath));
-    app.get("*", (_req, res) => {
-      res.sendFile(path.join(clientDistPath, "index.html"));
+    const evidence = searchResult.records.map((record) => ({
+      node: record.get("node").properties,
+      score: record.get("score"),
+    }));
+
+    const total = countResult.records[0].get("total").toNumber();
+
+    res.send({
+      data: evidence,
+      metadata: {
+        total,
+        skip: Number(skip),
+        limit: Number(limit),
+        pages: Math.ceil(total / Number(limit)),
+        currentPage: Math.floor(Number(skip) / Number(limit)) + 1,
+      },
     });
+  } catch (error) {
+    logger.error(`Error in search/evidence: ${error instanceof Error ? error.message : 'Unknown error'}`);
+    res.status(500).send({ error: 'Internal server error' });
+  } finally {
+    await session.close();
   }
-<<<<<<< HEAD
-=======
 });
 
 app.get('/health', (_req, res) => {
@@ -97,65 +131,69 @@
 app.use('/graphql', express.json(), expressMiddleware(apollo, { context: getContext }))
 
 // Subscriptions with Persisted Query validation
->>>>>>> b2ddff03
 
-  const { initSocket, getIO } = await import("./realtime/socket.ts"); // JWT auth
+const wss = new WebSocketServer({
+  server: httpServer as import("http").Server,
+  path: "/graphql",
+});
 
-  const port = Number(process.env.PORT || 4000);
-  httpServer.listen(port, async () => {
-    logger.info(`Server listening on port ${port}`);
-    
-    // Initialize and start Data Retention Service
-    const neo4jDriver = getNeo4jDriver();
-    const dataRetentionService = new DataRetentionService(neo4jDriver);
-    dataRetentionService.startCleanupJob(); // Start the cleanup job
+const wsPersistedQueries = new WSPersistedQueriesMiddleware();
+const wsMiddleware = wsPersistedQueries.createMiddleware();
 
-    // WAR-GAMED SIMULATION - Start Kafka Consumer
-    await startKafkaConsumer();
+useServer({
+  schema,
+  context: getContext,
+  ...wsMiddleware,
+}, wss);
 
-    // Create sample data for development
-    if (process.env.NODE_ENV === "development") {
-      setTimeout(async () => {
-        try {
-          const { createSampleData } = await import("./utils/sampleData.js");
-          await createSampleData();
-        } catch (error) {
-          logger.warn("Failed to create sample data, continuing without it");
-        }
-      }, 2000); // Wait 2 seconds for connections to be established
-    }
+if (process.env.NODE_ENV === 'production') {
+  const clientDistPath = path.resolve(__dirname, '../../client/dist');
+  app.use(express.static(clientDistPath));
+  app.get('*', (_req, res) => {
+    res.sendFile(path.join(clientDistPath, 'index.html'));
   });
+}
 
-  // Initialize Socket.IO
-  const io = initSocket(httpServer);
+import { initSocket, getIO } from './realtime/socket.js'; // New import
 
-  const { closeNeo4jDriver } = await import("./db/neo4j.js");
-  const { closePostgresPool } = await import("./db/postgres.js");
-  const { closeRedisClient } = await import("./db/redis.js");
+const port = Number(process.env.PORT || 4000)
+httpServer.listen(port, async () => {
+  logger.info(`Server listening on port ${port}`);
+  
+  // Create sample data for development
+  if (process.env.NODE_ENV === 'development') {
+    setTimeout(async () => {
+      try {
+        await createSampleData();
+      } catch (error) {
+        logger.warn('Failed to create sample data, continuing without it');
+      }
+    }, 2000); // Wait 2 seconds for connections to be established
+  }
+})
 
-  // Graceful shutdown
-  const shutdown = async (sig: NodeJS.Signals) => {
-    logger.info(`Shutting down. Signal: ${sig}`);
-    wss.close();
-    io.close(); // Close Socket.IO server
-    await stopKafkaConsumer(); // WAR-GAMED SIMULATION - Stop Kafka Consumer
-    await Promise.allSettled([
-      closeNeo4jDriver(),
-      closePostgresPool(),
-      closeRedisClient(),
-    ]);
-    httpServer.close((err) => {
-      if (err) {
-        logger.error(
-          `Error during shutdown: ${err instanceof Error ? err.message : "Unknown error"}`,
-        );
-        process.exitCode = 1;
-      }
-      process.exit();
-    });
-  };
-  process.on("SIGINT", shutdown);
-  process.on("SIGTERM", shutdown);
+// Initialize Socket.IO
+const io = initSocket(httpServer);
+
+import { closeNeo4jDriver } from './db/neo4j.js';
+import { closePostgresPool } from './db/postgres.js';
+import { closeRedisClient } from './db/redis.js';
+import { createSampleData } from './utils/sampleData.js';
+
+// Graceful shutdown
+const shutdown = async (sig: NodeJS.Signals) => {
+  logger.info(`Shutting down. Signal: ${sig}`);
+  wss.close();
+  io.close(); // Close Socket.IO server
+  await Promise.allSettled([
+    closeNeo4jDriver(),
+    closePostgresPool(),
+    closeRedisClient(),
+  ]);
+  httpServer.close(err => {
+    if (err) { logger.error(`Error during shutdown: ${err instanceof Error ? err.message : 'Unknown error'}`); process.exitCode = 1 }
+    process.exit();
+  });
 };
-
-startServer();+process.on("SIGINT", shutdown);
+process.on("SIGTERM", shutdown);