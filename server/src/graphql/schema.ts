export const typeDefs = `
  scalar JSON
  scalar DateTime
  type Entity { id: ID!, type: String!, props: JSON, createdAt: DateTime!, updatedAt: DateTime, canonicalId: ID }
  type Relationship { id: ID!, from: ID!, to: ID!, type: String!, props: JSON, createdAt: DateTime! }
  type GeneratedEntitiesResult {
    entities: [Entity!]!
    relationships: [Relationship!]!
  }

type AISuggestionExplanation {
  score: Float!
  factors: [String!]!
  featureImportances: JSON
}

type AIRecommendation {
  from: ID!
  to: ID!
  score: Float!
  explanation: AISuggestionExplanation
}

type User {
  id: ID!
  email: String!
  username: String
  createdAt: DateTime!
  updatedAt: DateTime
}

input UserInput {
  email: String!
  username: String
}

type Investigation {
  id: ID!
  name: String!
  description: String
  createdAt: DateTime!
  updatedAt: DateTime
}

input InvestigationInput {
  name: String!
  description: String
}

type AuditLog {
  id: ID!
  userId: ID!
  action: String!
  resourceType: String!
  resourceId: String
  details: JSON
  investigationId: ID
  createdAt: DateTime!
}

input AuditLogFilter {
  userId: ID
  entityType: String
  from: DateTime
  to: DateTime
}

type LinkedEntity {
  text: String!
  label: String!
  startChar: Int!
  endChar: Int!
  entityId: ID # ID of the linked entity in the graph
}

input LinkedEntityInput {
  text: String!
  label: String!
  startChar: Int!
  endChar: Int!
  entityId: ID # ID of the linked entity in the graph
}

type ExtractedRelationship {
  sourceEntityId: ID!
  targetEntityId: ID!
  type: String!
  confidence: Float!
  textSpan: String!
}

# AI Analysis Schema
# Comprehensive AI-powered analysis capabilities for entity extraction,
# relationship detection, and intelligent insights generation

type ExtractedEntity {
  id: ID!
  text: String!
  type: String!
  confidence: Float!
  position: EntityPosition!
}

type EntityPosition {
  start: Int!
  end: Int!
}

type ExtractedAIRelationship {
  id: ID!
  source: String!
  target: String!
  type: String!
  confidence: Float!
}

type EntityExtractionResult {
  entities: [ExtractedEntity!]!
  relationships: [ExtractedAIRelationship!]!
}

type AnalyzedRelationship {
  id: ID!
  source: String!
  target: String!
  type: String!
  confidence: Float!
  context: String
  metadata: JSON
}

type SuggestedRelationship {
  type: String!
  reason: String!
  confidence: Float!
}

type RiskFactor {
  factor: String!
  severity: String!
  description: String!
}

type EntityInsights {
  entityId: ID!
  insights: [String!]!
  suggestedRelationships: [SuggestedRelationship!]!
  riskFactors: [RiskFactor!]!
  generatedAt: String!
}

type SentimentAnalysis {
  sentiment: String!
  confidence: Float!
  keywords: [String!]!
  metadata: JSON
}

type DataQualityInsight {
  id: ID!
  type: String!
  severity: String!
  message: String!
  suggestions: [String!]!
  affectedEntities: [ID!]!
}

type DataQualityReport {
  graphId: ID!
  overallScore: Float!
  insights: [DataQualityInsight!]!
  recommendations: [String!]!
  generatedAt: String!
}

type AppliedSuggestion {
  suggestionId: ID!
  applied: Boolean!
  message: String!
  changes: [String!]!
}

type AISuggestionResult {
  graphId: ID!
  appliedSuggestions: [AppliedSuggestion!]!
  totalChanges: Int!
  appliedAt: String!
}

type EntityEnhancements {
  properties: [String!]!
  relationships: [String!]!
  insights: [String!]!
}

type EntityEnhancementResult {
  entityId: ID!
  enhancements: EntityEnhancements!
  confidence: Float!
  enhancedAt: String!
}

type AIEnhancementResult {
  enhancements: [EntityEnhancementResult!]!
  totalEntitiesEnhanced: Int!
  totalEnhancementsApplied: Int!
}

# GraphRAG Types
"""
Input for GraphRAG queries with explainable output
"""
input GraphRAGQueryInput {
  """Investigation to query within"""
  investigationId: ID!
  
  """Natural language question"""
  question: String!
  
  """Optional entity IDs to focus the search around"""
  focusEntityIds: [ID!]
  
  """Maximum hops for graph traversal (1-3, default: 2)"""
  maxHops: Int
  
  """LLM temperature for response generation (0-1, default: 0)"""
  temperature: Float
  
  """Maximum tokens for LLM response (100-2000, default: 1000)"""
  maxTokens: Int
<<<<<<< HEAD

  """Use case identifier for prompt/response schemas"""
  useCase: String
=======
  """Path ranking strategy (v1 or v2)"""
  rankingStrategy: String
>>>>>>> 0cb75d1a
}

"""
GraphRAG response with explainable reasoning
"""
type GraphRAGResponse {
  """Generated answer based on graph context"""
  answer: String!
  
  """Confidence score 0-1 based on context completeness"""
  confidence: Float!
  
  """Entity citations that support the answer"""
  citations: Citations!
  
  """Relationship paths that explain the reasoning"""
  why_paths: [WhyPath!]!
}

"""
Entity citations supporting the answer
"""
type Citations {
  """Entity IDs that were referenced in generating the answer"""
  entityIds: [ID!]!
}

"""
Explainable reasoning path through relationships
"""
type WhyPath {
  """Source entity ID"""
  from: ID!
  
  """Target entity ID"""
  to: ID!
  
  """Relationship ID connecting from -> to"""
  relId: ID!
  
  """Relationship type"""
  type: String!
  
  """Support score for this path (0-1, optional)"""
  supportScore: Float
  """Breakdown of scoring factors"""
  score_breakdown: ScoreBreakdown
}

type ScoreBreakdown {
  """Contribution from path length"""
  length: Float!
  """Contribution from edge type"""
  edgeType: Float!
  """Contribution from node centrality"""
  centrality: Float!
}

"""
Similar entity result with similarity score
"""
type SimilarEntity {
  """The similar entity"""
  entity: Entity!
  
  """Similarity score 0-1"""
  similarity: Float!
}

"""
Cache operation result
"""
type CacheOperationResult {
  """Whether the operation succeeded"""
  success: Boolean!

  """Human readable message"""
  message: String!
}

input SemanticSearchFilter {
  source: String
  dateFrom: DateTime
  dateTo: DateTime
  threatLevel: Int
}

  type Query {
    entity(id: ID!): Entity
    entities(type: String, q: String, limit: Int = 25, offset: Int = 0): [Entity!]!
    relationship(id: ID!): Relationship
    relationships(from: ID, to: ID, type: String, limit: Int = 25, offset: Int = 0): [Relationship!]!
    user(id: ID!): User
    users(limit: Int = 25, offset: Int = 0): [User!]!
    investigation(id: ID!): Investigation
    investigations(limit: Int = 25, offset: Int = 0): [Investigation!]!
    semanticSearch(query: String!, filters: SemanticSearchFilter, limit: Int = 10, offset: Int = 0): [Entity!]! # Enhanced query
    
    # AI Analysis Queries
    """
    Extract entities and relationships from text using AI/NLP techniques
    """
    extractEntities(
      text: String!
      extractRelationships: Boolean = false
      confidenceThreshold: Float = 0.7
    ): EntityExtractionResult!

    """
    Analyze potential relationships between a list of entities within given text
    """
    analyzeRelationships(
      entities: [String!]!
      text: String!
    ): [AnalyzedRelationship!]!

    """
    Generate AI-powered insights for a specific entity
    """
    generateEntityInsights(
      entityId: ID!
      entityType: String!
      properties: JSON = {}
    ): EntityInsights!

    """
    Perform sentiment analysis on text content
    """
    analyzeSentiment(
      text: String!
    ): SentimentAnalysis!

    """
    Get AI-generated insights about data quality and suggestions for improvement
    """
    getDataQualityInsights(
      graphId: ID
    ): DataQualityReport!

    """
    Query the knowledge graph using explainable GraphRAG.
    Returns structured response with answer, confidence, citations, and why_paths.
    """
    graphRagAnswer(input: GraphRAGQueryInput!): GraphRAGResponse!
    
    """
    Find entities similar to the given entity or text.
    Uses vector embeddings for semantic similarity.
    """
    similarEntities(
      entityId: ID
      text: String
      topK: Int = 10
      investigationId: ID!
    ): [SimilarEntity!]!
    auditTrace(
      investigationId: ID!
      filter: AuditLogFilter
    ): [AuditLog!]!
  }
  
  input EntityInput { type: String!, props: JSON }
  input RelationshipInput { from: ID!, to: ID!, type: String!, props: JSON }
  
  type Mutation {
    createEntity(input: EntityInput!): Entity!
    updateEntity(id: ID!, input: EntityInput!): Entity!
    deleteEntity(id: ID!): Boolean!
    createRelationship(input: RelationshipInput!): Relationship!
    updateRelationship(id: ID!, input: RelationshipInput!): Relationship!
    deleteRelationship(id: ID!): Boolean!
    createUser(input: UserInput!): User!
    updateUser(id: ID!, input: UserInput!): User!
    deleteUser(id: ID!): Boolean!
    createInvestigation(input: InvestigationInput!): Investigation!
    updateInvestigation(id: ID!, input: InvestigationInput!): Investigation!
    deleteInvestigation(id: ID!): Boolean!
    linkEntities(text: String!): [LinkedEntity!]!
    extractRelationships(text: String!, entities: [LinkedEntityInput!]!): [ExtractedRelationship!]!
    generateEntitiesFromText(investigationId: ID!, text: String!): GeneratedEntitiesResult!

    # AI Analysis Mutations
    """
    Apply AI-generated suggestions to improve graph structure and data quality
    """
    applyAISuggestions(
      graphId: ID!
      suggestionIds: [ID!]!
    ): AISuggestionResult!

    """
    Use AI to enhance entities with additional properties, relationships, and insights
    """
    enhanceEntitiesWithAI(
      entityIds: [ID!]!
      enhancementTypes: [String!] = ["properties", "relationships", "insights"]
    ): AIEnhancementResult!

    """
    Clear GraphRAG cache for an investigation.
    Useful when investigation data has changed significantly.
    """
    clearGraphRAGCache(investigationId: ID!): CacheOperationResult!
  }
  
  type Subscription {
    entityCreated: Entity!
    entityUpdated: Entity!
    entityDeleted: ID!
    aiRecommendationUpdated: AIRecommendation!
  }
`;<|MERGE_RESOLUTION|>--- conflicted
+++ resolved
@@ -228,14 +228,12 @@
   
   """Maximum tokens for LLM response (100-2000, default: 1000)"""
   maxTokens: Int
-<<<<<<< HEAD
 
   """Use case identifier for prompt/response schemas"""
   useCase: String
-=======
+  
   """Path ranking strategy (v1 or v2)"""
   rankingStrategy: String
->>>>>>> 0cb75d1a
 }
 
 """
