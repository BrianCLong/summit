--- conflicted
+++ resolved
@@ -1,7 +1,6 @@
-<<<<<<< HEAD
 import { PubSub } from "graphql-subscriptions";
 import { v4 as uuidv4 } from "uuid";
-import { getNeo4jDriver, getPostgresPool } from "../../config/database.js"; // Note: .js extension for ESM
+import { getNeo4jDriver, getPostgresPool, getRedisClient } from "../../config/database.js"; // Note: .js extension for ESM
 import logger from "../../utils/logger.js"; // Note: .js extension for ESM
 import crypto from "crypto"; // Import crypto for audit log
 import {
@@ -9,14 +8,7 @@
   setCustomSchema,
   getCustomSchema,
 } from "../../services/CustomSchemaService.js";
-=======
-import { PubSub } from 'graphql-subscriptions';
-import { v4 as uuidv4 } from 'uuid';
-import { getNeo4jDriver, getPostgresPool, getRedisClient } from '../../config/database.js'; // Note: .js extension for ESM
-import logger from '../../utils/logger.js'; // Note: .js extension for ESM
-import crypto from 'crypto'; // Import crypto for audit log
 import { NeighborhoodCache } from '../../services/neighborhood-cache.js';
->>>>>>> 2e8c4945
 
 const pubsub = new PubSub();
 const nbhdCache = new NeighborhoodCache(getRedisClient());
@@ -939,24 +931,13 @@
           `MATCH (a:Entity)-[r:RELATIONSHIP {id: $id}]-(b:Entity)
            WITH a, b, r
            DELETE r
-<<<<<<< HEAD
-           RETURN r.investigationId as investigationId`,
-          { id },
-=======
            RETURN r.investigationId as investigationId, a.id as fromId, b.id as toId`,
           { id }
->>>>>>> 2e8c4945
         );
 
         if (result.records.length === 0) {
           throw new Error("Relationship not found");
         }
-<<<<<<< HEAD
-
-        const investigationId = result.records[0].get("investigationId");
-
-        pubsub.publish("RELATIONSHIP_DELETED", {
-=======
         
         const record = result.records[0];
         const investigationId = record.get('investigationId');
@@ -964,7 +945,6 @@
         const toId = record.get('toId');
         
         pubsub.publish('RELATIONSHIP_DELETED', {
->>>>>>> 2e8c4945
           relationshipDeleted: id,
           investigationId,
         });
