<<<<<<< HEAD
import { PubSub } from "graphql-subscriptions";
import { v4 as uuidv4 } from "uuid";
import { getNeo4jDriver, getPostgresPool } from "../../config/database.js"; // Note: .js extension for ESM
import logger from "../../utils/logger.js"; // Note: .js extension for ESM
import crypto from "crypto"; // Import crypto for audit log
import {
  validateCustomMetadata,
  setCustomSchema,
  getCustomSchema,
} from "../../services/CustomSchemaService.js";
=======
import { PubSub } from 'graphql-subscriptions';
import { v4 as uuidv4 } from 'uuid';
import { getNeo4jDriver, getPostgresPool, getRedisClient } from '../../config/database.js'; // Note: .js extension for ESM
import logger from '../../utils/logger.js'; // Note: .js extension for ESM
import crypto from 'crypto'; // Import crypto for audit log
import { NeighborhoodCache } from '../../services/neighborhood-cache.js';
>>>>>>> 149415cf

const pubsub = new PubSub();
const nbhdCache = new NeighborhoodCache(getRedisClient());

interface User {
  id: string;
  email?: string;
  firstName?: string;
  lastName?: string;
  role?: string;
  permissions?: string[];
}

interface Context {
  user?: User;
  req?: any;
  pubsub?: PubSub;
}

interface EntityInput {
  type: string;
  label: string;
  description?: string;
  properties?: any;
  customMetadata?: any;
  confidence?: number;
  source?: string;
  position?: { x: number; y: number };
  investigationId?: string;
}

interface RelationshipInput {
  type: string;
  label?: string;
  description?: string;
  properties?: any;
  customMetadata?: any;
  confidence?: number;
  source?: string;
  fromEntityId: string;
  toEntityId: string;
  investigationId?: string;
  since?: string;
  until?: string;
}

interface InvestigationInput {
  title: string;
  description?: string;
  priority?: string;
  tags?: string[];
  metadata?: any;
  customSchema?: any;
}

const crudResolvers = {
  Query: {
    // Entity queries
    entity: async (_: any, { id }: { id: string }, { user }: Context) => {
      if (!user) throw new Error("Not authenticated");

      const driver = getNeo4jDriver();
      const session = driver.session();

      try {
        const result = await session.run(
          `MATCH (e:Entity {id: $id})
           MATCH (creator:User {id: e.createdBy})
           OPTIONAL MATCH (updater:User {id: e.updatedBy})
           RETURN e, creator, updater`,
          { id },
        );

        if (result.records.length === 0) return null;

        const record = result.records[0];
        const entity = record.get("e").properties;
        const creator = record.get("creator").properties;
        const updater = record.get("updater")?.properties;

        return {
          ...entity,
          createdBy: creator,
          updatedBy: updater,
          createdAt: entity.createdAt,
          updatedAt: entity.updatedAt,
        };
      } finally {
        await session.close();
      }
    },

    entities: async (
      _: any,
      {
        filter = {},
        first = 25,
        after,
        orderBy = "createdAt",
        orderDirection = "DESC",
      }: any,
      { user }: Context,
    ) => {
      if (!user) throw new Error("Not authenticated");

      const driver = getNeo4jDriver();
      const session = driver.session();

      try {
        let whereClause = "WHERE true";
        const params: any = { first: first + 1 }; // Get one extra to determine hasNextPage

        if (filter.type) {
          whereClause += " AND e.type = $type";
          params.type = filter.type;
        }

        if (filter.investigationId) {
          whereClause += " AND e.investigationId = $investigationId";
          params.investigationId = filter.investigationId;
        }

        if (filter.search) {
          whereClause +=
            " AND (e.label CONTAINS $search OR e.description CONTAINS $search)";
          params.search = filter.search;
        }

        if (filter.createdBy) {
          whereClause += " AND e.createdBy = $createdBy";
          params.createdBy = filter.createdBy;
        }

        if (after) {
          whereClause += " AND e.createdAt < datetime($after)";
          params.after = after;
        }

        const orderClause = `ORDER BY e.${orderBy} ${orderDirection}`;

        const query = `
          MATCH (e:Entity)
          ${whereClause}
          ${orderClause}
          LIMIT $first
          RETURN e
        `;

        const countQuery = `
          MATCH (e:Entity)
          ${whereClause.replace("AND e.createdAt < datetime($after)", "")}
          RETURN count(e) as total
        `;

        const [entitiesResult, countResult] = await Promise.all([
          session.run(query, params),
          session.run(countQuery, { ...params, first: undefined }),
        ]);

        const totalCount = countResult.records[0].get("total").toNumber();
        const entities = entitiesResult.records.map(
          (record) => record.get("e").properties,
        );

        const hasNextPage = entities.length > first;
        if (hasNextPage) entities.pop(); // Remove the extra entity

        const edges = entities.map((entity) => ({
          node: entity,
          cursor: entity.createdAt,
        }));

        return {
          edges,
          pageInfo: {
            hasNextPage,
            hasPreviousPage: !!after,
            startCursor: edges.length > 0 ? edges[0].cursor : null,
            endCursor: edges.length > 0 ? edges[edges.length - 1].cursor : null,
            totalCount,
          },
        };
      } finally {
        await session.close();
      }
    },

    // Relationship queries
    relationship: async (_: any, { id }: { id: string }, { user }: Context) => {
      if (!user) throw new Error("Not authenticated");

      const driver = getNeo4jDriver();
      const session = driver.session();

      try {
        const result = await session.run(
          `MATCH (from:Entity)-[r:RELATIONSHIP {id: $id}]->(to:Entity)
           RETURN r, from, to`,
          { id },
        );

        if (result.records.length === 0) return null;

        const record = result.records[0];
        const relationship = record.get("r").properties;
        const fromEntity = record.get("from").properties;
        const toEntity = record.get("to").properties;

        return {
          ...relationship,
          fromEntity,
          toEntity,
        };
      } finally {
        await session.close();
      }
    },

    relationships: async (
      _: any,
      {
        filter = {},
        first = 25,
        after,
        orderBy = "createdAt",
        orderDirection = "DESC",
      }: any,
      { user }: Context,
    ) => {
      if (!user) throw new Error("Not authenticated");

      const driver = getNeo4jDriver();
      const session = driver.session();

      try {
        let whereClause = "WHERE true";
        const params: any = { first: first + 1 };

        if (filter.type) {
          whereClause += " AND r.type = $type";
          params.type = filter.type;
        }

        if (filter.investigationId) {
          whereClause += " AND r.investigationId = $investigationId";
          params.investigationId = filter.investigationId;
        }

        if (filter.fromEntityId) {
          whereClause += " AND from.id = $fromEntityId";
          params.fromEntityId = filter.fromEntityId;
        }

        if (filter.toEntityId) {
          whereClause += " AND to.id = $toEntityId";
          params.toEntityId = filter.toEntityId;
        }

        if (after) {
          whereClause += " AND r.createdAt < datetime($after)";
          params.after = after;
        }

        const query = `
          MATCH (from:Entity)-[r:RELATIONSHIP]->(to:Entity)
          ${whereClause}
          ORDER BY r.${orderBy} ${orderDirection}
          LIMIT $first
          RETURN r, from, to
        `;

        const countQuery = `
          MATCH (from:Entity)-[r:RELATIONSHIP]->(to:Entity)
          ${whereClause.replace("AND r.createdAt < datetime($after)", "")}
          RETURN count(r) as total
        `;

        const [relationshipsResult, countResult] = await Promise.all([
          session.run(query, params),
          session.run(countQuery, { ...params, first: undefined }),
        ]);

        const totalCount = countResult.records[0].get("total").toNumber();
        const relationships = relationshipsResult.records.map((record) => ({
          ...record.get("r").properties,
          fromEntity: record.get("from").properties,
          toEntity: record.get("to").properties,
        }));

        const hasNextPage = relationships.length > first;
        if (hasNextPage) relationships.pop();

        const edges = relationships.map((relationship) => ({
          node: relationship,
          cursor: relationship.createdAt,
        }));

        return {
          edges,
          pageInfo: {
            hasNextPage,
            hasPreviousPage: !!after,
            startCursor: edges.length > 0 ? edges[0].cursor : null,
            endCursor: edges.length > 0 ? edges[edges.length - 1].cursor : null,
            totalCount,
          },
        };
      } finally {
        await session.close();
      }
    },

    // Investigation queries
    investigation: async (
      _: any,
      { id }: { id: string },
      { user }: Context,
    ) => {
      if (!user) throw new Error("Not authenticated");

      const driver = getNeo4jDriver();
      const session = driver.session();

      try {
        const result = await session.run(
          `MATCH (i:Investigation {id: $id})
           MATCH (creator:User {id: i.createdBy})
           OPTIONAL MATCH (updater:User {id: i.updatedBy})
           OPTIONAL MATCH (assigned:User) WHERE i.id IN assigned.assignedInvestigations
           RETURN i, creator, updater, collect(assigned) as assignedUsers`,
          { id },
        );

        if (result.records.length === 0) return null;

        const record = result.records[0];
        const investigation = record.get("i").properties;
        const creator = record.get("creator").properties;
        const updater = record.get("updater")?.properties;
        const assignedUsers = record
          .get("assignedUsers")
          .map((u: any) => u.properties);
        const customSchema = await getCustomSchema(id);
        return {
          ...investigation,
          createdBy: creator,
          updatedBy: updater,
          assignedTo: assignedUsers,
          customSchema,
        };
      } finally {
        await session.close();
      }
    },

    investigations: async (
      _: any,
      {
        filter = {},
        first = 25,
        after,
        orderBy = "createdAt",
        orderDirection = "DESC",
      }: any,
      { user }: Context,
    ) => {
      if (!user) throw new Error("Not authenticated");

      const driver = getNeo4jDriver();
      const session = driver.session();

      try {
        let whereClause = "WHERE true";
        const params: any = { first: first + 1 };

        if (filter.status) {
          whereClause += " AND i.status = $status";
          params.status = filter.status;
        }

        if (filter.priority) {
          whereClause += " AND i.priority = $priority";
          params.priority = filter.priority;
        }

        if (filter.search) {
          whereClause +=
            " AND (i.title CONTAINS $search OR i.description CONTAINS $search)";
          params.search = filter.search;
        }

        if (filter.createdBy) {
          whereClause += " AND i.createdBy = $createdBy";
          params.createdBy = filter.createdBy;
        }

        if (after) {
          whereClause += " AND i.createdAt < datetime($after)";
          params.after = after;
        }

        const query = `
          MATCH (i:Investigation)
          ${whereClause}
          ORDER BY i.${orderBy} ${orderDirection}
          LIMIT $first
          RETURN i
        `;

        const countQuery = `
          MATCH (i:Investigation)
          ${whereClause.replace("AND i.createdAt < datetime($after)", "")}
          RETURN count(i) as total
        `;

        const [investigationsResult, countResult] = await Promise.all([
          session.run(query, params),
          session.run(countQuery, { ...params, first: undefined }),
        ]);

        const totalCount = countResult.records[0].get("total").toNumber();
        const investigations = investigationsResult.records.map(
          (record) => record.get("i").properties,
        );

        const hasNextPage = investigations.length > first;
        if (hasNextPage) investigations.pop();

        const edges = investigations.map((investigation) => ({
          node: investigation,
          cursor: investigation.createdAt,
        }));

        return {
          edges,
          pageInfo: {
            hasNextPage,
            hasPreviousPage: !!after,
            startCursor: edges.length > 0 ? edges[0].cursor : null,
            endCursor: edges.length > 0 ? edges[edges.length - 1].cursor : null,
            totalCount,
          },
        };
      } finally {
        await session.close();
      }
    },

    // Graph data for visualization
    graphData: async (
      _: any,
      { investigationId }: { investigationId: string },
      { user }: Context,
    ) => {
      if (!user) throw new Error("Not authenticated");

      const driver = getNeo4jDriver();
      const session = driver.session();

      try {
        const entitiesResult = await session.run(
          "MATCH (e:Entity {investigationId: $investigationId}) RETURN e",
          { investigationId },
        );

        const relationshipsResult = await session.run(
          `MATCH (from:Entity {investigationId: $investigationId})-[r:RELATIONSHIP]->(to:Entity {investigationId: $investigationId})`,
          { investigationId },
        );

        const nodes = entitiesResult.records.map(
          (record) => record.get("e").properties,
        );
        const edges = relationshipsResult.records.map((record) => ({
          ...record.get("r").properties,
          fromEntity: record.get("from").properties,
          toEntity: record.get("to").properties,
        }));

        return {
          nodes,
          edges,
          nodeCount: nodes.length,
          edgeCount: edges.length,
        };
      } finally {
        await session.close();
      }
    },

    // Related entities query
    relatedEntities: async (
      _: any,
      { entityId }: { entityId: string },
      { user }: Context,
    ) => {
      if (!user) throw new Error("Not authenticated");

      const driver = getNeo4jDriver();
      const session = driver.session();

      try {
        const result = await session.run(
          `MATCH (e:Entity {id: $entityId})-[r]->(related:Entity)
           RETURN related, type(r) as relationshipType, count(r) as strength
           ORDER BY strength DESC
           LIMIT 10`,
          { entityId },
        );

        return result.records.map((record) => ({
          entity: record.get("related").properties,
          strength: record.get("strength").toNumber(),
          relationshipType: record.get("relationshipType"),
        }));
      } finally {
        await session.close();
      }
    },
  },

  Mutation: {
    // Entity mutations
    createEntity: async (
      _: any,
      { input }: { input: EntityInput },
      { user }: Context,
    ) => {
      if (!user) throw new Error("Not authenticated");

      const driver = getNeo4jDriver();
      const session = driver.session();
      const pgPool = getPostgresPool();

      try {
        const id = uuidv4();
        const now = new Date().toISOString();

        if (input.customMetadata) {
          await validateCustomMetadata(
            input.investigationId!,
            input.customMetadata,
          );
        }

        const result = await session.run(
          `CREATE (e:Entity {
             id: $id,
             type: $type,
             label: $label,
             description: $description,
             properties: $properties,
             customMetadata: $customMetadata,
             confidence: $confidence,
             source: $source,
             investigationId: $investigationId,
             canonicalId: $canonicalId,
             createdBy: $createdBy,
             createdAt: datetime($now),
             updatedAt: datetime($now)
           })
           RETURN e`,
          {
            id,
            type: input.type,
            label: input.label,
            description: input.description || null,
            properties: JSON.stringify(input.properties || {}),
            customMetadata: JSON.stringify(input.customMetadata || {}),
            confidence: input.confidence || 1.0,
            source: input.source || "user_input",
            investigationId: input.investigationId,
            canonicalId: input.canonicalId || id,
            createdBy: user.id,
            now,
          },
        );

        const entity = result.records[0].get("e").properties;

        // Audit log
        const payloadHash = crypto
          .createHash("sha256")
          .update(JSON.stringify(input))
          .digest("hex");
        const auditLogQuery =
          'INSERT INTO "AuditLog" (user_id, timestamp, entity_type, payload_hash) VALUES ($1, $2, $3, $4)';
        await pgPool.query(auditLogQuery, [
          user.id,
          now,
          "Evidence",
          payloadHash,
        ]);

        // Publish subscription
        pubsub.publish("ENTITY_CREATED", {
          entityCreated: entity,
          investigationId: input.investigationId,
        });

        logger.info(`Entity created: ${id} by user ${user.id}`);
        await nbhdCache.invalidate(user.tenantId, input.investigationId, [id]);
        return entity;
      } finally {
        await session.close();
      }
    },

    updateEntity: async (
      _: any,
      { id, input }: { id: string; input: EntityInput },
      { user }: Context,
    ) => {
      if (!user) throw new Error("Not authenticated");

      const driver = getNeo4jDriver();
      const session = driver.session();

      try {
        const updateFields = [];
        const params: any = {
          id,
          updatedBy: user.id,
          now: new Date().toISOString(),
        };
        if (input.customMetadata !== undefined) {
          let invId = input.investigationId;
          if (!invId) {
            const invRes = await session.run(
              "MATCH (:Entity)-[r:RELATIONSHIP {id: $id}]->(:Entity) RETURN r.investigationId as invId",
              { id },
            );
            invId = invRes.records[0].get("invId");
          }
          await validateCustomMetadata(invId, input.customMetadata);
          updateFields.push("r.customMetadata = $customMetadata");
          params.customMetadata = JSON.stringify(input.customMetadata);
        }
        if (input.customMetadata !== undefined) {
          let invId = input.investigationId;
          if (!invId) {
            const invRes = await session.run(
              "MATCH (e:Entity {id: $id}) RETURN e.investigationId as invId",
              { id },
            );
            invId = invRes.records[0].get("invId");
          }
          await validateCustomMetadata(invId, input.customMetadata);
          updateFields.push("e.customMetadata = $customMetadata");
          params.customMetadata = JSON.stringify(input.customMetadata);
        }

        if (input.label !== undefined) {
          updateFields.push("e.label = $label");
          params.label = input.label;
        }
        if (input.description !== undefined) {
          updateFields.push("e.description = $description");
          params.description = input.description;
        }
        if (input.properties !== undefined) {
          updateFields.push("e.properties = $properties");
          params.properties = JSON.stringify(input.properties);
        }
        if (input.confidence !== undefined) {
          updateFields.push("e.confidence = $confidence");
          params.confidence = input.confidence;
        }
        if (input.source !== undefined) {
          updateFields.push("e.source = $source");
          params.source = input.source;
        }
<<<<<<< HEAD

        updateFields.push(
          "e.updatedBy = $updatedBy",
          "e.updatedAt = datetime($now)",
        );

=======
        if (input.canonicalId !== undefined) {
          updateFields.push('e.canonicalId = $canonicalId');
          params.canonicalId = input.canonicalId;
        }
        
        updateFields.push('e.updatedBy = $updatedBy', 'e.updatedAt = datetime($now)');
        
>>>>>>> 149415cf
        const result = await session.run(
          `MATCH (e:Entity {id: $id})
           SET ${updateFields.join(", ")}
           RETURN e`,
          params,
        );

        if (result.records.length === 0) {
          throw new Error("Entity not found");
        }

        const entity = result.records[0].get("e").properties;

        pubsub.publish("ENTITY_UPDATED", {
          entityUpdated: entity,
          investigationId: entity.investigationId,
        });

        logger.info(`Entity updated: ${id} by user ${user.id}`);
        await nbhdCache.invalidate(user.tenantId, entity.investigationId, [id]);
        return entity;
      } finally {
        await session.close();
      }
    },

    deleteEntity: async (_: any, { id }: { id: string }, { user }: Context) => {
      if (!user) throw new Error("Not authenticated");

      const driver = getNeo4jDriver();
      const session = driver.session();

      try {
        const result = await session.run(
          `MATCH (e:Entity {id: $id})
           OPTIONAL MATCH (e)-[r:RELATIONSHIP]-()
           DELETE r, e
           RETURN e.investigationId as investigationId`,
          { id },
        );

        if (result.records.length === 0) {
          throw new Error("Entity not found");
        }

        const investigationId = result.records[0].get("investigationId");

        pubsub.publish("ENTITY_DELETED", {
          entityDeleted: id,
          investigationId,
        });

        logger.info(`Entity deleted: ${id} by user ${user.id}`);
        await nbhdCache.invalidate(user.tenantId, investigationId, [id]);
        return true;
      } finally {
        await session.close();
      }
    },

    // Relationship mutations
    createRelationship: async (
      _: any,
      { input }: { input: RelationshipInput },
      { user }: Context,
    ) => {
      if (!user) throw new Error("Not authenticated");

      const driver = getNeo4jDriver();
      const session = driver.session();

      try {
        const id = uuidv4();
        const now = new Date().toISOString();

        if (input.customMetadata) {
          await validateCustomMetadata(
            input.investigationId!,
            input.customMetadata,
          );
        }

        const result = await session.run(
          `MATCH (from:Entity {id: $fromEntityId})
           MATCH (to:Entity {id: $toEntityId})
           CREATE (from)-[r:RELATIONSHIP {
             id: $id,
             type: $type,
             label: $label,
             description: $description,
             properties: $properties,
             customMetadata: $customMetadata,
             confidence: $confidence,
             source: $source,
             investigationId: $investigationId,
             createdBy: $createdBy,
             since: $since,
             until: $until,
             createdAt: datetime($now),
             updatedAt: datetime($now)
           }]->(to)
           RETURN r, from, to`,
          {
            id,
            type: input.type,
            label: input.label || null,
            description: input.description || null,
            properties: JSON.stringify(input.properties || {}),
            customMetadata: JSON.stringify(input.customMetadata || {}),
            confidence: input.confidence || 1.0,
            source: input.source || "user_input",
            fromEntityId: input.fromEntityId,
            toEntityId: input.toEntityId,
            investigationId: input.investigationId,
            createdBy: user.id,
            since: input.since || null,
            until: input.until || null,
            now,
          },
        );

        if (result.records.length === 0) {
          throw new Error("One or both entities not found");
        }

        const record = result.records[0];
        const relationship = {
          ...record.get("r").properties,
          fromEntity: record.get("from").properties,
          toEntity: record.get("to").properties,
        };

        pubsub.publish("RELATIONSHIP_CREATED", {
          relationshipCreated: relationship,
          investigationId: input.investigationId,
        });

        logger.info(`Relationship created: ${id} by user ${user.id}`);
        await nbhdCache.invalidate(user.tenantId, input.investigationId, [input.fromEntityId, input.toEntityId]);
        return relationship;
      } finally {
        await session.close();
      }
    },

    updateRelationship: async (
      _: any,
      { id, input }: { id: string; input: RelationshipInput },
      { user }: Context,
    ) => {
      if (!user) throw new Error("Not authenticated");

      const driver = getNeo4jDriver();
      const session = driver.session();

      try {
        const updateFields = [];
        const params: any = {
          id,
          updatedBy: user.id,
          now: new Date().toISOString(),
        };

        if (input.label !== undefined) {
          updateFields.push("r.label = $label");
          params.label = input.label;
        }
        if (input.description !== undefined) {
          updateFields.push("r.description = $description");
          params.description = input.description;
        }
        if (input.properties !== undefined) {
          updateFields.push("r.properties = $properties");
          params.properties = JSON.stringify(input.properties);
        }
        if (input.confidence !== undefined) {
          updateFields.push("r.confidence = $confidence");
          params.confidence = input.confidence;
        }
        if (input.source !== undefined) {
          updateFields.push("r.source = $source");
          params.source = input.source;
        }
        if (input.since !== undefined) {
          updateFields.push("r.since = $since");
          params.since = input.since;
        }
        if (input.until !== undefined) {
          updateFields.push("r.until = $until");
          params.until = input.until;
        }

        updateFields.push(
          "r.updatedBy = $updatedBy",
          "r.updatedAt = datetime($now)",
        );

        const result = await session.run(
          `MATCH (from:Entity)-[r:RELATIONSHIP {id: $id}]->(to:Entity)
           SET ${updateFields.join(", ")}
           RETURN r, from, to`,
          params,
        );

        if (result.records.length === 0) {
          throw new Error("Relationship not found");
        }

        const record = result.records[0];
        const relationship = {
          ...record.get("r").properties,
          fromEntity: record.get("from").properties,
          toEntity: record.get("to").properties,
        };

        pubsub.publish("RELATIONSHIP_UPDATED", {
          relationshipUpdated: relationship,
          investigationId: relationship.investigationId,
        });

        logger.info(`Relationship updated: ${id} by user ${user.id}`);
        await nbhdCache.invalidate(user.tenantId, relationship.investigationId, [relationship.fromEntity.id, relationship.toEntity.id]);
        return relationship;
      } finally {
        await session.close();
      }
    },

    deleteRelationship: async (
      _: any,
      { id }: { id: string },
      { user }: Context,
    ) => {
      if (!user) throw new Error("Not authenticated");

      const driver = getNeo4jDriver();
      const session = driver.session();

      try {
        const result = await session.run(
          `MATCH (a:Entity)-[r:RELATIONSHIP {id: $id}]-(b:Entity)
           WITH a, b, r
           DELETE r
<<<<<<< HEAD
           RETURN r.investigationId as investigationId`,
          { id },
=======
           RETURN r.investigationId as investigationId, a.id as fromId, b.id as toId`,
          { id }
>>>>>>> 149415cf
        );

        if (result.records.length === 0) {
          throw new Error("Relationship not found");
        }
<<<<<<< HEAD

        const investigationId = result.records[0].get("investigationId");

        pubsub.publish("RELATIONSHIP_DELETED", {
=======
        
        const record = result.records[0];
        const investigationId = record.get('investigationId');
        const fromId = record.get('fromId');
        const toId = record.get('toId');
        
        pubsub.publish('RELATIONSHIP_DELETED', {
>>>>>>> 149415cf
          relationshipDeleted: id,
          investigationId,
        });

        logger.info(`Relationship deleted: ${id} by user ${user.id}`);
        await nbhdCache.invalidate(user.tenantId, investigationId, [fromId, toId]);
        return true;
      } finally {
        await session.close();
      }
    },

    // Investigation mutations
    createInvestigation: async (
      _: any,
      { input }: { input: InvestigationInput },
      { user }: Context,
    ) => {
      if (!user) throw new Error("Not authenticated");

      const driver = getNeo4jDriver();
      const session = driver.session();

      try {
        const id = uuidv4();
        const now = new Date().toISOString();

        const result = await session.run(
          `CREATE (i:Investigation {
             id: $id,
             title: $title,
             description: $description,
             status: 'DRAFT',
             priority: $priority,
             tags: $tags,
             metadata: $metadata,
             entityCount: 0,
             relationshipCount: 0,
             createdBy: $createdBy,
             createdAt: datetime($now),
             updatedAt: datetime($now)
           })
           RETURN i`,
          {
            id,
            title: input.title,
            description: input.description || null,
            priority: input.priority || "MEDIUM",
            tags: JSON.stringify(input.tags || []),
            metadata: JSON.stringify(input.metadata || {}),
            createdBy: user.id,
            now,
          },
        );

        const investigation = result.records[0].get("i").properties;
        await setCustomSchema(id, input.customSchema || []);
        const customSchema = await getCustomSchema(id);
        logger.info(`Investigation created: ${id} by user ${user.id}`);
        return {
          ...investigation,
          createdBy: user,
          assignedTo: [],
          customSchema,
        };
      } finally {
        await session.close();
      }
    },

    updateInvestigation: async (
      _: any,
      { id, input }: { id: string; input: InvestigationInput },
      { user }: Context,
    ) => {
      if (!user) throw new Error("Not authenticated");

      const driver = getNeo4jDriver();
      const session = driver.session();

      try {
        const updateFields = [];
        const params: any = {
          id,
          updatedBy: user.id,
          now: new Date().toISOString(),
        };
        if (input.title !== undefined) {
          updateFields.push("i.title = $title");
          params.title = input.title;
        }
        if (input.description !== undefined) {
          updateFields.push("i.description = $description");
          params.description = input.description;
        }
        if (input.priority !== undefined) {
          updateFields.push("i.priority = $priority");
          params.priority = input.priority;
        }
        if (input.tags !== undefined) {
          updateFields.push("i.tags = $tags");
          params.tags = JSON.stringify(input.tags);
        }
        if (input.metadata !== undefined) {
          updateFields.push("i.metadata = $metadata");
          params.metadata = JSON.stringify(input.metadata);
        }
        updateFields.push(
          "i.updatedBy = $updatedBy",
          "i.updatedAt = datetime($now)",
        );

        const result = await session.run(
          `MATCH (i:Investigation {id: $id})
           SET ${updateFields.join(", ")}
           RETURN i`,
          params,
        );

        if (result.records.length === 0) {
          throw new Error("Investigation not found");
        }

        if (input.customSchema !== undefined) {
          await setCustomSchema(id, input.customSchema);
        }

        const investigation = result.records[0].get("i").properties;
        const customSchema = await getCustomSchema(id);
        return { ...investigation, customSchema };
      } finally {
        await session.close();
      }
    },
  },

  Subscription: {
    entityCreated: {
      subscribe: (
        _: any,
        { investigationId }: { investigationId?: string },
      ) => {
        if (investigationId) {
          return pubsub.asyncIterator([`ENTITY_CREATED_${investigationId}`]);
        }
<<<<<<< HEAD
        return pubsub.asyncIterator(["ENTITY_CREATED"]);
      },
=======
        return pubsub.asyncIterator(['ENTITY_CREATED']);
      },
      resolve: (event: any) => event.payload
>>>>>>> 149415cf
    },

    entityUpdated: {
      subscribe: (
        _: any,
        { investigationId }: { investigationId?: string },
      ) => {
        if (investigationId) {
          return pubsub.asyncIterator([`ENTITY_UPDATED_${investigationId}`]);
        }
<<<<<<< HEAD
        return pubsub.asyncIterator(["ENTITY_UPDATED"]);
      },
=======
        return pubsub.asyncIterator(['ENTITY_UPDATED']);
      },
      resolve: (event: any) => event.payload
>>>>>>> 149415cf
    },

    entityDeleted: {
      subscribe: (
        _: any,
        { investigationId }: { investigationId?: string },
      ) => {
        if (investigationId) {
          return pubsub.asyncIterator([`ENTITY_DELETED_${investigationId}`]);
        }
<<<<<<< HEAD
        return pubsub.asyncIterator(["ENTITY_DELETED"]);
      },
=======
        return pubsub.asyncIterator(['ENTITY_DELETED']);
      },
      resolve: (event: any) => event.payload
>>>>>>> 149415cf
    },

    relationshipCreated: {
      subscribe: (
        _: any,
        { investigationId }: { investigationId?: string },
      ) => {
        if (investigationId) {
          return pubsub.asyncIterator([
            `RELATIONSHIP_CREATED_${investigationId}`,
          ]);
        }
<<<<<<< HEAD
        return pubsub.asyncIterator(["RELATIONSHIP_CREATED"]);
      },
=======
        return pubsub.asyncIterator(['RELATIONSHIP_CREATED']);
      },
      resolve: (event: any) => event.payload
>>>>>>> 149415cf
    },

    relationshipUpdated: {
      subscribe: (
        _: any,
        { investigationId }: { investigationId?: string },
      ) => {
        if (investigationId) {
          return pubsub.asyncIterator([
            `RELATIONSHIP_UPDATED_${investigationId}`,
          ]);
        }
<<<<<<< HEAD
        return pubsub.asyncIterator(["RELATIONSHIP_UPDATED"]);
      },
=======
        return pubsub.asyncIterator(['RELATIONSHIP_UPDATED']);
      },
      resolve: (event: any) => event.payload
>>>>>>> 149415cf
    },

    relationshipDeleted: {
      subscribe: (
        _: any,
        { investigationId }: { investigationId?: string },
      ) => {
        if (investigationId) {
          return pubsub.asyncIterator([
            `RELATIONSHIP_DELETED_${investigationId}`,
          ]);
        }
<<<<<<< HEAD
        return pubsub.asyncIterator(["RELATIONSHIP_DELETED"]);
      },
=======
        return pubsub.asyncIterator(['RELATIONSHIP_DELETED']);
      },
      resolve: (event: any) => event.payload
>>>>>>> 149415cf
    },

    investigationUpdated: {
      subscribe: (
        _: any,
        { investigationId }: { investigationId?: string },
      ) => {
        if (investigationId) {
          return pubsub.asyncIterator([
            `INVESTIGATION_UPDATED_${investigationId}`,
          ]);
        }
<<<<<<< HEAD
        return pubsub.asyncIterator(["INVESTIGATION_UPDATED"]);
      },
=======
        return pubsub.asyncIterator(['INVESTIGATION_UPDATED']);
      },
      resolve: (event: any) => event.payload
>>>>>>> 149415cf
    },

    graphUpdated: {
      subscribe: (
        _: any,
        { investigationId }: { investigationId?: string },
      ) => {
        return pubsub.asyncIterator([`GRAPH_UPDATED_${investigationId}`]);
      },
<<<<<<< HEAD
    },
=======
      resolve: (event: any) => event.payload
    }
>>>>>>> 149415cf
  },

  // Field resolvers
  Entity: {
    relationships: async (entity: any, _: any, { user }: Context) => {
      if (!user) throw new Error("Not authenticated");

      const driver = getNeo4jDriver();
      const session = driver.session();

      try {
        const result = await session.run(
          `MATCH (e:Entity {id: $entityId})-[r:RELATIONSHIP]-(other:Entity)
           RETURN r, other`,
          { entityId: entity.id },
        );

        return result.records.map((record: any) => ({
          ...record.get("r").properties,
          fromEntity: entity,
          toEntity: record.get("other").properties,
        }));
      } finally {
        await session.close();
      }
    },

    inboundRelationships: async (entity: any, _: any, { user }: Context) => {
      if (!user) throw new Error("Not authenticated");

      const driver = getNeo4jDriver();
      const session = driver.session();

      try {
        const result = await session.run(
          `MATCH (other:Entity)-[r:RELATIONSHIP]->(e:Entity {id: $entityId})
           RETURN r, other`,
          { entityId: entity.id },
        );

        return result.records.map((record: any) => ({
          ...record.get("r").properties,
          fromEntity: record.get("other").properties,
          toEntity: entity,
        }));
      } finally {
        await session.close();
      }
    },

    outboundRelationships: async (entity: any, _: any, { user }: Context) => {
      if (!user) throw new Error("Not authenticated");

      const driver = getNeo4jDriver();
      const session = driver.session();

      try {
        const result = await session.run(
          `MATCH (e:Entity {id: $entityId})-[r:RELATIONSHIP]->(other:Entity)
           RETURN r, other`,
          { entityId: entity.id },
        );

        return result.records.map((record: any) => ({
          ...record.get("r").properties,
          fromEntity: entity,
          toEntity: record.get("other").properties,
        }));
      } finally {
        await session.close();
      }
    },
  },

  Investigation: {
    entities: async (investigation: any, _: any, { user }: Context) => {
      if (!user) throw new Error("Not authenticated");

      const driver = getNeo4jDriver();
      const session = driver.session();

      try {
        const result = await session.run(
          "MATCH (e:Entity {investigationId: $investigationId}) RETURN e",
          { investigationId: investigation.id },
        );

        return result.records.map((record: any) => record.get("e").properties);
      } finally {
        await session.close();
      }
    },

    relationships: async (investigation: any, _: any, { user }: Context) => {
      if (!user) throw new Error("Not authenticated");

      const driver = getNeo4jDriver();
      const session = driver.session();

      try {
        const result = await session.run(
          `MATCH (from:Entity {investigationId: $investigationId})-[r:RELATIONSHIP]->(to:Entity {investigationId: $investigationId})`,
          { investigationId: investigation.id },
        );

        return result.records.map((record: any) => ({
          ...record.get("r").properties,
          fromEntity: record.get("from").properties,
          toEntity: record.get("to").properties,
        }));
      } finally {
        await session.close();
      }
    },
  },
};

export { crudResolvers };<|MERGE_RESOLUTION|>--- conflicted
+++ resolved
@@ -1,7 +1,6 @@
-<<<<<<< HEAD
 import { PubSub } from "graphql-subscriptions";
 import { v4 as uuidv4 } from "uuid";
-import { getNeo4jDriver, getPostgresPool } from "../../config/database.js"; // Note: .js extension for ESM
+import { getNeo4jDriver, getPostgresPool, getRedisClient } from "../../config/database.js"; // Note: .js extension for ESM
 import logger from "../../utils/logger.js"; // Note: .js extension for ESM
 import crypto from "crypto"; // Import crypto for audit log
 import {
@@ -9,14 +8,7 @@
   setCustomSchema,
   getCustomSchema,
 } from "../../services/CustomSchemaService.js";
-=======
-import { PubSub } from 'graphql-subscriptions';
-import { v4 as uuidv4 } from 'uuid';
-import { getNeo4jDriver, getPostgresPool, getRedisClient } from '../../config/database.js'; // Note: .js extension for ESM
-import logger from '../../utils/logger.js'; // Note: .js extension for ESM
-import crypto from 'crypto'; // Import crypto for audit log
 import { NeighborhoodCache } from '../../services/neighborhood-cache.js';
->>>>>>> 149415cf
 
 const pubsub = new PubSub();
 const nbhdCache = new NeighborhoodCache(getRedisClient());
@@ -689,14 +681,6 @@
           updateFields.push("e.source = $source");
           params.source = input.source;
         }
-<<<<<<< HEAD
-
-        updateFields.push(
-          "e.updatedBy = $updatedBy",
-          "e.updatedAt = datetime($now)",
-        );
-
-=======
         if (input.canonicalId !== undefined) {
           updateFields.push('e.canonicalId = $canonicalId');
           params.canonicalId = input.canonicalId;
@@ -704,7 +688,6 @@
         
         updateFields.push('e.updatedBy = $updatedBy', 'e.updatedAt = datetime($now)');
         
->>>>>>> 149415cf
         const result = await session.run(
           `MATCH (e:Entity {id: $id})
            SET ${updateFields.join(", ")}
@@ -948,24 +931,13 @@
           `MATCH (a:Entity)-[r:RELATIONSHIP {id: $id}]-(b:Entity)
            WITH a, b, r
            DELETE r
-<<<<<<< HEAD
-           RETURN r.investigationId as investigationId`,
-          { id },
-=======
            RETURN r.investigationId as investigationId, a.id as fromId, b.id as toId`,
           { id }
->>>>>>> 149415cf
         );
 
         if (result.records.length === 0) {
           throw new Error("Relationship not found");
         }
-<<<<<<< HEAD
-
-        const investigationId = result.records[0].get("investigationId");
-
-        pubsub.publish("RELATIONSHIP_DELETED", {
-=======
         
         const record = result.records[0];
         const investigationId = record.get('investigationId');
@@ -973,7 +945,6 @@
         const toId = record.get('toId');
         
         pubsub.publish('RELATIONSHIP_DELETED', {
->>>>>>> 149415cf
           relationshipDeleted: id,
           investigationId,
         });
@@ -1119,14 +1090,9 @@
         if (investigationId) {
           return pubsub.asyncIterator([`ENTITY_CREATED_${investigationId}`]);
         }
-<<<<<<< HEAD
         return pubsub.asyncIterator(["ENTITY_CREATED"]);
       },
-=======
-        return pubsub.asyncIterator(['ENTITY_CREATED']);
-      },
       resolve: (event: any) => event.payload
->>>>>>> 149415cf
     },
 
     entityUpdated: {
@@ -1137,14 +1103,9 @@
         if (investigationId) {
           return pubsub.asyncIterator([`ENTITY_UPDATED_${investigationId}`]);
         }
-<<<<<<< HEAD
         return pubsub.asyncIterator(["ENTITY_UPDATED"]);
       },
-=======
-        return pubsub.asyncIterator(['ENTITY_UPDATED']);
-      },
       resolve: (event: any) => event.payload
->>>>>>> 149415cf
     },
 
     entityDeleted: {
@@ -1155,14 +1116,9 @@
         if (investigationId) {
           return pubsub.asyncIterator([`ENTITY_DELETED_${investigationId}`]);
         }
-<<<<<<< HEAD
         return pubsub.asyncIterator(["ENTITY_DELETED"]);
       },
-=======
-        return pubsub.asyncIterator(['ENTITY_DELETED']);
-      },
       resolve: (event: any) => event.payload
->>>>>>> 149415cf
     },
 
     relationshipCreated: {
@@ -1175,14 +1131,9 @@
             `RELATIONSHIP_CREATED_${investigationId}`,
           ]);
         }
-<<<<<<< HEAD
         return pubsub.asyncIterator(["RELATIONSHIP_CREATED"]);
       },
-=======
-        return pubsub.asyncIterator(['RELATIONSHIP_CREATED']);
-      },
       resolve: (event: any) => event.payload
->>>>>>> 149415cf
     },
 
     relationshipUpdated: {
@@ -1195,14 +1146,9 @@
             `RELATIONSHIP_UPDATED_${investigationId}`,
           ]);
         }
-<<<<<<< HEAD
         return pubsub.asyncIterator(["RELATIONSHIP_UPDATED"]);
       },
-=======
-        return pubsub.asyncIterator(['RELATIONSHIP_UPDATED']);
-      },
       resolve: (event: any) => event.payload
->>>>>>> 149415cf
     },
 
     relationshipDeleted: {
@@ -1215,14 +1161,9 @@
             `RELATIONSHIP_DELETED_${investigationId}`,
           ]);
         }
-<<<<<<< HEAD
         return pubsub.asyncIterator(["RELATIONSHIP_DELETED"]);
       },
-=======
-        return pubsub.asyncIterator(['RELATIONSHIP_DELETED']);
-      },
       resolve: (event: any) => event.payload
->>>>>>> 149415cf
     },
 
     investigationUpdated: {
@@ -1235,14 +1176,9 @@
             `INVESTIGATION_UPDATED_${investigationId}`,
           ]);
         }
-<<<<<<< HEAD
         return pubsub.asyncIterator(["INVESTIGATION_UPDATED"]);
       },
-=======
-        return pubsub.asyncIterator(['INVESTIGATION_UPDATED']);
-      },
       resolve: (event: any) => event.payload
->>>>>>> 149415cf
     },
 
     graphUpdated: {
@@ -1252,12 +1188,8 @@
       ) => {
         return pubsub.asyncIterator([`GRAPH_UPDATED_${investigationId}`]);
       },
-<<<<<<< HEAD
-    },
-=======
       resolve: (event: any) => event.payload
     }
->>>>>>> 149415cf
   },
 
   // Field resolvers
