--- conflicted
+++ resolved
@@ -1239,7 +1239,6 @@
         await session.close();
       }
     },
-<<<<<<< HEAD
     attack_ttps: (entity: any) => entity.attack_ttps || [],
     capec_ttps: (entity: any) => entity.capec_ttps || [],
     triage_score: (entity: any) => entity.triage_score || null,
@@ -1249,8 +1248,6 @@
   Relationship: {
     attack_ttps: (relationship: any) => relationship.attack_ttps || [],
     capec_ttps: (relationship: any) => relationship.capec_ttps || [],
-=======
->>>>>>> 41c1cb48
   },
 
   Investigation: {
