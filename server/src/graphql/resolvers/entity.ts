--- conflicted
+++ resolved
@@ -109,15 +109,12 @@
       _: any,
       {
         query,
-<<<<<<< HEAD
-        type,
-        props,
+        filters,
         limit,
         offset,
       }: {
         query: string;
-        type?: string;
-        props?: any;
+        filters?: any;
         limit: number;
         offset: number;
       },
@@ -179,49 +176,36 @@
         const pgResult = await pgClient.query(pgQuery, pgQueryParams);
 
         const entityIds = pgResult.rows.map((row) => row.entity_id);
-=======
-        filters,
-        limit,
-        offset,
-      }: { query: string; filters?: any; limit: number; offset: number },
-    ) => {
-      const session = driver.session();
-      try {
-        const searchService = new (
-          await import("../../services/SemanticSearchService.js")
-        ).default();
-        const docs = await searchService.search(
-          query,
-          filters || {},
-          limit + offset,
-        );
-        const sliced = docs.slice(offset);
-        const ids = sliced.map((d) => d.metadata.graphId).filter(Boolean);
->>>>>>> 2771c765
-
-        if (ids.length === 0) return [];
-
-<<<<<<< HEAD
+
+        if (entityIds.length === 0) {
+          return [];
+        }
+
         // 3. Fetch corresponding entities from Neo4j
-        const neo4jResult = await neo4jSession.run(
-          `MATCH (n:Entity) WHERE n.id IN $entityIds RETURN n`,
-          { entityIds },
-        );
-
-        return neo4jResult.records.map((record) => {
-          const entity = record.get("n");
-          return {
-=======
-        const result = await session.run(
-          `MATCH (n:Entity) WHERE n.id IN $ids RETURN n`,
-          { ids },
-        );
-
-        const entityMap = new Map();
-        result.records.forEach((record) => {
-          const entity = record.get("n");
-          entityMap.set(entity.properties.id, {
->>>>>>> 2771c765
+        const session = driver.session();
+        try {
+          const searchService = new (
+            await import("../../services/SemanticSearchService.js")
+          ).default();
+          const docs = await searchService.search(
+            query,
+            filters || {},
+            limit + offset,
+          );
+          const sliced = docs.slice(offset);
+          const ids = sliced.map((d) => d.metadata.graphId).filter(Boolean);
+
+          if (ids.length === 0) return [];
+
+          const result = await session.run(
+            `MATCH (n:Entity) WHERE n.id IN $ids RETURN n`,
+            { ids },
+          );
+
+          const entityMap = new Map();
+          result.records.forEach((record) => {
+            const entity = record.get("n");
+            entityMap.set(entity.properties.id, {
             id: entity.properties.id,
             type: entity.labels[0],
             props: entity.properties,
@@ -233,11 +217,7 @@
         return ids.map((id) => entityMap.get(id)).filter(Boolean);
       } catch (error) {
         logger.error(
-<<<<<<< HEAD
-          { error, query, type, props },
-=======
           { error, query, filters },
->>>>>>> 2771c765
           "Error performing semantic search with filters",
         );
         throw new Error(`Failed to perform semantic search: ${error.message}`);
@@ -281,19 +261,7 @@
     },
     updateEntity: async (
       _: any,
-<<<<<<< HEAD
-      {
-        id,
-        input,
-        lastSeenTimestamp,
-      }: {
-        id: string;
-        input: { type?: string; props?: any };
-        lastSeenTimestamp: string;
-      },
-=======
       { id, input }: { id: string; input: { type?: string; props?: any } },
->>>>>>> 2771c765
     ) => {
       const session = driver.session();
       try {
