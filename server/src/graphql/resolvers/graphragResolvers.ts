--- conflicted
+++ resolved
@@ -15,10 +15,10 @@
   SimilarEntity,
 } from "../../services/SimilarityService.js";
 import { getNeo4jDriver, getRedisClient } from "../../config/database.js";
-import logger from '../../config/logger';
+import pino from "pino";
 import { GraphQLError } from "graphql";
 
-const logger = logger.child({ name: "graphragResolvers" });
+const logger = pino({ name: "graphragResolvers" });
 
 // Service initialization
 let graphRAGService: GraphRAGService | null = null;
@@ -51,8 +51,6 @@
   maxHops?: number;
   temperature?: number;
   maxTokens?: number;
-  useCase?: string;
-  rankingStrategy?: string;
 }
 
 interface Context {
@@ -82,7 +80,7 @@
 
       try {
         logger.info(
-          `GraphRAG query received. Investigation ID: ${input.investigationId}, User ID: ${context.user.id}, Question Length: ${input.question.length}, Use Case: ${input.useCase || "default"}`,
+          `GraphRAG query received. Investigation ID: ${input.investigationId}, User ID: ${context.user.id}, Question Length: ${input.question.length}`,
         );
 
         const request: GraphRAGRequest = {
@@ -92,12 +90,7 @@
           maxHops: input.maxHops,
           temperature: input.temperature,
           maxTokens: input.maxTokens,
-<<<<<<< HEAD
-          useCase: input.useCase,
-          rankingStrategy: input.rankingStrategy,
-=======
           tenantId: context.user?.tenantId || "default",
->>>>>>> 1fe132a3
         };
 
         const response = await service.answer(request);
@@ -255,7 +248,6 @@
     relId: (parent: any) => parent.relId,
     type: (parent: any) => parent.type,
     supportScore: (parent: any) => parent.supportScore || 1.0,
-    score_breakdown: (parent: any) => parent.score_breakdown,
   },
 
   Citations: {
