--- conflicted
+++ resolved
@@ -52,6 +52,7 @@
   temperature?: number;
   maxTokens?: number;
   useCase?: string;
+  rankingStrategy?: string;
 }
 
 interface Context {
@@ -90,11 +91,8 @@
           maxHops: input.maxHops,
           temperature: input.temperature,
           maxTokens: input.maxTokens,
-<<<<<<< HEAD
           useCase: input.useCase,
-=======
           rankingStrategy: input.rankingStrategy,
->>>>>>> 0cb75d1a
         };
 
         const response = await service.answer(request);
