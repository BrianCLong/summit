--- conflicted
+++ resolved
@@ -6,11 +6,8 @@
 import relationshipResolvers from './relationship';
 import userResolvers from './user';
 import investigationResolvers from './investigation';
-<<<<<<< HEAD
 import analyticsResolvers from './analytics';
-=======
 import geoResolvers from './geo';
->>>>>>> 8f33e05f
 import { WargameResolver } from '../../resolvers/WargameResolver.js'; // WAR-GAMED SIMULATION - FOR DECISION SUPPORT ONLY
 import connectorResolvers from './connectors';
 
@@ -30,12 +27,9 @@
     ...entityResolvers.Query,
     ...userResolvers.Query,
     ...investigationResolvers.Query,
-<<<<<<< HEAD
     ...connectorResolvers.Query,
     ...analyticsResolvers.Query,
-=======
     ...geoResolvers.Query,
->>>>>>> 8f33e05f
     // WAR-GAMED SIMULATION - FOR DECISION SUPPORT ONLY
     getCrisisTelemetry: wargameResolver.getCrisisTelemetry.bind(wargameResolver),
     getAdversaryIntentEstimates: wargameResolver.getAdversaryIntentEstimates.bind(wargameResolver),
@@ -54,12 +48,8 @@
     ...relationshipResolvers.Mutation,
     ...userResolvers.Mutation,
     ...investigationResolvers.Mutation,
-<<<<<<< HEAD
     ...connectorResolvers.Mutation,
-    
-=======
     ...analyticsResolvers.Mutation,
->>>>>>> origin/codex/add-ai-analytics-fastapi-endpoints
     // WAR-GAMED SIMULATION - FOR DECISION SUPPORT ONLY
     runWarGameSimulation: wargameResolver.runWarGameSimulation.bind(wargameResolver),
     updateCrisisScenario: wargameResolver.updateCrisisScenario.bind(wargameResolver),
