import 'dotenv/config';
import express from 'express';
import { ApolloServer } from '@apollo/server';
import { expressMiddleware } from '@as-integrations/express4';
import { makeExecutableSchema } from '@graphql-tools/schema';
import cors from 'cors';
import helmet from 'helmet';
import rateLimit from 'express-rate-limit';
import { pinoHttp } from 'pino-http';
import { auditLogger } from './middleware/audit-logger.js';
import { contextBindingMiddleware } from './middleware/context-binding.js';
import { maestroAuthzMiddleware } from './middleware/maestro-authz.js';
import monitoringRouter from './routes/monitoring.js';
import aiRouter from './routes/ai.js';
import graphApiRouter from './routes/graph-api.js';
import { register } from './monitoring/metrics.js';
import { startCostExporter } from './monitoring/cost_exporter.js';
import rbacRouter from './routes/rbacRoutes.js';
import { statusRouter } from './http/status.js';
import { incidentRouter } from './http/incident.js';
import evaluationRouter from './conductor/evaluation/evaluation-api.js';
import { rewardRouter } from './conductor/learn/reward-api.js';
import schedulerRouter from './conductor/scheduling/scheduler-api.js';
import { tenantIsolationMiddleware } from './conductor/governance/opa-integration.js';
import runbookRouter from './conductor/runbooks/runbook-api.js';
import syncRouter from './conductor/edge/sync-api.js';
import complianceRouter from './conductor/compliance/compliance-api.js';
import routerRouter from './conductor/router/router-api.js';
import { addConductorHeaders } from './conductor/middleware/version-header.js';
import dlpRouter from './routes/dlp.js';
import pmRouter from './routes/pm.js';
import ticketLinksRouter from './routes/ticket-links.js';
import adminRouter from './routes/admin.js';
import recipesRouter from './routes/recipes.js';
import mcpServersRouter, { checkMCPHealth } from './maestro/mcp/servers-api.js';
import mcpSessionsRouter from './maestro/mcp/sessions-api.js';
import mcpInvokeRouter from './maestro/mcp/invoke-api.js';
import { otelRoute } from './middleware/otel-route.js';
import pipelinesRouter from './maestro/pipelines/pipelines-api.js';
import executorsRouter from './maestro/executors/executors-api.js';
import runsRouter from './maestro/runs/runs-api.js';
import conductorApi from './conductor/api.js';
import slackRouter from './routes/slack.js';
import dashboardRouter from './maestro/dashboard/dashboard-api.js';
import mcpAuditRouter from './maestro/mcp/audit-api.js';
import { healthIntegrationsRouter } from './routes/health.integrations.js';
import n8nRouter from './routes/n8n.js';
import { trustCenterRouter } from './routes/trust-center.js';
import { dataResidencyRouter } from './routes/data-residency.js';
import { qualityEvaluationRouter } from './routes/quality-evaluation.js';
import PluginManager from './marketplace/plugin-manager.js';
import SafetyV2Service from './safety/safety-v2.js';
import { fipsService } from './federal/fips-compliance.js';
import { airGapService } from './federal/airgap-service.js';
import { assertFipsAndHsm, hsmEnforcement } from './federal/hsm-enforcement.js';
import { wormAuditChain } from './federal/worm-audit-chain.js';
import { typeDefs, safeTypes } from './graphql/schema.js';
import { budgetDirective } from './graphql/directives/budget.js';
import resolvers from './graphql/resolvers/index.js';
import { tokcountRouter } from './routes/tokcount.js';
import { enforceTokenBudget } from './middleware/llm-preflight.js';
import { getContext } from './lib/auth.js';
import { getNeo4jDriver } from './db/neo4j.js';
import path from 'path';
import { fileURLToPath } from 'url';
import jwt from 'jsonwebtoken'; // Assuming jsonwebtoken is available or will be installed
import { Request, Response, NextFunction } from 'express'; // Import types for middleware
import logger from './config/logger';
import { brandHeaders } from './middleware/brandHeaders';

export const createApp = async () => {
  const __filename = fileURLToPath(import.meta.url);
  const __dirname = path.dirname(__filename);

  const app = express();
  const appLogger = logger.child({ name: 'app' });
  app.use(helmet());
  app.use(
    cors({
      origin: process.env.CORS_ORIGIN?.split(',') ?? ['http://localhost:3000'],
      credentials: true,
    }),
  );
  app.use(
    pinoHttp({
      logger: appLogger,
      redact: [
        'req.headers.authorization',
        'req.headers.Authorization',
        "req.headers['x-api-key']",
        "res.headers['set-cookie']",
        // Defensive redactions if bodies are ever logged
        'req.body.token',
        'res.body.token',
      ],
    }),
  );
  app.use(auditLogger);
<<<<<<< HEAD
  app.use(contextBindingMiddleware);

  // Apply Maestro authorization middleware
  app.use('/api/maestro/v1', maestroAuthzMiddleware);

  // Federal FIPS/HSM enforcement for crypto operations
  if (process.env.FEDERAL_ENABLED === 'true') {
    app.use('/api/federal', assertFipsAndHsm);
    app.use('/api/llm', assertFipsAndHsm); // Protect AI/crypto operations
  }

  // Token counting and LLM safety routes
  app.use(tokcountRouter);
  app.use('/api/llm', enforceTokenBudget);
=======
  // Brand header alias and banner
  app.use(brandHeaders());
>>>>>>> 2a3c9716

  // Rate limiting (exempt monitoring endpoints)
  app.use('/monitoring', monitoringRouter);
  app.use('/api/ai', aiRouter);
  app.use('/api', graphApiRouter);
  app.use('/rbac', rbacRouter);
  app.use('/api', statusRouter);
  app.use('/api', healthIntegrationsRouter());
  app.use('/api', adminRouter);
  app.use('/api', recipesRouter);
  app.use('/api', pmRouter);
  app.use('/api', ticketLinksRouter);
  app.use('/api/admission', (await import('./routes/admission.js')).default);
  app.use('/api', (await import('./routes/relay.js')).default);
  app.use('/api', (await import('./routes/sites.js')).default);
  app.use('/api', (await import('./routes/replicate.js')).default);
  app.use('/api', (await import('./routes/regions.js')).default);
  app.use('/api', (await import('./routes/ops.js')).default);
  // Signed, IP-filtered inbound callbacks from n8n
  app.use('/', n8nRouter);
  app.use('/api/incident', incidentRouter);
  app.use('/api/dlp', dlpRouter);
  app.use('/api/compliance', (await import('./routes/compliance.js')).default);
  app.use('/api/siem', (await import('./routes/siem.js')).default);
  // Apply conductor-specific middleware (headers, tenant isolation)
  app.use('/api/conductor', addConductorHeaders);
  app.use('/api/conductor', tenantIsolationMiddleware.middleware());
  app.use('/api/conductor/v1/router', routerRouter);
  app.use('/api/conductor/v1/evaluation', evaluationRouter);
  app.use('/api/conductor/v1/reward', rewardRouter);
  app.use('/api/conductor/v1/scheduler', schedulerRouter);
  app.use('/api/conductor/v1/runbooks', runbookRouter);
  app.use('/api/conductor/v1/sync', syncRouter);
  app.use('/api/conductor/v1/compliance', complianceRouter);
  
  // Trust Center API - comprehensive audit and compliance
  app.use('/api/trust-center', trustCenterRouter);
  
  // Data Residency & BYOK - customer-managed encryption and geo-compliance
  app.use('/api/data-residency', dataResidencyRouter);
  
  // Quality Evaluation Platform - semantic SLOs and AI model quality assessment
  app.use('/api/quality-evaluation', qualityEvaluationRouter);
  
  // Marketplace GA - signed plugins with capability scoping and revocation
  const pluginManager = new PluginManager();
  app.get('/api/marketplace/health', (req, res) => {
    res.json({
      status: 'healthy',
      timestamp: new Date().toISOString(),
      version: '1.0.0-ga',
      services: {
        pluginVerification: 'operational',
        signatureValidation: 'operational',
        revocationFeeds: 'operational',
      }
    });
  });
  
  // Safety v2 - action-risk scoring and semantic guardrails
  const safetyService = new SafetyV2Service();
  app.get('/api/safety/health', (req, res) => {
    res.json({
      status: 'healthy',
      timestamp: new Date().toISOString(),
      version: '2.0.0',
      capabilities: {
        actionRiskScoring: true,
        semanticGuardrails: true,
        watchlistUpdates: true,
        citationRequirement: true,
      }
    });
  });

  // Federal/Gov Pack - FIPS compliance and air-gap support
  app.get('/api/federal/health', async (req, res) => {
    const fipsHealth = await fipsService.healthCheck();
    const airGapStatus = await airGapService.getStatus();
    
    res.json({
      status: 'healthy',
      timestamp: new Date().toISOString(),
      version: '1.0.0-federal',
      fips: {
        enabled: fipsHealth.fipsEnabled,
        level: fipsHealth.details?.mode || 'N/A',
        hsmConnected: fipsHealth.hsmConnected,
        keyRotationStatus: fipsHealth.keyRotationStatus,
      },
      airGap: {
        enabled: airGapStatus.enabled,
        mode: airGapStatus.mode,
        networkIsolated: airGapStatus.networkIsolated,
        componentCount: airGapStatus.componentCount,
        activeBreakGlass: airGapStatus.activeBreakGlass,
      },
      compliance: {
        fipsValidated: airGapStatus.compliance.fipsEnabled,
        sbomsValidated: airGapStatus.compliance.sbomsValidated,
        signaturesVerified: airGapStatus.compliance.signaturesVerified,
      }
    });
  });

  // Federal operations endpoints
  app.post('/api/federal/offline-update', async (req, res) => {
    const { updatePackagePath } = req.body;
    
    if (!updatePackagePath) {
      return res.status(400).json({ error: 'updatePackagePath required' });
    }

    const result = await airGapService.processOfflineUpdate(updatePackagePath);
    res.json(result);
  });

  app.post('/api/federal/break-glass', async (req, res) => {
    const result = await airGapService.initiateBreakGlass(req.body);
    res.json(result);
  });

  app.get('/api/federal/compliance-status', async (req, res) => {
    const fipsStatus = await fipsService.getComplianceStatus();
    res.json(fipsStatus);
  });

  app.get('/api/federal/offline-instructions', (req, res) => {
    const instructions = airGapService.generateOfflineUpdateInstructions();
    res.json({ instructions });
  });

  // Start cost exporter counters
  startCostExporter(60000);

  // WORM audit chain endpoints
  app.get('/api/federal/audit/compliance-report', async (req, res) => {
    const report = await wormAuditChain.generateComplianceReport();
    res.json(report);
  });

  app.get('/api/federal/audit/export/:segmentId', async (req, res) => {
    const { segmentId } = req.params;
    const exportData = await wormAuditChain.exportSegment(segmentId);
    
    if (!exportData) {
      return res.status(404).json({ error: 'Segment not found' });
    }
    
    res.json(exportData);
  });

  // HSM enforcement status  
  app.get('/api/federal/hsm/status', (req, res) => {
    const hsmStatus = hsmEnforcement.getStatus();
    res.json(hsmStatus);
  });

  app.get('/api/federal/hsm/attestation', (req, res) => {
    const attestation = hsmEnforcement.generateAttestation();
    res.json(attestation);
  });

  // Force HSM probe for testing
  app.post('/api/federal/hsm/probe', async (req, res) => {
    const result = await hsmEnforcement.forceProbe();
    res.json(result);
  });
  // Maestro MCP API (feature-gated)
  if (process.env.MAESTRO_MCP_ENABLED === 'true') {
    // Tighten per-route limits for write/invoke paths
    const writeLimiter = rateLimit({
      windowMs: 60_000,
      max: 60,
      keyGenerator: (req) => {
        const context = req.context;
        return context?.tenantId ? `t:${context.tenantId}` : `ip:${req.ip}`;
      },
    });
    const invokeLimiter = rateLimit({
      windowMs: 60_000,
      max: 120,
      keyGenerator: (req) => {
        const context = req.context;
        return context?.tenantId ? `t:${context.tenantId}` : `ip:${req.ip}`;
      },
    });
    // Apply OTEL route middleware for consistent spans
    app.use('/api/maestro/v1/mcp', otelRoute('mcp/servers'));
    app.use('/api/maestro/v1/runs', otelRoute('mcp/runs'));
    app.use('/api/maestro/v1/mcp', mcpServersRouter); // internal router enforces admin on writes
    app.use('/api/maestro/v1', writeLimiter, mcpSessionsRouter);
    app.use('/api/maestro/v1', invokeLimiter, mcpInvokeRouter);
  }
  app.use('/api/maestro/v1', mcpAuditRouter);
  // Contract alias: GET /mcp/servers/:id/health
  app.get('/mcp/servers/:id/health', async (req, res) => {
    try {
      const { mcpServersRepo } = await import('./maestro/mcp/MCPServerRepo.js');
      const rec = await mcpServersRepo.get(req.params.id);
      if (!rec) return res.status(404).json({ error: 'server not found' });
      const healthy = await checkMCPHealth(rec.url, rec.auth_token || undefined);
      res.json({ id: rec.id, name: rec.name, url: rec.url, healthy });
    } catch (err) {
      res.status(500).json({ error: 'health check failed' });
    }
  });
  app.get('/metrics', async (_req, res) => {
    res.set('Content-Type', register.contentType);
    res.end(await register.metrics());
  });
  app.use(
    rateLimit({
      windowMs: Number(process.env.RATE_LIMIT_WINDOW_MS || 60_000),
      max: Number(process.env.RATE_LIMIT_MAX || 600),
      message: { error: 'Too many requests, please try again later' },
      keyGenerator: (req) => {
        const context = req.context;
        return context?.tenantId ? `t:${context.tenantId}` : `ip:${req.ip}`;
      },
    }),
  );

  // Serve OpenAPI docs (static) at /docs/openapi
  try {
    const openapiPath = path.resolve(__dirname, '../../docs/openapi');
    app.use('/docs/openapi', express.static(openapiPath));
  } catch (e) {
    // Non-fatal if docs path not present
  }

  app.get('/search/evidence', async (req, res) => {
    const { q, skip = 0, limit = 10 } = req.query;

    if (!q) {
      return res.status(400).send({ error: "Query parameter 'q' is required" });
    }

    const driver = getNeo4jDriver();
    const session = driver.session();

    try {
      const searchQuery = `
        CALL db.index.fulltext.queryNodes("evidenceContentSearch", $query) YIELD node, score
        RETURN node, score
        SKIP $skip
        LIMIT $limit
      `;

      const countQuery = `
        CALL db.index.fulltext.queryNodes("evidenceContentSearch", $query) YIELD node
        RETURN count(node) as total
      `;

      const [searchResult, countResult] = await Promise.all([
        session.run(searchQuery, {
          query: q,
          skip: Number(skip),
          limit: Number(limit),
        }),
        session.run(countQuery, { query: q }),
      ]);

      const evidence = searchResult.records.map((record) => ({
        node: record.get('node').properties,
        score: record.get('score'),
      }));

      const total = countResult.records[0].get('total').toNumber();

      res.send({
        data: evidence,
        metadata: {
          total,
          skip: Number(skip),
          limit: Number(limit),
          pages: Math.ceil(total / Number(limit)),
          currentPage: Math.floor(Number(skip) / Number(limit)) + 1,
        },
      });
    } catch (error) {
      logger.error(
        `Error in search/evidence: ${error instanceof Error ? error.message : 'Unknown error'}`,
      );
      res.status(500).send({ error: 'Internal server error' });
    } finally {
      await session.close();
    }
  });

  let schema = makeExecutableSchema({ typeDefs: [typeDefs, safeTypes], resolvers });
  if (process.env.REQUIRE_BUDGET_PLUGIN === 'true') {
    const { budgetDirectiveTypeDefs, budgetDirectiveTransformer } = budgetDirective();
    schema = makeExecutableSchema({ typeDefs: [budgetDirectiveTypeDefs, typeDefs, safeTypes], resolvers });
    schema = budgetDirectiveTransformer(schema as any) as any;
  }

  // GraphQL over HTTP
  const { persistedQueriesPlugin } = await import('./graphql/plugins/persistedQueries.js');
  const { default: pbacPlugin } = await import('./graphql/plugins/pbac.js');
  const { default: resolverMetricsPlugin } = await import('./graphql/plugins/resolverMetrics.js');
  const { default: auditLoggerPlugin } = await import('./graphql/plugins/auditLogger.js');
  const { default: dlpPlugin } = await import('./graphql/plugins/dlpPlugin.js');
  const { depthLimit } = await import('./graphql/validation/depthLimit.js');
  const { otelApolloPlugin } = await import('./graphql/middleware/otelPlugin.js');

  const apollo = new ApolloServer({
    schema,
    // Security plugins - Order matters for execution lifecycle
    plugins: [
      otelApolloPlugin(),
      persistedQueriesPlugin as any,
      resolverMetricsPlugin as any,
      auditLoggerPlugin as any,
      // Enable DLP scanning
      dlpPlugin({
        enabled: process.env.DLP_ENABLED !== 'false',
        scanVariables: true,
        scanResponse: process.env.NODE_ENV === 'production',
        blockOnViolation: process.env.NODE_ENV === 'production'
      }) as any,
      // Enable PBAC in production
      ...(process.env.NODE_ENV === 'production' ? [pbacPlugin() as any] : []),
    ],
    // Security configuration based on environment
    introspection: process.env.NODE_ENV !== 'production',
    // Enhanced query validation rules
    validationRules: [
      depthLimit(process.env.NODE_ENV === 'production' ? 6 : 8), // Stricter in prod
    ],
    // Security context
    formatError: (err) => {
      // Don't expose internal errors in production
      if (process.env.NODE_ENV === 'production') {
        appLogger.error(`GraphQL Error: ${err.message}`, { stack: err.stack });
        return new Error('Internal server error');
      }
      return err;
    },
  });
  await apollo.start();

  // Production Authentication - Use proper JWT validation
  const { productionAuthMiddleware, applyProductionSecurity, graphqlSecurityConfig } = await import(
    './config/production-security.js'
  );

  // Apply security middleware based on environment
  if (process.env.NODE_ENV === 'production') {
    applyProductionSecurity(app);
  }

  const authenticateToken =
    process.env.NODE_ENV === 'production'
      ? productionAuthMiddleware
      : (req: Request, res: Response, next: NextFunction) => {
          // Development mode - relaxed auth for easier testing
          const authHeader = req.headers['authorization'];
          const token = authHeader && authHeader.split(' ')[1];

          if (!token) {
            console.warn('Development: No token provided, allowing request');
            (req as any).user = { sub: 'dev-user', email: 'dev@intelgraph.local', role: 'admin' };
          }
          next();
        };

  app.use(
    '/graphql',
    express.json(),
    authenticateToken, // WAR-GAMED SIMULATION - Add authentication middleware here
    expressMiddleware(apollo, { context: getContext }),
  );

  // Visual Pipelines & Executors
  if (process.env.MAESTRO_PIPELINES_ENABLED !== 'false') {
    app.use('/api/maestro/v1', otelRoute('pipelines'), pipelinesRouter);
    app.use('/api/maestro/v1', otelRoute('executors'), executorsRouter);
  app.use('/api/maestro/v1', otelRoute('runs'), runsRouter);
  app.use('/api/conductor', conductorApi);
  app.use('/', slackRouter);
    app.use('/api/maestro/v1', otelRoute('dashboard'), dashboardRouter);
  }

  return app;
};<|MERGE_RESOLUTION|>--- conflicted
+++ resolved
@@ -1,70 +1,25 @@
-import 'dotenv/config';
-import express from 'express';
-import { ApolloServer } from '@apollo/server';
-import { expressMiddleware } from '@as-integrations/express4';
-import { makeExecutableSchema } from '@graphql-tools/schema';
-import cors from 'cors';
-import helmet from 'helmet';
-import rateLimit from 'express-rate-limit';
-import { pinoHttp } from 'pino-http';
-import { auditLogger } from './middleware/audit-logger.js';
-import { contextBindingMiddleware } from './middleware/context-binding.js';
-import { maestroAuthzMiddleware } from './middleware/maestro-authz.js';
-import monitoringRouter from './routes/monitoring.js';
-import aiRouter from './routes/ai.js';
-import graphApiRouter from './routes/graph-api.js';
-import { register } from './monitoring/metrics.js';
-import { startCostExporter } from './monitoring/cost_exporter.js';
-import rbacRouter from './routes/rbacRoutes.js';
-import { statusRouter } from './http/status.js';
-import { incidentRouter } from './http/incident.js';
-import evaluationRouter from './conductor/evaluation/evaluation-api.js';
-import { rewardRouter } from './conductor/learn/reward-api.js';
-import schedulerRouter from './conductor/scheduling/scheduler-api.js';
-import { tenantIsolationMiddleware } from './conductor/governance/opa-integration.js';
-import runbookRouter from './conductor/runbooks/runbook-api.js';
-import syncRouter from './conductor/edge/sync-api.js';
-import complianceRouter from './conductor/compliance/compliance-api.js';
-import routerRouter from './conductor/router/router-api.js';
-import { addConductorHeaders } from './conductor/middleware/version-header.js';
-import dlpRouter from './routes/dlp.js';
-import pmRouter from './routes/pm.js';
-import ticketLinksRouter from './routes/ticket-links.js';
-import adminRouter from './routes/admin.js';
-import recipesRouter from './routes/recipes.js';
-import mcpServersRouter, { checkMCPHealth } from './maestro/mcp/servers-api.js';
-import mcpSessionsRouter from './maestro/mcp/sessions-api.js';
-import mcpInvokeRouter from './maestro/mcp/invoke-api.js';
-import { otelRoute } from './middleware/otel-route.js';
-import pipelinesRouter from './maestro/pipelines/pipelines-api.js';
-import executorsRouter from './maestro/executors/executors-api.js';
-import runsRouter from './maestro/runs/runs-api.js';
-import conductorApi from './conductor/api.js';
-import slackRouter from './routes/slack.js';
-import dashboardRouter from './maestro/dashboard/dashboard-api.js';
-import mcpAuditRouter from './maestro/mcp/audit-api.js';
-import { healthIntegrationsRouter } from './routes/health.integrations.js';
-import n8nRouter from './routes/n8n.js';
-import { trustCenterRouter } from './routes/trust-center.js';
-import { dataResidencyRouter } from './routes/data-residency.js';
-import { qualityEvaluationRouter } from './routes/quality-evaluation.js';
-import PluginManager from './marketplace/plugin-manager.js';
-import SafetyV2Service from './safety/safety-v2.js';
-import { fipsService } from './federal/fips-compliance.js';
-import { airGapService } from './federal/airgap-service.js';
-import { assertFipsAndHsm, hsmEnforcement } from './federal/hsm-enforcement.js';
-import { wormAuditChain } from './federal/worm-audit-chain.js';
-import { typeDefs, safeTypes } from './graphql/schema.js';
-import { budgetDirective } from './graphql/directives/budget.js';
-import resolvers from './graphql/resolvers/index.js';
-import { tokcountRouter } from './routes/tokcount.js';
-import { enforceTokenBudget } from './middleware/llm-preflight.js';
-import { getContext } from './lib/auth.js';
-import { getNeo4jDriver } from './db/neo4j.js';
-import path from 'path';
-import { fileURLToPath } from 'url';
-import jwt from 'jsonwebtoken'; // Assuming jsonwebtoken is available or will be installed
-import { Request, Response, NextFunction } from 'express'; // Import types for middleware
+import "dotenv/config";
+import express from "express";
+import { ApolloServer } from "@apollo/server";
+import { expressMiddleware } from "@as-integrations/express4";
+import { makeExecutableSchema } from "@graphql-tools/schema";
+import cors from "cors";
+import helmet from "helmet";
+import rateLimit from "express-rate-limit";
+import { pinoHttp } from "pino-http";
+import { auditLogger } from "./middleware/audit-logger.js";
+import monitoringRouter from "./routes/monitoring.js";
+import aiRouter from "./routes/ai.js";
+import { register } from "./monitoring/metrics.js";
+import rbacRouter from "./routes/rbacRoutes.js";
+import { typeDefs } from "./graphql/schema.js";
+import resolvers from "./graphql/resolvers/index.js";
+import { getContext } from "./lib/auth.js";
+import { getNeo4jDriver } from "./db/neo4j.js";
+import path from "path";
+import { fileURLToPath } from "url";
+import jwt from "jsonwebtoken"; // Assuming jsonwebtoken is available or will be installed
+import { Request, Response, NextFunction } from "express"; // Import types for middleware
 import logger from './config/logger';
 import { brandHeaders } from './middleware/brandHeaders';
 
@@ -77,276 +32,32 @@
   app.use(helmet());
   app.use(
     cors({
-      origin: process.env.CORS_ORIGIN?.split(',') ?? ['http://localhost:3000'],
+      origin: process.env.CORS_ORIGIN?.split(",") ?? ["http://localhost:3000"],
       credentials: true,
     }),
   );
-  app.use(
-    pinoHttp({
-      logger: appLogger,
-      redact: [
-        'req.headers.authorization',
-        'req.headers.Authorization',
-        "req.headers['x-api-key']",
-        "res.headers['set-cookie']",
-        // Defensive redactions if bodies are ever logged
-        'req.body.token',
-        'res.body.token',
-      ],
-    }),
-  );
+  app.use(pinoHttp({ logger: appLogger, redact: ["req.headers.authorization"] }));
   app.use(auditLogger);
-<<<<<<< HEAD
-  app.use(contextBindingMiddleware);
-
-  // Apply Maestro authorization middleware
-  app.use('/api/maestro/v1', maestroAuthzMiddleware);
-
-  // Federal FIPS/HSM enforcement for crypto operations
-  if (process.env.FEDERAL_ENABLED === 'true') {
-    app.use('/api/federal', assertFipsAndHsm);
-    app.use('/api/llm', assertFipsAndHsm); // Protect AI/crypto operations
-  }
-
-  // Token counting and LLM safety routes
-  app.use(tokcountRouter);
-  app.use('/api/llm', enforceTokenBudget);
-=======
   // Brand header alias and banner
   app.use(brandHeaders());
->>>>>>> 2a3c9716
 
   // Rate limiting (exempt monitoring endpoints)
-  app.use('/monitoring', monitoringRouter);
-  app.use('/api/ai', aiRouter);
-  app.use('/api', graphApiRouter);
-  app.use('/rbac', rbacRouter);
-  app.use('/api', statusRouter);
-  app.use('/api', healthIntegrationsRouter());
-  app.use('/api', adminRouter);
-  app.use('/api', recipesRouter);
-  app.use('/api', pmRouter);
-  app.use('/api', ticketLinksRouter);
-  app.use('/api/admission', (await import('./routes/admission.js')).default);
-  app.use('/api', (await import('./routes/relay.js')).default);
-  app.use('/api', (await import('./routes/sites.js')).default);
-  app.use('/api', (await import('./routes/replicate.js')).default);
-  app.use('/api', (await import('./routes/regions.js')).default);
-  app.use('/api', (await import('./routes/ops.js')).default);
-  // Signed, IP-filtered inbound callbacks from n8n
-  app.use('/', n8nRouter);
-  app.use('/api/incident', incidentRouter);
-  app.use('/api/dlp', dlpRouter);
-  app.use('/api/compliance', (await import('./routes/compliance.js')).default);
-  app.use('/api/siem', (await import('./routes/siem.js')).default);
-  // Apply conductor-specific middleware (headers, tenant isolation)
-  app.use('/api/conductor', addConductorHeaders);
-  app.use('/api/conductor', tenantIsolationMiddleware.middleware());
-  app.use('/api/conductor/v1/router', routerRouter);
-  app.use('/api/conductor/v1/evaluation', evaluationRouter);
-  app.use('/api/conductor/v1/reward', rewardRouter);
-  app.use('/api/conductor/v1/scheduler', schedulerRouter);
-  app.use('/api/conductor/v1/runbooks', runbookRouter);
-  app.use('/api/conductor/v1/sync', syncRouter);
-  app.use('/api/conductor/v1/compliance', complianceRouter);
-  
-  // Trust Center API - comprehensive audit and compliance
-  app.use('/api/trust-center', trustCenterRouter);
-  
-  // Data Residency & BYOK - customer-managed encryption and geo-compliance
-  app.use('/api/data-residency', dataResidencyRouter);
-  
-  // Quality Evaluation Platform - semantic SLOs and AI model quality assessment
-  app.use('/api/quality-evaluation', qualityEvaluationRouter);
-  
-  // Marketplace GA - signed plugins with capability scoping and revocation
-  const pluginManager = new PluginManager();
-  app.get('/api/marketplace/health', (req, res) => {
-    res.json({
-      status: 'healthy',
-      timestamp: new Date().toISOString(),
-      version: '1.0.0-ga',
-      services: {
-        pluginVerification: 'operational',
-        signatureValidation: 'operational',
-        revocationFeeds: 'operational',
-      }
-    });
-  });
-  
-  // Safety v2 - action-risk scoring and semantic guardrails
-  const safetyService = new SafetyV2Service();
-  app.get('/api/safety/health', (req, res) => {
-    res.json({
-      status: 'healthy',
-      timestamp: new Date().toISOString(),
-      version: '2.0.0',
-      capabilities: {
-        actionRiskScoring: true,
-        semanticGuardrails: true,
-        watchlistUpdates: true,
-        citationRequirement: true,
-      }
-    });
-  });
-
-  // Federal/Gov Pack - FIPS compliance and air-gap support
-  app.get('/api/federal/health', async (req, res) => {
-    const fipsHealth = await fipsService.healthCheck();
-    const airGapStatus = await airGapService.getStatus();
-    
-    res.json({
-      status: 'healthy',
-      timestamp: new Date().toISOString(),
-      version: '1.0.0-federal',
-      fips: {
-        enabled: fipsHealth.fipsEnabled,
-        level: fipsHealth.details?.mode || 'N/A',
-        hsmConnected: fipsHealth.hsmConnected,
-        keyRotationStatus: fipsHealth.keyRotationStatus,
-      },
-      airGap: {
-        enabled: airGapStatus.enabled,
-        mode: airGapStatus.mode,
-        networkIsolated: airGapStatus.networkIsolated,
-        componentCount: airGapStatus.componentCount,
-        activeBreakGlass: airGapStatus.activeBreakGlass,
-      },
-      compliance: {
-        fipsValidated: airGapStatus.compliance.fipsEnabled,
-        sbomsValidated: airGapStatus.compliance.sbomsValidated,
-        signaturesVerified: airGapStatus.compliance.signaturesVerified,
-      }
-    });
-  });
-
-  // Federal operations endpoints
-  app.post('/api/federal/offline-update', async (req, res) => {
-    const { updatePackagePath } = req.body;
-    
-    if (!updatePackagePath) {
-      return res.status(400).json({ error: 'updatePackagePath required' });
-    }
-
-    const result = await airGapService.processOfflineUpdate(updatePackagePath);
-    res.json(result);
-  });
-
-  app.post('/api/federal/break-glass', async (req, res) => {
-    const result = await airGapService.initiateBreakGlass(req.body);
-    res.json(result);
-  });
-
-  app.get('/api/federal/compliance-status', async (req, res) => {
-    const fipsStatus = await fipsService.getComplianceStatus();
-    res.json(fipsStatus);
-  });
-
-  app.get('/api/federal/offline-instructions', (req, res) => {
-    const instructions = airGapService.generateOfflineUpdateInstructions();
-    res.json({ instructions });
-  });
-
-  // Start cost exporter counters
-  startCostExporter(60000);
-
-  // WORM audit chain endpoints
-  app.get('/api/federal/audit/compliance-report', async (req, res) => {
-    const report = await wormAuditChain.generateComplianceReport();
-    res.json(report);
-  });
-
-  app.get('/api/federal/audit/export/:segmentId', async (req, res) => {
-    const { segmentId } = req.params;
-    const exportData = await wormAuditChain.exportSegment(segmentId);
-    
-    if (!exportData) {
-      return res.status(404).json({ error: 'Segment not found' });
-    }
-    
-    res.json(exportData);
-  });
-
-  // HSM enforcement status  
-  app.get('/api/federal/hsm/status', (req, res) => {
-    const hsmStatus = hsmEnforcement.getStatus();
-    res.json(hsmStatus);
-  });
-
-  app.get('/api/federal/hsm/attestation', (req, res) => {
-    const attestation = hsmEnforcement.generateAttestation();
-    res.json(attestation);
-  });
-
-  // Force HSM probe for testing
-  app.post('/api/federal/hsm/probe', async (req, res) => {
-    const result = await hsmEnforcement.forceProbe();
-    res.json(result);
-  });
-  // Maestro MCP API (feature-gated)
-  if (process.env.MAESTRO_MCP_ENABLED === 'true') {
-    // Tighten per-route limits for write/invoke paths
-    const writeLimiter = rateLimit({
-      windowMs: 60_000,
-      max: 60,
-      keyGenerator: (req) => {
-        const context = req.context;
-        return context?.tenantId ? `t:${context.tenantId}` : `ip:${req.ip}`;
-      },
-    });
-    const invokeLimiter = rateLimit({
-      windowMs: 60_000,
-      max: 120,
-      keyGenerator: (req) => {
-        const context = req.context;
-        return context?.tenantId ? `t:${context.tenantId}` : `ip:${req.ip}`;
-      },
-    });
-    // Apply OTEL route middleware for consistent spans
-    app.use('/api/maestro/v1/mcp', otelRoute('mcp/servers'));
-    app.use('/api/maestro/v1/runs', otelRoute('mcp/runs'));
-    app.use('/api/maestro/v1/mcp', mcpServersRouter); // internal router enforces admin on writes
-    app.use('/api/maestro/v1', writeLimiter, mcpSessionsRouter);
-    app.use('/api/maestro/v1', invokeLimiter, mcpInvokeRouter);
-  }
-  app.use('/api/maestro/v1', mcpAuditRouter);
-  // Contract alias: GET /mcp/servers/:id/health
-  app.get('/mcp/servers/:id/health', async (req, res) => {
-    try {
-      const { mcpServersRepo } = await import('./maestro/mcp/MCPServerRepo.js');
-      const rec = await mcpServersRepo.get(req.params.id);
-      if (!rec) return res.status(404).json({ error: 'server not found' });
-      const healthy = await checkMCPHealth(rec.url, rec.auth_token || undefined);
-      res.json({ id: rec.id, name: rec.name, url: rec.url, healthy });
-    } catch (err) {
-      res.status(500).json({ error: 'health check failed' });
-    }
-  });
-  app.get('/metrics', async (_req, res) => {
-    res.set('Content-Type', register.contentType);
+  app.use("/monitoring", monitoringRouter);
+  app.use("/api/ai", aiRouter);
+  app.use("/rbac", rbacRouter);
+  app.get("/metrics", async (_req, res) => {
+    res.set("Content-Type", register.contentType);
     res.end(await register.metrics());
   });
   app.use(
     rateLimit({
       windowMs: Number(process.env.RATE_LIMIT_WINDOW_MS || 60_000),
       max: Number(process.env.RATE_LIMIT_MAX || 600),
-      message: { error: 'Too many requests, please try again later' },
-      keyGenerator: (req) => {
-        const context = req.context;
-        return context?.tenantId ? `t:${context.tenantId}` : `ip:${req.ip}`;
-      },
+      message: { error: "Too many requests, please try again later" },
     }),
   );
 
-  // Serve OpenAPI docs (static) at /docs/openapi
-  try {
-    const openapiPath = path.resolve(__dirname, '../../docs/openapi');
-    app.use('/docs/openapi', express.static(openapiPath));
-  } catch (e) {
-    // Non-fatal if docs path not present
-  }
-
-  app.get('/search/evidence', async (req, res) => {
+  app.get("/search/evidence", async (req, res) => {
     const { q, skip = 0, limit = 10 } = req.query;
 
     if (!q) {
@@ -379,11 +90,11 @@
       ]);
 
       const evidence = searchResult.records.map((record) => ({
-        node: record.get('node').properties,
-        score: record.get('score'),
+        node: record.get("node").properties,
+        score: record.get("score"),
       }));
 
-      const total = countResult.records[0].get('total').toNumber();
+      const total = countResult.records[0].get("total").toNumber();
 
       res.send({
         data: evidence,
@@ -397,29 +108,30 @@
       });
     } catch (error) {
       logger.error(
-        `Error in search/evidence: ${error instanceof Error ? error.message : 'Unknown error'}`,
+        `Error in search/evidence: ${error instanceof Error ? error.message : "Unknown error"}`,
       );
-      res.status(500).send({ error: 'Internal server error' });
+      res.status(500).send({ error: "Internal server error" });
     } finally {
       await session.close();
     }
   });
 
-  let schema = makeExecutableSchema({ typeDefs: [typeDefs, safeTypes], resolvers });
-  if (process.env.REQUIRE_BUDGET_PLUGIN === 'true') {
-    const { budgetDirectiveTypeDefs, budgetDirectiveTransformer } = budgetDirective();
-    schema = makeExecutableSchema({ typeDefs: [budgetDirectiveTypeDefs, typeDefs, safeTypes], resolvers });
-    schema = budgetDirectiveTransformer(schema as any) as any;
-  }
+  const schema = makeExecutableSchema({ typeDefs, resolvers });
 
   // GraphQL over HTTP
-  const { persistedQueriesPlugin } = await import('./graphql/plugins/persistedQueries.js');
-  const { default: pbacPlugin } = await import('./graphql/plugins/pbac.js');
-  const { default: resolverMetricsPlugin } = await import('./graphql/plugins/resolverMetrics.js');
-  const { default: auditLoggerPlugin } = await import('./graphql/plugins/auditLogger.js');
-  const { default: dlpPlugin } = await import('./graphql/plugins/dlpPlugin.js');
-  const { depthLimit } = await import('./graphql/validation/depthLimit.js');
-  const { otelApolloPlugin } = await import('./graphql/middleware/otelPlugin.js');
+  const { persistedQueriesPlugin } = await import(
+    "./graphql/plugins/persistedQueries.js"
+  );
+  const { default: pbacPlugin } = await import("./graphql/plugins/pbac.js");
+  const { default: resolverMetricsPlugin } = await import(
+    "./graphql/plugins/resolverMetrics.js"
+  );
+  const { default: auditLoggerPlugin } = await import(
+    "./graphql/plugins/auditLogger.js"
+  );
+  const { depthLimit } = await import("./graphql/validation/depthLimit.js");
+
+  import { otelApolloPlugin } from './graphql/middleware/otelPlugin';
 
   const apollo = new ApolloServer({
     schema,
@@ -429,18 +141,11 @@
       persistedQueriesPlugin as any,
       resolverMetricsPlugin as any,
       auditLoggerPlugin as any,
-      // Enable DLP scanning
-      dlpPlugin({
-        enabled: process.env.DLP_ENABLED !== 'false',
-        scanVariables: true,
-        scanResponse: process.env.NODE_ENV === 'production',
-        blockOnViolation: process.env.NODE_ENV === 'production'
-      }) as any,
       // Enable PBAC in production
-      ...(process.env.NODE_ENV === 'production' ? [pbacPlugin() as any] : []),
+      ...(process.env.NODE_ENV === 'production' ? [pbacPlugin() as any] : [])
     ],
     // Security configuration based on environment
-    introspection: process.env.NODE_ENV !== 'production',
+    introspection: process.env.NODE_ENV !== "production",
     // Enhanced query validation rules
     validationRules: [
       depthLimit(process.env.NODE_ENV === 'production' ? 6 : 8), // Stricter in prod
@@ -458,46 +163,33 @@
   await apollo.start();
 
   // Production Authentication - Use proper JWT validation
-  const { productionAuthMiddleware, applyProductionSecurity, graphqlSecurityConfig } = await import(
-    './config/production-security.js'
-  );
-
+  const { productionAuthMiddleware, applyProductionSecurity, graphqlSecurityConfig } = await import('./config/production-security.js');
+  
   // Apply security middleware based on environment
   if (process.env.NODE_ENV === 'production') {
     applyProductionSecurity(app);
   }
-
-  const authenticateToken =
-    process.env.NODE_ENV === 'production'
-      ? productionAuthMiddleware
-      : (req: Request, res: Response, next: NextFunction) => {
-          // Development mode - relaxed auth for easier testing
-          const authHeader = req.headers['authorization'];
-          const token = authHeader && authHeader.split(' ')[1];
-
-          if (!token) {
-            console.warn('Development: No token provided, allowing request');
-            (req as any).user = { sub: 'dev-user', email: 'dev@intelgraph.local', role: 'admin' };
-          }
-          next();
-        };
+  
+  const authenticateToken = process.env.NODE_ENV === 'production' 
+    ? productionAuthMiddleware 
+    : (req: Request, res: Response, next: NextFunction) => {
+        // Development mode - relaxed auth for easier testing
+        const authHeader = req.headers["authorization"];
+        const token = authHeader && authHeader.split(" ")[1];
+        
+        if (!token) {
+          console.warn("Development: No token provided, allowing request");
+          (req as any).user = { sub: 'dev-user', email: 'dev@intelgraph.local', role: 'admin' };
+        }
+        next();
+      };
 
   app.use(
-    '/graphql',
+    "/graphql",
     express.json(),
     authenticateToken, // WAR-GAMED SIMULATION - Add authentication middleware here
     expressMiddleware(apollo, { context: getContext }),
   );
 
-  // Visual Pipelines & Executors
-  if (process.env.MAESTRO_PIPELINES_ENABLED !== 'false') {
-    app.use('/api/maestro/v1', otelRoute('pipelines'), pipelinesRouter);
-    app.use('/api/maestro/v1', otelRoute('executors'), executorsRouter);
-  app.use('/api/maestro/v1', otelRoute('runs'), runsRouter);
-  app.use('/api/conductor', conductorApi);
-  app.use('/', slackRouter);
-    app.use('/api/maestro/v1', otelRoute('dashboard'), dashboardRouter);
-  }
-
   return app;
 };