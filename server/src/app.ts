--- conflicted
+++ resolved
@@ -12,13 +12,10 @@
 import aiRouter from "./routes/ai.js";
 import { register } from "./monitoring/metrics.js";
 import rbacRouter from "./routes/rbacRoutes.js";
-<<<<<<< HEAD
 import orbitRouter from "./routes/orbitRoutes.js";
 import synthRouter from "./routes/synthRoutes.js";
 import privacyRouter from "./routes/privacyRoutes.js";
-=======
 import refineryRouter from "./routes/refinery.js";
->>>>>>> ddbb2ca4
 import { typeDefs } from "./graphql/schema.js";
 import resolvers from "./graphql/resolvers/index.js";
 import { getContext } from "./lib/auth.js";
@@ -49,13 +46,10 @@
   app.use("/monitoring", monitoringRouter);
   app.use("/api/ai", aiRouter);
   app.use("/rbac", rbacRouter);
-<<<<<<< HEAD
   app.use("/orbit", orbitRouter);
   app.use("/synth", synthRouter);
   app.use("/privacy", privacyRouter);
-=======
   app.use(refineryRouter);
->>>>>>> ddbb2ca4
   app.get("/metrics", async (_req, res) => {
     res.set("Content-Type", register.contentType);
     res.end(await register.metrics());
