import "dotenv/config";
import express from "express";
import { ApolloServer } from "@apollo/server";
import { expressMiddleware } from "@as-integrations/express4";
import { makeExecutableSchema } from "@graphql-tools/schema";
import cors from "cors";
import helmet from "helmet";
import rateLimit from "express-rate-limit";
import { pinoHttp } from "pino-http";
import { auditLogger } from "./middleware/audit-logger.js";
import monitoringRouter from "./routes/monitoring.js";
import aiRouter from "./routes/ai.js";
<<<<<<< HEAD
import wizardRouter from "./routes/wizard.js";
=======
import nl2cypherRouter from "./routes/nl2cypher.js";
>>>>>>> e57ffd6b
import { register } from "./monitoring/metrics.js";
import rbacRouter from "./routes/rbacRoutes.js";
import orbitRouter from "./routes/orbitRoutes.js";
import synthRouter from "./routes/synthRoutes.js";
import privacyRouter from "./routes/privacyRoutes.js";
import refineryRouter from "./routes/refinery.js";
import integrationRouter from "./routes/integrationRoutes.js";
import { typeDefs } from "./graphql/schema.js";
import resolvers from "./graphql/resolvers/index.js";
import { getContext } from "./lib/auth.js";
import { getNeo4jDriver } from "./db/neo4j.js";
import path from "path";
import { fileURLToPath } from "url";
import jwt from "jsonwebtoken"; // Assuming jsonwebtoken is available or will be installed
import { Request, Response, NextFunction } from "express"; // Import types for middleware
import logger from './config/logger';
import opaAuthz from "./graphql/middleware/opaAuthz.js";
import httpPersistedQueries from "./graphql/middleware/httpPersistedQueries.js";

export const createApp = async () => {
  const __filename = fileURLToPath(import.meta.url);
  const __dirname = path.dirname(__filename);

  const app = express();
  const appLogger = logger.child({ name: 'app' });
  app.use(helmet());
  app.use(
    cors({
      origin: process.env.CORS_ORIGIN?.split(",") ?? ["http://localhost:3000"],
      credentials: true,
    }),
  );
  app.use(pinoHttp({ logger: appLogger, redact: ["req.headers.authorization"] }));
  app.use(auditLogger);

  // Rate limiting (exempt monitoring endpoints)
  app.use("/monitoring", monitoringRouter);
  app.use("/api/ai", aiRouter);
<<<<<<< HEAD
  app.use("/api/wizard", wizardRouter);
  app.use("/rbac", rbacRouter);
  app.use("/orbit", orbitRouter);
  app.use("/synth", synthRouter);
  app.use("/privacy", privacyRouter);
  app.use(refineryRouter);
  app.use("/integration", integrationRouter);
=======
  app.use("/api/nl2cypher", nl2cypherRouter);
>>>>>>> e57ffd6b
  app.get("/metrics", async (_req, res) => {
    res.set("Content-Type", register.contentType);
    res.end(await register.metrics());
  });
  app.use(
    rateLimit({
      windowMs: Number(process.env.RATE_LIMIT_WINDOW_MS || 60_000),
      max: Number(process.env.RATE_LIMIT_MAX || 600),
      message: { error: "Too many requests, please try again later" },
    }),
  );

  app.get("/search/evidence", async (req, res) => {
    const { q, skip = 0, limit = 10 } = req.query;

    if (!q) {
      return res.status(400).send({ error: "Query parameter 'q' is required" });
    }

    const driver = getNeo4jDriver();
    const session = driver.session();

    try {
      const searchQuery = `
        CALL db.index.fulltext.queryNodes("evidenceContentSearch", $query) YIELD node, score
        RETURN node, score
        SKIP $skip
        LIMIT $limit
      `;

      const countQuery = `
        CALL db.index.fulltext.queryNodes("evidenceContentSearch", $query) YIELD node
        RETURN count(node) as total
      `;

      const [searchResult, countResult] = await Promise.all([
        session.run(searchQuery, {
          query: q,
          skip: Number(skip),
          limit: Number(limit),
        }),
        session.run(countQuery, { query: q }),
      ]);

      const evidence = searchResult.records.map((record) => ({
        node: record.get("node").properties,
        score: record.get("score"),
      }));

      const total = countResult.records[0].get("total").toNumber();

      res.send({
        data: evidence,
        metadata: {
          total,
          skip: Number(skip),
          limit: Number(limit),
          pages: Math.ceil(total / Number(limit)),
          currentPage: Math.floor(Number(skip) / Number(limit)) + 1,
        },
      });
    } catch (error) {
      logger.error(
        `Error in search/evidence: ${error instanceof Error ? error.message : "Unknown error"}`,
      );
      res.status(500).send({ error: "Internal server error" });
    } finally {
      await session.close();
    }
  });

  const schema = makeExecutableSchema({ typeDefs, resolvers });

  // GraphQL over HTTP
  const { persistedQueriesPlugin } = await import(
    "./graphql/plugins/persistedQueries.js"
  );
  const { default: pbacPlugin } = await import("./graphql/plugins/pbac.js");
  const { default: resolverMetricsPlugin } = await import(
    "./graphql/plugins/resolverMetrics.js"
  );
  const { default: auditLoggerPlugin } = await import(
    "./graphql/plugins/auditLogger.js"
  );
  const { depthLimit } = await import("./graphql/validation/depthLimit.js");
  const { complexityLimit } = await import("./graphql/validation/complexityLimit.js");

  import { otelApolloPlugin } from './graphql/middleware/otelPlugin';

  const apollo = new ApolloServer({
    schema,
    // Security plugins - Order matters for execution lifecycle
    plugins: [
      otelApolloPlugin(),
      persistedQueriesPlugin as any,
      resolverMetricsPlugin as any,
      auditLoggerPlugin as any,
      // Enable PBAC in production
      ...(process.env.NODE_ENV === 'production' ? [pbacPlugin() as any] : [])
    ],
    // Security configuration based on environment
    introspection: process.env.NODE_ENV !== "production",
    // Enhanced query validation rules
    validationRules: [
      depthLimit(process.env.NODE_ENV === 'production' ? 6 : 8), // Stricter in prod
      complexityLimit(process.env.NODE_ENV === 'production' ? 1000 : 1500),
    ],
    // Security context
    formatError: (err) => {
      // Don't expose internal errors in production
      if (process.env.NODE_ENV === 'production') {
        appLogger.error(`GraphQL Error: ${err.message}`, { stack: err.stack });
        return new Error('Internal server error');
      }
      return err;
    },
  });
  await apollo.start();

  // Production Authentication - Use proper JWT validation
  const { productionAuthMiddleware, applyProductionSecurity, graphqlSecurityConfig } = await import('./config/production-security.js');
  
  // Apply security middleware based on environment
  if (process.env.NODE_ENV === 'production') {
    applyProductionSecurity(app);
  }
  
  // WAR-GAMED SIMULATION - Enhanced authentication with fallback
  const authenticateToken = process.env.NODE_ENV === 'production' 
    ? productionAuthMiddleware 
    : (req: Request, res: Response, next: NextFunction) => {
        // Development mode - enhanced auth for testing and simulation
        const authHeader = req.headers["authorization"];
        const token = authHeader && authHeader.split(" ")[1];
        
        if (!token) {
          console.warn("Development: No token provided, using demo user");
          (req as any).user = { sub: 'dev-user', email: 'dev@intelgraph.local', role: 'admin' };
        } else {
          // Try to parse token for simulation purposes
          try {
            (req as any).user = JSON.parse(Buffer.from(token, 'base64').toString('utf8'));
          } catch {
            (req as any).user = { sub: 'demo-user', email: 'demo@intelgraph.local', role: 'user' };
          }
        }
        next();
      };

  app.use(
    "/graphql",
    express.json(),
    authenticateToken, // WAR-GAMED SIMULATION - Add authentication middleware here
    httpPersistedQueries,
    opaAuthz,
    expressMiddleware(apollo, { context: getContext }),
  );

  return app;
};<|MERGE_RESOLUTION|>--- conflicted
+++ resolved
@@ -10,11 +10,8 @@
 import { auditLogger } from "./middleware/audit-logger.js";
 import monitoringRouter from "./routes/monitoring.js";
 import aiRouter from "./routes/ai.js";
-<<<<<<< HEAD
 import wizardRouter from "./routes/wizard.js";
-=======
 import nl2cypherRouter from "./routes/nl2cypher.js";
->>>>>>> e57ffd6b
 import { register } from "./monitoring/metrics.js";
 import rbacRouter from "./routes/rbacRoutes.js";
 import orbitRouter from "./routes/orbitRoutes.js";
@@ -53,17 +50,14 @@
   // Rate limiting (exempt monitoring endpoints)
   app.use("/monitoring", monitoringRouter);
   app.use("/api/ai", aiRouter);
-<<<<<<< HEAD
   app.use("/api/wizard", wizardRouter);
+  app.use("/api/nl2cypher", nl2cypherRouter);
   app.use("/rbac", rbacRouter);
   app.use("/orbit", orbitRouter);
   app.use("/synth", synthRouter);
   app.use("/privacy", privacyRouter);
   app.use(refineryRouter);
   app.use("/integration", integrationRouter);
-=======
-  app.use("/api/nl2cypher", nl2cypherRouter);
->>>>>>> e57ffd6b
   app.get("/metrics", async (_req, res) => {
     res.set("Content-Type", register.contentType);
     res.end(await register.metrics());
