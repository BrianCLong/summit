--- conflicted
+++ resolved
@@ -12,12 +12,9 @@
 import aiRouter from "./routes/ai.js";
 import { register } from "./monitoring/metrics.js";
 import rbacRouter from "./routes/rbacRoutes.js";
-<<<<<<< HEAD
 import orbitRouter from "./routes/orbitRoutes.js";
-=======
 import synthRouter from "./routes/synthRoutes.js";
 import privacyRouter from "./routes/privacyRoutes.js";
->>>>>>> 261b7172
 import { typeDefs } from "./graphql/schema.js";
 import resolvers from "./graphql/resolvers/index.js";
 import { getContext } from "./lib/auth.js";
@@ -48,12 +45,9 @@
   app.use("/monitoring", monitoringRouter);
   app.use("/api/ai", aiRouter);
   app.use("/rbac", rbacRouter);
-<<<<<<< HEAD
   app.use("/orbit", orbitRouter);
-=======
   app.use("/synth", synthRouter);
   app.use("/privacy", privacyRouter);
->>>>>>> 261b7172
   app.get("/metrics", async (_req, res) => {
     res.set("Content-Type", register.contentType);
     res.end(await register.metrics());
