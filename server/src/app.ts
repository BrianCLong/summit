import "dotenv/config";
import express from "express";
import { ApolloServer } from "@apollo/server";
import { expressMiddleware } from "@as-integrations/express4";
import { makeExecutableSchema } from "@graphql-tools/schema";
import cors from "cors";
import helmet from "helmet";
import rateLimit from "express-rate-limit";
import { pinoHttp } from "pino-http";
import { auditLogger } from "./middleware/audit-logger.js";
import monitoringRouter from "./routes/monitoring.js";
import aiRouter from "./routes/ai.js";
import wizardRouter from "./routes/wizard.js";
import { register } from "./monitoring/metrics.js";
import rbacRouter from "./routes/rbacRoutes.js";
<<<<<<< HEAD
import orbitRouter from "./routes/orbitRoutes.js";
import synthRouter from "./routes/synthRoutes.js";
import privacyRouter from "./routes/privacyRoutes.js";
import refineryRouter from "./routes/refinery.js";
=======
import integrationRouter from "./routes/integrationRoutes.js";
>>>>>>> 2da46d03
import { typeDefs } from "./graphql/schema.js";
import resolvers from "./graphql/resolvers/index.js";
import { getContext } from "./lib/auth.js";
import { getNeo4jDriver } from "./db/neo4j.js";
import path from "path";
import { fileURLToPath } from "url";
import jwt from "jsonwebtoken"; // Assuming jsonwebtoken is available or will be installed
import { Request, Response, NextFunction } from "express"; // Import types for middleware
import logger from './config/logger';

export const createApp = async () => {
  const __filename = fileURLToPath(import.meta.url);
  const __dirname = path.dirname(__filename);

  const app = express();
  const appLogger = logger.child({ name: 'app' });
  app.use(helmet());
  app.use(
    cors({
      origin: process.env.CORS_ORIGIN?.split(",") ?? ["http://localhost:3000"],
      credentials: true,
    }),
  );
  app.use(pinoHttp({ logger: appLogger, redact: ["req.headers.authorization"] }));
  app.use(auditLogger);

  // Rate limiting (exempt monitoring endpoints)
  app.use("/monitoring", monitoringRouter);
  app.use("/api/ai", aiRouter);
  app.use("/api/wizard", wizardRouter);
  app.use("/rbac", rbacRouter);
<<<<<<< HEAD
  app.use("/orbit", orbitRouter);
  app.use("/synth", synthRouter);
  app.use("/privacy", privacyRouter);
  app.use(refineryRouter);
=======
  app.use("/integration", integrationRouter);
>>>>>>> 2da46d03
  app.get("/metrics", async (_req, res) => {
    res.set("Content-Type", register.contentType);
    res.end(await register.metrics());
  });
  app.use(
    rateLimit({
      windowMs: Number(process.env.RATE_LIMIT_WINDOW_MS || 60_000),
      max: Number(process.env.RATE_LIMIT_MAX || 600),
      message: { error: "Too many requests, please try again later" },
    }),
  );

  app.get("/search/evidence", async (req, res) => {
    const { q, skip = 0, limit = 10 } = req.query;

    if (!q) {
      return res.status(400).send({ error: "Query parameter 'q' is required" });
    }

    const driver = getNeo4jDriver();
    const session = driver.session();

    try {
      const searchQuery = `
        CALL db.index.fulltext.queryNodes("evidenceContentSearch", $query) YIELD node, score
        RETURN node, score
        SKIP $skip
        LIMIT $limit
      `;

      const countQuery = `
        CALL db.index.fulltext.queryNodes("evidenceContentSearch", $query) YIELD node
        RETURN count(node) as total
      `;

      const [searchResult, countResult] = await Promise.all([
        session.run(searchQuery, {
          query: q,
          skip: Number(skip),
          limit: Number(limit),
        }),
        session.run(countQuery, { query: q }),
      ]);

      const evidence = searchResult.records.map((record) => ({
        node: record.get("node").properties,
        score: record.get("score"),
      }));

      const total = countResult.records[0].get("total").toNumber();

      res.send({
        data: evidence,
        metadata: {
          total,
          skip: Number(skip),
          limit: Number(limit),
          pages: Math.ceil(total / Number(limit)),
          currentPage: Math.floor(Number(skip) / Number(limit)) + 1,
        },
      });
    } catch (error) {
      logger.error(
        `Error in search/evidence: ${error instanceof Error ? error.message : "Unknown error"}`,
      );
      res.status(500).send({ error: "Internal server error" });
    } finally {
      await session.close();
    }
  });

  const schema = makeExecutableSchema({ typeDefs, resolvers });

  // GraphQL over HTTP
  const { persistedQueriesPlugin } = await import(
    "./graphql/plugins/persistedQueries.js"
  );
  const { default: pbacPlugin } = await import("./graphql/plugins/pbac.js");
  const { default: resolverMetricsPlugin } = await import(
    "./graphql/plugins/resolverMetrics.js"
  );
  const { default: auditLoggerPlugin } = await import(
    "./graphql/plugins/auditLogger.js"
  );
  const { depthLimit } = await import("./graphql/validation/depthLimit.js");

  import { otelApolloPlugin } from './graphql/middleware/otelPlugin';

  const apollo = new ApolloServer({
    schema,
    // Security plugins - Order matters for execution lifecycle
    plugins: [
      otelApolloPlugin(),
      persistedQueriesPlugin as any,
      resolverMetricsPlugin as any,
      auditLoggerPlugin as any,
      // Enable PBAC in production
      ...(process.env.NODE_ENV === 'production' ? [pbacPlugin() as any] : [])
    ],
    // Security configuration based on environment
    introspection: process.env.NODE_ENV !== "production",
    // Enhanced query validation rules
    validationRules: [
      depthLimit(process.env.NODE_ENV === 'production' ? 6 : 8), // Stricter in prod
    ],
    // Security context
    formatError: (err) => {
      // Don't expose internal errors in production
      if (process.env.NODE_ENV === 'production') {
        appLogger.error(`GraphQL Error: ${err.message}`, { stack: err.stack });
        return new Error('Internal server error');
      }
      return err;
    },
  });
  await apollo.start();

  // Production Authentication - Use proper JWT validation
  const { productionAuthMiddleware, applyProductionSecurity, graphqlSecurityConfig } = await import('./config/production-security.js');
  
  // Apply security middleware based on environment
  if (process.env.NODE_ENV === 'production') {
    applyProductionSecurity(app);
  }
  
  const authenticateToken = process.env.NODE_ENV === 'production' 
    ? productionAuthMiddleware 
    : (req: Request, res: Response, next: NextFunction) => {
        // Development mode - relaxed auth for easier testing
        const authHeader = req.headers["authorization"];
        const token = authHeader && authHeader.split(" ")[1];
        
        if (!token) {
          console.warn("Development: No token provided, allowing request");
          (req as any).user = { sub: 'dev-user', email: 'dev@intelgraph.local', role: 'admin' };
        }
        next();
      };

  app.use(
    "/graphql",
    express.json(),
    authenticateToken, // WAR-GAMED SIMULATION - Add authentication middleware here
    expressMiddleware(apollo, { context: getContext }),
  );

  return app;
};<|MERGE_RESOLUTION|>--- conflicted
+++ resolved
@@ -13,14 +13,11 @@
 import wizardRouter from "./routes/wizard.js";
 import { register } from "./monitoring/metrics.js";
 import rbacRouter from "./routes/rbacRoutes.js";
-<<<<<<< HEAD
 import orbitRouter from "./routes/orbitRoutes.js";
 import synthRouter from "./routes/synthRoutes.js";
 import privacyRouter from "./routes/privacyRoutes.js";
 import refineryRouter from "./routes/refinery.js";
-=======
 import integrationRouter from "./routes/integrationRoutes.js";
->>>>>>> 2da46d03
 import { typeDefs } from "./graphql/schema.js";
 import resolvers from "./graphql/resolvers/index.js";
 import { getContext } from "./lib/auth.js";
@@ -52,14 +49,11 @@
   app.use("/api/ai", aiRouter);
   app.use("/api/wizard", wizardRouter);
   app.use("/rbac", rbacRouter);
-<<<<<<< HEAD
   app.use("/orbit", orbitRouter);
   app.use("/synth", synthRouter);
   app.use("/privacy", privacyRouter);
   app.use(refineryRouter);
-=======
   app.use("/integration", integrationRouter);
->>>>>>> 2da46d03
   app.get("/metrics", async (_req, res) => {
     res.set("Content-Type", register.contentType);
     res.end(await register.metrics());
