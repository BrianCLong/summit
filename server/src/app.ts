import "dotenv/config";
import express from "express";
import { ApolloServer } from "@apollo/server";
import { expressMiddleware } from "@as-integrations/express4";
import { makeExecutableSchema } from "@graphql-tools/schema";
import cors from "cors";
import helmet from "helmet";
import rateLimit from "express-rate-limit";
import { pinoHttp } from "pino-http";
import { auditLogger } from "./middleware/audit-logger.js";
import monitoringRouter from "./routes/monitoring.js";
import aiRouter from "./routes/ai.js";
import wizardRouter from "./routes/wizard.js";
import { register } from "./monitoring/metrics.js";
import rbacRouter from "./routes/rbacRoutes.js";
import orbitRouter from "./routes/orbitRoutes.js";
import synthRouter from "./routes/synthRoutes.js";
import privacyRouter from "./routes/privacyRoutes.js";
import refineryRouter from "./routes/refinery.js";
import integrationRouter from "./routes/integrationRoutes.js";
import { typeDefs } from "./graphql/schema.js";
import resolvers from "./graphql/resolvers/index.js";
import { getContext } from "./lib/auth.js";
import { getNeo4jDriver } from "./db/neo4j.js";
import path from "path";
import { fileURLToPath } from "url";
<<<<<<< HEAD
import jwt from "jsonwebtoken"; // Assuming jsonwebtoken is available or will be installed
import { Request, Response, NextFunction } from "express"; // Import types for middleware
import logger from './config/logger';
=======
import jwt from 'jsonwebtoken'; // Assuming jsonwebtoken is available or will be installed
import { Request, Response, NextFunction } from 'express'; // Import types for middleware
import opaAuthz from "./graphql/middleware/opaAuthz.js";
import httpPersistedQueries from "./graphql/middleware/httpPersistedQueries.js";
>>>>>>> 2fcdc2c3

export const createApp = async () => {
  const __filename = fileURLToPath(import.meta.url);
  const __dirname = path.dirname(__filename);

  const app = express();
  const appLogger = logger.child({ name: 'app' });
  app.use(helmet());
  app.use(
    cors({
      origin: process.env.CORS_ORIGIN?.split(",") ?? ["http://localhost:3000"],
      credentials: true,
    }),
  );
  app.use(pinoHttp({ logger: appLogger, redact: ["req.headers.authorization"] }));
  app.use(auditLogger);

  // Rate limiting (exempt monitoring endpoints)
  app.use("/monitoring", monitoringRouter);
  app.use("/api/ai", aiRouter);
  app.use("/api/wizard", wizardRouter);
  app.use("/rbac", rbacRouter);
  app.use("/orbit", orbitRouter);
  app.use("/synth", synthRouter);
  app.use("/privacy", privacyRouter);
  app.use(refineryRouter);
  app.use("/integration", integrationRouter);
  app.get("/metrics", async (_req, res) => {
    res.set("Content-Type", register.contentType);
    res.end(await register.metrics());
  });
  app.use(
    rateLimit({
      windowMs: Number(process.env.RATE_LIMIT_WINDOW_MS || 60_000),
      max: Number(process.env.RATE_LIMIT_MAX || 600),
      message: { error: "Too many requests, please try again later" },
    }),
  );

  app.get("/search/evidence", async (req, res) => {
    const { q, skip = 0, limit = 10 } = req.query;

    if (!q) {
      return res.status(400).send({ error: "Query parameter 'q' is required" });
    }

    const driver = getNeo4jDriver();
    const session = driver.session();

    try {
      const searchQuery = `
        CALL db.index.fulltext.queryNodes("evidenceContentSearch", $query) YIELD node, score
        RETURN node, score
        SKIP $skip
        LIMIT $limit
      `;

      const countQuery = `
        CALL db.index.fulltext.queryNodes("evidenceContentSearch", $query) YIELD node
        RETURN count(node) as total
      `;

      const [searchResult, countResult] = await Promise.all([
        session.run(searchQuery, {
          query: q,
          skip: Number(skip),
          limit: Number(limit),
        }),
        session.run(countQuery, { query: q }),
      ]);

      const evidence = searchResult.records.map((record) => ({
        node: record.get("node").properties,
        score: record.get("score"),
      }));

      const total = countResult.records[0].get("total").toNumber();

      res.send({
        data: evidence,
        metadata: {
          total,
          skip: Number(skip),
          limit: Number(limit),
          pages: Math.ceil(total / Number(limit)),
          currentPage: Math.floor(Number(skip) / Number(limit)) + 1,
        },
      });
    } catch (error) {
      logger.error(
        `Error in search/evidence: ${error instanceof Error ? error.message : "Unknown error"}`,
      );
      res.status(500).send({ error: "Internal server error" });
    } finally {
      await session.close();
    }
  });

  const schema = makeExecutableSchema({ typeDefs, resolvers });

  // GraphQL over HTTP
  const { persistedQueriesPlugin } = await import(
    "./graphql/plugins/persistedQueries.js"
  );
  const { default: pbacPlugin } = await import("./graphql/plugins/pbac.js");
  const { default: resolverMetricsPlugin } = await import(
    "./graphql/plugins/resolverMetrics.js"
  );
  const { default: auditLoggerPlugin } = await import(
    "./graphql/plugins/auditLogger.js"
  );
  const { depthLimit } = await import("./graphql/validation/depthLimit.js");
  const { complexityLimit } = await import("./graphql/validation/complexityLimit.js");

  import { otelApolloPlugin } from './graphql/middleware/otelPlugin';

  const apollo = new ApolloServer({
    schema,
    // Security plugins - Order matters for execution lifecycle
    plugins: [
      otelApolloPlugin(),
      persistedQueriesPlugin as any,
      resolverMetricsPlugin as any,
      auditLoggerPlugin as any,
      // Enable PBAC in production
      ...(process.env.NODE_ENV === 'production' ? [pbacPlugin() as any] : [])
    ],
    // Security configuration based on environment
    introspection: process.env.NODE_ENV !== "production",
    // Enhanced query validation rules
    validationRules: [
      depthLimit(process.env.NODE_ENV === 'production' ? 6 : 8), // Stricter in prod
      complexityLimit(process.env.NODE_ENV === 'production' ? 1000 : 1500),
    ],
    // Security context
    formatError: (err) => {
      // Don't expose internal errors in production
      if (process.env.NODE_ENV === 'production') {
        appLogger.error(`GraphQL Error: ${err.message}`, { stack: err.stack });
        return new Error('Internal server error');
      }
      return err;
    },
  });
  await apollo.start();

<<<<<<< HEAD
  // Production Authentication - Use proper JWT validation
  const { productionAuthMiddleware, applyProductionSecurity, graphqlSecurityConfig } = await import('./config/production-security.js');
  
  // Apply security middleware based on environment
  if (process.env.NODE_ENV === 'production') {
    applyProductionSecurity(app);
  }
  
  const authenticateToken = process.env.NODE_ENV === 'production' 
    ? productionAuthMiddleware 
    : (req: Request, res: Response, next: NextFunction) => {
        // Development mode - relaxed auth for easier testing
        const authHeader = req.headers["authorization"];
        const token = authHeader && authHeader.split(" ")[1];
        
        if (!token) {
          console.warn("Development: No token provided, allowing request");
          (req as any).user = { sub: 'dev-user', email: 'dev@intelgraph.local', role: 'admin' };
        }
        next();
      };
=======
  // WAR-GAMED SIMULATION - FOR DECISION SUPPORT ONLY
  // Ethics Compliance: This is a simplified authentication stub for demonstration.
  // In a production environment, robust JWT validation, user roles, and proper error handling are required.
  const authenticateToken = (req: Request, res: Response, next: NextFunction) => {
    const authHeader = req.headers['authorization'];
    const token = authHeader && authHeader.split(' ')[1]; // Bearer TOKEN

    if (token == null) {
      console.warn('Authentication: No token provided.');
      return res.sendStatus(401); // Unauthorized
    }

    // In a real application, you would verify the token's signature and expiration
    // jwt.verify(token, process.env.ACCESS_TOKEN_SECRET as string, (err, user) => {
    //   if (err) {
    //     console.error('Authentication: Token verification failed:', err.message);
    //     return res.sendStatus(403); // Forbidden
    //   }
    //   (req as any).user = user; // Attach user payload to request
    //   next();
    // });

    try {
      (req as any).user = JSON.parse(Buffer.from(token, 'base64').toString('utf8'));
    } catch {
      (req as any).user = {};
    }
    next();
  };
>>>>>>> 2fcdc2c3

  app.use(
    "/graphql",
    express.json(),
    authenticateToken, // WAR-GAMED SIMULATION - Add authentication middleware here
    httpPersistedQueries,
    opaAuthz,
    expressMiddleware(apollo, { context: getContext }),
  );

  return app;
};<|MERGE_RESOLUTION|>--- conflicted
+++ resolved
@@ -24,16 +24,11 @@
 import { getNeo4jDriver } from "./db/neo4j.js";
 import path from "path";
 import { fileURLToPath } from "url";
-<<<<<<< HEAD
 import jwt from "jsonwebtoken"; // Assuming jsonwebtoken is available or will be installed
 import { Request, Response, NextFunction } from "express"; // Import types for middleware
 import logger from './config/logger';
-=======
-import jwt from 'jsonwebtoken'; // Assuming jsonwebtoken is available or will be installed
-import { Request, Response, NextFunction } from 'express'; // Import types for middleware
 import opaAuthz from "./graphql/middleware/opaAuthz.js";
 import httpPersistedQueries from "./graphql/middleware/httpPersistedQueries.js";
->>>>>>> 2fcdc2c3
 
 export const createApp = async () => {
   const __filename = fileURLToPath(import.meta.url);
@@ -180,7 +175,6 @@
   });
   await apollo.start();
 
-<<<<<<< HEAD
   // Production Authentication - Use proper JWT validation
   const { productionAuthMiddleware, applyProductionSecurity, graphqlSecurityConfig } = await import('./config/production-security.js');
   
@@ -189,50 +183,27 @@
     applyProductionSecurity(app);
   }
   
+  // WAR-GAMED SIMULATION - Enhanced authentication with fallback
   const authenticateToken = process.env.NODE_ENV === 'production' 
     ? productionAuthMiddleware 
     : (req: Request, res: Response, next: NextFunction) => {
-        // Development mode - relaxed auth for easier testing
+        // Development mode - enhanced auth for testing and simulation
         const authHeader = req.headers["authorization"];
         const token = authHeader && authHeader.split(" ")[1];
         
         if (!token) {
-          console.warn("Development: No token provided, allowing request");
+          console.warn("Development: No token provided, using demo user");
           (req as any).user = { sub: 'dev-user', email: 'dev@intelgraph.local', role: 'admin' };
+        } else {
+          // Try to parse token for simulation purposes
+          try {
+            (req as any).user = JSON.parse(Buffer.from(token, 'base64').toString('utf8'));
+          } catch {
+            (req as any).user = { sub: 'demo-user', email: 'demo@intelgraph.local', role: 'user' };
+          }
         }
         next();
       };
-=======
-  // WAR-GAMED SIMULATION - FOR DECISION SUPPORT ONLY
-  // Ethics Compliance: This is a simplified authentication stub for demonstration.
-  // In a production environment, robust JWT validation, user roles, and proper error handling are required.
-  const authenticateToken = (req: Request, res: Response, next: NextFunction) => {
-    const authHeader = req.headers['authorization'];
-    const token = authHeader && authHeader.split(' ')[1]; // Bearer TOKEN
-
-    if (token == null) {
-      console.warn('Authentication: No token provided.');
-      return res.sendStatus(401); // Unauthorized
-    }
-
-    // In a real application, you would verify the token's signature and expiration
-    // jwt.verify(token, process.env.ACCESS_TOKEN_SECRET as string, (err, user) => {
-    //   if (err) {
-    //     console.error('Authentication: Token verification failed:', err.message);
-    //     return res.sendStatus(403); // Forbidden
-    //   }
-    //   (req as any).user = user; // Attach user payload to request
-    //   next();
-    // });
-
-    try {
-      (req as any).user = JSON.parse(Buffer.from(token, 'base64').toString('utf8'));
-    } catch {
-      (req as any).user = {};
-    }
-    next();
-  };
->>>>>>> 2fcdc2c3
 
   app.use(
     "/graphql",
