<<<<<<< HEAD
import "dotenv/config";
import express from "express";
import { ApolloServer } from "@apollo/server";
import { expressMiddleware } from "@as-integrations/express4";
import { makeExecutableSchema } from "@graphql-tools/schema";
import cors from "cors";
import helmet from "helmet";
import rateLimit from "express-rate-limit";
import pino from "pino";
import { pinoHttp } from "pino-http";
import { auditLogger } from "./middleware/audit-logger.js";
import monitoringRouter from "./routes/monitoring.js";
import aiRouter from "./routes/ai.js";
import { register } from "./monitoring/metrics.js";
import { typeDefs } from "./graphql/schema.js";
import resolvers from "./graphql/resolvers/index.js";
import { getContext } from "./lib/auth.js";
import { getNeo4jDriver } from "./db/neo4j.js";
import path from "path";
import { fileURLToPath } from "url";
import jwt from "jsonwebtoken"; // Assuming jsonwebtoken is available or will be installed
import { Request, Response, NextFunction } from "express"; // Import types for middleware
=======
import 'dotenv/config'
import express from 'express'
import { ApolloServer } from '@apollo/server'
import { expressMiddleware } from '@as-integrations/express4'
import { makeExecutableSchema } from '@graphql-tools/schema'
import cors from 'cors'
import helmet from 'helmet'
import rateLimit from 'express-rate-limit'
import pino from 'pino'
import { pinoHttp } from 'pino-http'
import monitoringRouter from './routes/monitoring.js'
import aiRouter from './routes/ai.js'
import { typeDefs } from './graphql/schema.js'
import resolvers from './graphql/resolvers/index.js'
import { getContext } from './lib/auth.js'
import { getNeo4jDriver } from './db/neo4j.js';
import path from 'path';
import { fileURLToPath } from 'url';
import WSPersistedQueriesMiddleware from './graphql/middleware/wsPersistedQueries.js';
>>>>>>> e2340fcf

export const createApp = async () => {
  const __filename = fileURLToPath(import.meta.url);
  const __dirname = path.dirname(__filename);

  const app = express();
  const logger: pino.Logger = pino();
  app.use(helmet());
  app.use(
    cors({
      origin: process.env.CORS_ORIGIN?.split(",") ?? ["http://localhost:3000"],
      credentials: true,
    }),
  );
  app.use(pinoHttp({ logger, redact: ["req.headers.authorization"] }));
  app.use(auditLogger);

  // Rate limiting (exempt monitoring endpoints)
  app.use("/monitoring", monitoringRouter);
  app.use("/api/ai", aiRouter);
  app.get("/metrics", async (_req, res) => {
    res.set("Content-Type", register.contentType);
    res.end(await register.metrics());
  });
  app.use(
    rateLimit({
      windowMs: Number(process.env.RATE_LIMIT_WINDOW_MS || 60_000),
      max: Number(process.env.RATE_LIMIT_MAX || 600),
      message: { error: "Too many requests, please try again later" },
    }),
  );

  app.get("/search/evidence", async (req, res) => {
    const { q, skip = 0, limit = 10 } = req.query;

    if (!q) {
      return res.status(400).send({ error: "Query parameter 'q' is required" });
    }

    const driver = getNeo4jDriver();
    const session = driver.session();

    try {
      const searchQuery = `
        CALL db.index.fulltext.queryNodes("evidenceContentSearch", $query) YIELD node, score
        RETURN node, score
        SKIP $skip
        LIMIT $limit
      `;

      const countQuery = `
        CALL db.index.fulltext.queryNodes("evidenceContentSearch", $query) YIELD node
        RETURN count(node) as total
      `;

      const [searchResult, countResult] = await Promise.all([
        session.run(searchQuery, {
          query: q,
          skip: Number(skip),
          limit: Number(limit),
        }),
        session.run(countQuery, { query: q }),
      ]);

      const evidence = searchResult.records.map((record) => ({
        node: record.get("node").properties,
        score: record.get("score"),
      }));

      const total = countResult.records[0].get("total").toNumber();

      res.send({
        data: evidence,
        metadata: {
          total,
          skip: Number(skip),
          limit: Number(limit),
          pages: Math.ceil(total / Number(limit)),
          currentPage: Math.floor(Number(skip) / Number(limit)) + 1,
        },
      });
    } catch (error) {
      logger.error(
        `Error in search/evidence: ${error instanceof Error ? error.message : "Unknown error"}`,
      );
      res.status(500).send({ error: "Internal server error" });
    } finally {
      await session.close();
    }
  });

  const schema = makeExecutableSchema({ typeDefs, resolvers });

  // GraphQL over HTTP
  const { persistedQueriesPlugin } = await import(
    "./graphql/plugins/persistedQueries.js"
  );
  const { default: pbacPlugin } = await import("./graphql/plugins/pbac.js");
  const { default: resolverMetricsPlugin } = await import(
    "./graphql/plugins/resolverMetrics.js"
  );
  const { default: auditLoggerPlugin } = await import(
    "./graphql/plugins/auditLogger.js"
  );
  const { depthLimit } = await import("./graphql/validation/depthLimit.js");

  const apollo = new ApolloServer({
    schema,
    // Security plugins - Order matters for execution lifecycle
    plugins: [
      persistedQueriesPlugin as any,
      resolverMetricsPlugin as any,
      auditLoggerPlugin as any,
      // Enable PBAC in production
      ...(process.env.NODE_ENV === 'production' ? [pbacPlugin() as any] : [])
    ],
    // Security configuration based on environment
    introspection: process.env.NODE_ENV !== "production",
    // Enhanced query validation rules
    validationRules: [
      depthLimit(process.env.NODE_ENV === 'production' ? 6 : 8), // Stricter in prod
    ],
    // Security context
    formatError: (err) => {
      // Don't expose internal errors in production
      if (process.env.NODE_ENV === 'production') {
        logger.error(`GraphQL Error: ${err.message}`, { stack: err.stack });
        return new Error('Internal server error');
      }
      return err;
    },
  });
  await apollo.start();

  // Production Authentication - Use proper JWT validation
  const { productionAuthMiddleware, applyProductionSecurity, graphqlSecurityConfig } = await import('./config/production-security.js');
  
  // Apply security middleware based on environment
  if (process.env.NODE_ENV === 'production') {
    applyProductionSecurity(app);
  }
  
  const authenticateToken = process.env.NODE_ENV === 'production' 
    ? productionAuthMiddleware 
    : (req: Request, res: Response, next: NextFunction) => {
        // Development mode - relaxed auth for easier testing
        const authHeader = req.headers["authorization"];
        const token = authHeader && authHeader.split(" ")[1];
        
        if (!token) {
          console.warn("Development: No token provided, allowing request");
          (req as any).user = { sub: 'dev-user', email: 'dev@intelgraph.local', role: 'admin' };
        }
        next();
      };

  app.use(
    "/graphql",
    express.json(),
    authenticateToken, // WAR-GAMED SIMULATION - Add authentication middleware here
    expressMiddleware(apollo, { context: getContext }),
  );

  return app;
};<|MERGE_RESOLUTION|>--- conflicted
+++ resolved
@@ -1,27 +1,3 @@
-<<<<<<< HEAD
-import "dotenv/config";
-import express from "express";
-import { ApolloServer } from "@apollo/server";
-import { expressMiddleware } from "@as-integrations/express4";
-import { makeExecutableSchema } from "@graphql-tools/schema";
-import cors from "cors";
-import helmet from "helmet";
-import rateLimit from "express-rate-limit";
-import pino from "pino";
-import { pinoHttp } from "pino-http";
-import { auditLogger } from "./middleware/audit-logger.js";
-import monitoringRouter from "./routes/monitoring.js";
-import aiRouter from "./routes/ai.js";
-import { register } from "./monitoring/metrics.js";
-import { typeDefs } from "./graphql/schema.js";
-import resolvers from "./graphql/resolvers/index.js";
-import { getContext } from "./lib/auth.js";
-import { getNeo4jDriver } from "./db/neo4j.js";
-import path from "path";
-import { fileURLToPath } from "url";
-import jwt from "jsonwebtoken"; // Assuming jsonwebtoken is available or will be installed
-import { Request, Response, NextFunction } from "express"; // Import types for middleware
-=======
 import 'dotenv/config'
 import express from 'express'
 import { ApolloServer } from '@apollo/server'
@@ -41,40 +17,27 @@
 import path from 'path';
 import { fileURLToPath } from 'url';
 import WSPersistedQueriesMiddleware from './graphql/middleware/wsPersistedQueries.js';
->>>>>>> e2340fcf
 
 export const createApp = async () => {
   const __filename = fileURLToPath(import.meta.url);
   const __dirname = path.dirname(__filename);
 
-  const app = express();
+  const app = express()
   const logger: pino.Logger = pino();
-  app.use(helmet());
-  app.use(
-    cors({
-      origin: process.env.CORS_ORIGIN?.split(",") ?? ["http://localhost:3000"],
-      credentials: true,
-    }),
-  );
-  app.use(pinoHttp({ logger, redact: ["req.headers.authorization"] }));
-  app.use(auditLogger);
+  app.use(helmet())
+  app.use(cors({ origin: process.env.CORS_ORIGIN?.split(',') ?? ['http://localhost:3000'], credentials: true }))
+  app.use(pinoHttp({ logger, redact: ['req.headers.authorization'] }))
 
   // Rate limiting (exempt monitoring endpoints)
-  app.use("/monitoring", monitoringRouter);
-  app.use("/api/ai", aiRouter);
-  app.get("/metrics", async (_req, res) => {
-    res.set("Content-Type", register.contentType);
-    res.end(await register.metrics());
-  });
-  app.use(
-    rateLimit({
-      windowMs: Number(process.env.RATE_LIMIT_WINDOW_MS || 60_000),
-      max: Number(process.env.RATE_LIMIT_MAX || 600),
-      message: { error: "Too many requests, please try again later" },
-    }),
-  );
+  app.use('/monitoring', monitoringRouter)
+  app.use('/api/ai', aiRouter)
+  app.use(rateLimit({
+    windowMs: Number(process.env.RATE_LIMIT_WINDOW_MS || 60_000),
+    max: Number(process.env.RATE_LIMIT_MAX || 600),
+    message: { error: 'Too many requests, please try again later' }
+  }))
 
-  app.get("/search/evidence", async (req, res) => {
+  app.get('/search/evidence', async (req, res) => {
     const { q, skip = 0, limit = 10 } = req.query;
 
     if (!q) {
@@ -124,10 +87,8 @@
         },
       });
     } catch (error) {
-      logger.error(
-        `Error in search/evidence: ${error instanceof Error ? error.message : "Unknown error"}`,
-      );
-      res.status(500).send({ error: "Internal server error" });
+      logger.error(`Error in search/evidence: ${error instanceof Error ? error.message : 'Unknown error'}`);
+      res.status(500).send({ error: 'Internal server error' });
     } finally {
       await session.close();
     }
@@ -136,74 +97,25 @@
   const schema = makeExecutableSchema({ typeDefs, resolvers });
 
   // GraphQL over HTTP
-  const { persistedQueriesPlugin } = await import(
-    "./graphql/plugins/persistedQueries.js"
-  );
-  const { default: pbacPlugin } = await import("./graphql/plugins/pbac.js");
-  const { default: resolverMetricsPlugin } = await import(
-    "./graphql/plugins/resolverMetrics.js"
-  );
-  const { default: auditLoggerPlugin } = await import(
-    "./graphql/plugins/auditLogger.js"
-  );
-  const { depthLimit } = await import("./graphql/validation/depthLimit.js");
+  const { persistedQueriesPlugin } = await import('./graphql/plugins/persistedQueries.js');
+  const { default: pbacPlugin } = await import('./graphql/plugins/pbac.js');
+  const { default: resolverMetricsPlugin } = await import('./graphql/plugins/resolverMetrics.js');
+  const { depthLimit } = await import('./graphql/validation/depthLimit.js');
 
   const apollo = new ApolloServer({
     schema,
-    // Security plugins - Order matters for execution lifecycle
-    plugins: [
-      persistedQueriesPlugin as any,
-      resolverMetricsPlugin as any,
-      auditLoggerPlugin as any,
-      // Enable PBAC in production
-      ...(process.env.NODE_ENV === 'production' ? [pbacPlugin() as any] : [])
-    ],
-    // Security configuration based on environment
-    introspection: process.env.NODE_ENV !== "production",
-    // Enhanced query validation rules
-    validationRules: [
-      depthLimit(process.env.NODE_ENV === 'production' ? 6 : 8), // Stricter in prod
-    ],
-    // Security context
-    formatError: (err) => {
-      // Don't expose internal errors in production
-      if (process.env.NODE_ENV === 'production') {
-        logger.error(`GraphQL Error: ${err.message}`, { stack: err.stack });
-        return new Error('Internal server error');
-      }
-      return err;
-    },
-  });
-  await apollo.start();
-
-  // Production Authentication - Use proper JWT validation
-  const { productionAuthMiddleware, applyProductionSecurity, graphqlSecurityConfig } = await import('./config/production-security.js');
-  
-  // Apply security middleware based on environment
-  if (process.env.NODE_ENV === 'production') {
-    applyProductionSecurity(app);
-  }
-  
-  const authenticateToken = process.env.NODE_ENV === 'production' 
-    ? productionAuthMiddleware 
-    : (req: Request, res: Response, next: NextFunction) => {
-        // Development mode - relaxed auth for easier testing
-        const authHeader = req.headers["authorization"];
-        const token = authHeader && authHeader.split(" ")[1];
-        
-        if (!token) {
-          console.warn("Development: No token provided, allowing request");
-          (req as any).user = { sub: 'dev-user', email: 'dev@intelgraph.local', role: 'admin' };
-        }
-        next();
-      };
-
-  app.use(
-    "/graphql",
-    express.json(),
-    authenticateToken, // WAR-GAMED SIMULATION - Add authentication middleware here
-    expressMiddleware(apollo, { context: getContext }),
-  );
+    // Order matters: PBAC early in execution lifecycle
+    plugins: [persistedQueriesPlugin as any, resolverMetricsPlugin as any],
+    // TODO: Complete PBAC Apollo Server 5 compatibility in separate task
+    // plugins: [persistedQueriesPlugin as any, pbacPlugin() as any],
+    // Disable introspection and playground in production
+    introspection: process.env.NODE_ENV !== 'production',
+    // Note: ApolloServer 4+ doesn't have playground config, handled by Apollo Studio
+    // GraphQL query validation rules
+    validationRules: [depthLimit(8)],
+  })
+  await apollo.start()
+  app.use('/graphql', express.json(), expressMiddleware(apollo, { context: getContext }))
 
   return app;
 };