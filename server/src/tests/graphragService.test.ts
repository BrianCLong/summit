--- conflicted
+++ resolved
@@ -54,35 +54,11 @@
     const neo4jDriver = { session: () => neo4jSession } as any;
 
     const store = new Map<string, string>();
-    const freq = new Map<string, number>();
-    const zset = new Map<string, number>();
     const redis = {
       get: jest.fn(async (key: string) => store.get(key) || null),
       setex: jest.fn(async (key: string, _ttl: number, val: string) => {
         store.set(key, val);
       }),
-      incr: jest.fn(async (key: string) => {
-        const val = (freq.get(key) || 0) + 1;
-        freq.set(key, val);
-        return val;
-      }),
-      expire: jest.fn(async () => true),
-      zincrby: jest.fn(async (_set: string, inc: number, key: string) => {
-        const val = (zset.get(key) || 0) + inc;
-        zset.set(key, val);
-        return val;
-      }),
-      zrevrange: jest.fn(
-        async (_set: string, start: number, stop: number, withScores: string) => {
-          const arr = [...zset.entries()]
-            .sort((a, b) => b[1] - a[1])
-            .slice(start, stop + 1);
-          if (withScores === "WITHSCORES") {
-            return arr.flatMap(([k, v]) => [k, v.toString()]);
-          }
-          return arr.map(([k]) => k);
-        },
-      ),
     } as any;
 
     const llmService = {
@@ -134,28 +110,11 @@
     expect(graphragSchemaFailuresTotal.get().values[0].value).toBe(2);
   });
 
-<<<<<<< HEAD
-  test("reports popular subgraphs", async () => {
-    const valid = JSON.stringify({
-      answer: "Test",
-      confidence: 0.9,
-      citations: { entityIds: ["e1"] },
-      why_paths: [
-        { from: "e1", to: "e1", relId: "r1", type: "REL" },
-      ],
-    });
-    const { service } = createService([valid]);
-    await service.answer(baseRequest);
-    const popular = await service.getPopularSubgraphs();
-    expect(popular.length).toBeGreaterThan(0);
-    expect(popular[0].count).toBeGreaterThan(0);
-=======
   test("returns retrieval-only when budget exceeded", async () => {
     const { service, llmService } = createService([]);
     llmService.complete.mockRejectedValue(new Error("LLM token budget exceeded"));
     const result = await service.answer(baseRequest);
     expect(result.answer).toMatch(/budget exceeded/i);
     expect(result.citations.entityIds.length).toBeGreaterThan(0);
->>>>>>> 6179bcf1
   });
 });