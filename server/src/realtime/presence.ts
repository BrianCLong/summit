--- conflicted
+++ resolved
@@ -1,18 +1,3 @@
-<<<<<<< HEAD
-import { Server, Socket } from 'socket.io';
-import logger from '../config/logger';
-
-const presenceLogger = logger.child({ name: 'presence' });
-
-interface Presence {
-  userId: string;
-  username: string;
-  status: string;
-  ts: number;
-  cursor?: { x: number; y: number };
-  selection?: { start: number; end: number };
-}
-=======
 import { Socket } from 'socket.io';
 import pino from 'pino';
 import type { Presence as SharedPresence } from '../../../packages/shared/collab-types';
@@ -21,32 +6,8 @@
 const TTL = 30_000;
 
 export interface Presence extends SharedPresence {}
->>>>>>> b85966be
 
 const presence = new Map<string, Map<string, Presence>>();
-let io: Server | null = null;
-const PRESENCE_TTL = 30_000;
-
-setInterval(() => {
-  if (!io) return;
-  const now = Date.now();
-  presence.forEach((map, workspaceId) => {
-    let changed = false;
-    map.forEach((p, userId) => {
-      if (now - p.ts > PRESENCE_TTL) {
-        map.delete(userId);
-        changed = true;
-      }
-    });
-    if (changed) {
-      if (map.size === 0) presence.delete(workspaceId);
-      io.to(`workspace:${workspaceId}`).emit(
-        'presence:update',
-        Array.from(map.values()),
-      );
-    }
-  });
-}, PRESENCE_TTL);
 
 function caseKey(tenantId: string, caseId: string) {
   return `${tenantId}:${caseId}`;
@@ -75,7 +36,6 @@
 }, TTL);
 
 export function registerPresenceHandlers(socket: Socket) {
-  io = socket.server;
   const user = (socket as any).user;
   const tenantId = socket.handshake.auth?.tenantId;
   const caseId = socket.handshake.auth?.caseId;
@@ -107,36 +67,10 @@
     broadcast(key, socket);
   });
 
-  socket.on(
-    'presence:heartbeat',
-    (payload: { cursor?: any; selection?: any; status?: string }) => {
-      const map = presence.get(workspaceId);
-      if (!map) return;
-      const prev = map.get(user.id);
-      map.set(user.id, {
-        userId: user.id,
-        username,
-        status: payload.status || prev?.status || 'online',
-        cursor: payload.cursor,
-        selection: payload.selection,
-        ts: Date.now(),
-      });
-      broadcast(workspaceId, socket);
-    },
-  );
-
   socket.on('disconnect', () => {
     map.delete(user.id);
-<<<<<<< HEAD
-    if (map.size === 0) presence.delete(workspaceId);
-    socket
-      .to(`workspace:${workspaceId}`)
-      .emit('presence:update', Array.from(map.values()));
-    logger.info({ userId: user.id, workspaceId }, 'presence:disconnect');
-=======
     if (map.size === 0) presence.delete(key);
     socket.to(`case:${key}`).emit('presence:update', Array.from(map.values()));
     logger.info({ userId: user.id, key }, 'presence:disconnect');
->>>>>>> b85966be
   });
 }