--- conflicted
+++ resolved
@@ -1,18 +1,14 @@
 import { Server, Socket } from 'socket.io';
-<<<<<<< HEAD
+import { Server as HttpServer } from 'http';
 import { verifyToken } from '../lib/auth.js';
 import logger from '../config/logger';
-=======
-import { Server as HttpServer } from 'http';
-import pino from 'pino';
->>>>>>> 4dff0431
 import { initGraphSync, registerGraphHandlers } from './graph-crdt.js';
 import { registerPresenceHandlers } from './presence.js';
 import { jwtAuth } from './auth.js';
 import { createAdapter } from './adapter.js';
 import { registerMutationHandlers } from './mutation.js';
 
-const logger = logger.child({ name: 'socket' });
+const socketLogger = logger.child({ name: 'socket' });
 
 interface UserSocket extends Socket {
   user?: {
