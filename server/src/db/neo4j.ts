--- conflicted
+++ resolved
@@ -1,10 +1,7 @@
-<<<<<<< HEAD
 import { telemetry } from '../lib/telemetry/comprehensive-telemetry';
 import neo4j, { Driver, Session } from 'neo4j-driver';
-=======
 import { telemetry } from '../lib/telemetry/comprehensive-telemetry.js';
 import neo4j from 'neo4j-driver';
->>>>>>> 2b70dfcc
 import dotenv from 'dotenv';
 import pino from 'pino';
 import {
@@ -188,20 +185,17 @@
       NEO4J_URI,
       neo4j.auth.basic(NEO4J_USER, NEO4J_PASSWORD),
       {
-<<<<<<< HEAD
         maxConnectionPoolSize: POOL_MAX_SIZE,
         connectionTimeout: POOL_CONNECTION_TIMEOUT,
         connectionAcquisitionTimeout: POOL_ACQUISITION_TIMEOUT,
         logging: {
             level: 'info',
             logger: (level, message) => logger.debug(`Neo4j Driver: ${message}`)
-=======
         maxConnectionPoolSize: MAX_CONNECTION_POOL_SIZE,
         connectionTimeout: CONNECTION_TIMEOUT_MS,
         logging: {
           level: 'info',
           logger: (level, message) => logger[level === 'warn' ? 'warn' : 'info'](message)
->>>>>>> 2b70dfcc
         }
       }
     );
