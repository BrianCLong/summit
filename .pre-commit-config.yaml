repos:
  - repo: https://github.com/pre-commit/pre-commit-hooks
    rev: v6.0.0
    hooks:
      - id: check-merge-conflict
      - id: end-of-file-fixer
      - id: trailing-whitespace
      - id: detect-private-key
  - repo: https://github.com/astral-sh/ruff-pre-commit
    rev: v0.5.5
    hooks:
      - id: ruff
        args: [--fix]
      - id: ruff-format
  - repo: https://github.com/psf/black
    rev: 24.4.2
    hooks:
      - id: black
  - repo: https://github.com/pre-commit/mirrors-mypy
    rev: v1.17.1
    hooks: [{ id: mypy, additional_dependencies: ['types-requests'] }]
  - repo: https://github.com/pre-commit/mirrors-eslint
    rev: v9.33.0
    hooks:
      - id: eslint
        additional_dependencies: [eslint, prettier, eslint-config-prettier]
        files: .(js|jsx|ts|tsx)$
<<<<<<< HEAD
  - repo: local
    hooks:
      - id: gitleaks-detect-changed
        name: gitleaks detect (changed files)
        entry: bash scripts/hooks/gitleaks-precommit.sh
        language: system
        pass_filenames: true
        stages: [pre-commit]
=======
  - repo: https://github.com/okonet/lint-staged
    rev: v14.0.1
    hooks: [{ id: lint-staged }]
  - repo: local
    hooks:
      - id: forbid-placeholders
        name: forbid-placeholders
        entry: .githooks/forbid-placeholders.sh
        language: script
        files: '^(?!docs/|examples/).+'
>>>>>>> 3987e572
<|MERGE_RESOLUTION|>--- conflicted
+++ resolved
@@ -25,7 +25,9 @@
       - id: eslint
         additional_dependencies: [eslint, prettier, eslint-config-prettier]
         files: .(js|jsx|ts|tsx)$
-<<<<<<< HEAD
+  - repo: https://github.com/okonet/lint-staged
+    rev: v14.0.1
+    hooks: [{ id: lint-staged }]
   - repo: local
     hooks:
       - id: gitleaks-detect-changed
@@ -34,15 +36,8 @@
         language: system
         pass_filenames: true
         stages: [pre-commit]
-=======
-  - repo: https://github.com/okonet/lint-staged
-    rev: v14.0.1
-    hooks: [{ id: lint-staged }]
-  - repo: local
-    hooks:
       - id: forbid-placeholders
         name: forbid-placeholders
         entry: .githooks/forbid-placeholders.sh
         language: script
-        files: '^(?!docs/|examples/).+'
->>>>>>> 3987e572
+        files: '^(?!docs/|examples/).+'