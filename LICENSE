--- conflicted
+++ resolved
@@ -1,122 +1,11 @@
 IntelGraph / Topicality Summit Enterprise License Agreement
-<<<<<<< HEAD
-Version 1.0
-=======
 Version 1.1
->>>>>>> 75b0c0b4
 
 Copyright (c) 2024–2025
 Topicality LLC, Topicality Summit, and Brian C. Long
 All rights reserved.
 
 This Agreement governs access to and use of the Topicality Summit software
-<<<<<<< HEAD
-and all accompanying documentation, models, data, and other deliverables
-(the "Software") provided by Topicality LLC, Topicality Summit, and Brian C.
-Long (collectively, the "Licensor"). Any rights not expressly granted are
-reserved.
-
-1. Commercial Agreement Required
-Access to and use of the Software is conditioned on your prior acceptance of
-and continued compliance with a written commercial agreement, order form, or
-proof-of-concept agreement executed with the Licensor (a "Commercial
-Agreement"). In the event of any conflict between this notice and a valid
-Commercial Agreement, the terms of that Commercial Agreement control.
-
-2. License Grant (Enterprise Use Only)
-Subject to the Commercial Agreement and this notice, the Licensor grants you
-a limited, revocable, non-exclusive, non-transferable, non-sublicensable
-license to install and use the Software solely for your internal business
-purposes. No other rights are granted by implication, estoppel, or
-otherwise.
-
-3. Restrictions (Non-Exhaustive)
-Except as expressly authorized in a Commercial Agreement, you may not and
-may not permit any third party to:
-- provide the Software as a hosted, SaaS, platform, bureau, or timesharing
-  service to any third party;
-- use the Software to build, train, or improve any product or service that
-  competes with or substitutes for the Software or the Licensor's products;
-- copy, modify, fork, translate, adapt, decompile, disassemble, reverse
-  engineer, or otherwise attempt to derive or gain access to any source code,
-  models, or trade secrets in the Software (except to the limited extent
-  required by applicable law and only after providing prior written notice to
-  the Licensor);
-- remove, obscure, or modify any proprietary notices or security mechanisms;
-- publish or disclose performance, benchmarking, or security test results
-  without the Licensor's prior written consent;
-- circumvent usage limits, licensing controls, or access restrictions;
-- redistribute, resell, rent, lease, loan, sublicense, or otherwise transfer
-  the Software (or any keys, tokens, or credentials) to any third party;
-- use the Software to develop training data for any competitive AI/ML models
-  or to mine, scrape, or extract proprietary parameters, prompts, or weights;
-- use the Software in violation of applicable law, including export control,
-  sanctions, privacy, or information security requirements; or
-- deploy the Software in safety-critical or high-risk environments without
-  a separate written agreement that expressly permits such use.
-
-4. Ownership
-The Software is licensed, not sold. The Licensor retains all right, title,
-and interest in and to the Software, including all intellectual property
-rights and any modifications or derivative works, regardless of who creates
-or provides them.
-
-5. Feedback
-You grant the Licensor a perpetual, irrevocable, worldwide, royalty-free
-license to use, reproduce, modify, distribute, and otherwise exploit any
-feedback, suggestions, or improvements you provide relating to the Software,
-without restriction or obligation to you.
-
-6. Third-Party Components
-The Software may include or depend on third-party open source components
-licensed under separate open source licenses. Those components are not
-licensed under this Enterprise License Agreement and remain subject to their
-respective licenses, as identified in the NOTICE / THIRD_PARTY file or
-applicable package metadata.
-
-7. Confidentiality
-The Software (including its structure, interfaces, models, training data,
-weights, benchmarks, and performance data) constitutes the Licensor's
-confidential information. You will protect it using at least the same degree
-of care you use to protect your own confidential information and no less
-than reasonable care.
-
-8. Export Compliance
-You represent and warrant that you are not located in, organized in, or a
-resident of any country or territory subject to comprehensive U.S. sanctions
-and that you will not export, re-export, or transfer the Software in
-violation of applicable export control or sanctions laws. You will promptly
-notify the Licensor of any export control inquiry relating to the Software.
-
-9. Termination
-The license granted herein terminates automatically upon expiration or
-termination of the applicable Commercial Agreement or upon any breach of
-this notice. Upon termination, you must immediately stop using the Software
-and destroy all copies in your possession or control.
-
-10. Disclaimer of Warranties
-UNLESS OTHERWISE STATED IN A COMMERCIAL AGREEMENT, THE SOFTWARE IS PROVIDED
-"AS IS" AND "AS AVAILABLE", WITHOUT WARRANTY OF ANY KIND, EXPRESS OR
-IMPLIED, INCLUDING BUT NOT LIMITED TO THE WARRANTIES OF MERCHANTABILITY,
-FITNESS FOR A PARTICULAR PURPOSE, TITLE, NON-INFRINGEMENT, AND ANY WARRANTIES
-ARISING FROM COURSE OF DEALING OR USAGE OF TRADE.
-
-11. Limitation of Liability
-TO THE MAXIMUM EXTENT PERMITTED BY LAW, IN NO EVENT WILL THE LICENSOR OR ITS
-affiliates, officers, employees, contractors, or agents BE LIABLE FOR ANY
-INDIRECT, INCIDENTAL, SPECIAL, CONSEQUENTIAL, EXEMPLARY, OR PUNITIVE DAMAGES,
-OR ANY LOSS OF PROFITS, REVENUE, DATA, OR GOODWILL, ARISING OUT OF OR IN
-CONNECTION WITH THE SOFTWARE, EVEN IF ADVISED OF THE POSSIBILITY OF SUCH
-DAMAGES. THE LICENSOR'S TOTAL LIABILITY FOR ALL CLAIMS RELATING TO THE
-SOFTWARE WILL NOT EXCEED THE AMOUNT PAID BY YOU FOR THE SOFTWARE UNDER THE
-APPLICABLE COMMERCIAL AGREEMENT IN THE TWELVE (12) MONTHS PRECEDING THE
-EVENT GIVING RISE TO THE CLAIM.
-
-12. Governing Law
-Unless expressly stated otherwise in a Commercial Agreement, this notice is
-governed by the laws specified in that Commercial Agreement, without regard
-to conflict-of-law principles.
-=======
 and all accompanying documentation, models, data, configurations, keys,
 interfaces, and other deliverables (the "Software") provided by Topicality
 LLC, Topicality Summit, and Brian C. Long (collectively, the "Licensor"). Any
@@ -261,7 +150,6 @@
     Unless expressly stated otherwise in a Commercial Agreement, this notice
     is governed by the laws specified in that Commercial Agreement, without
     regard to conflict-of-law principles.
->>>>>>> 75b0c0b4
 
 For commercial licensing inquiries, contact:
   Topicality LLC / Topicality Summit
