{
  "name": "common-types",
  "version": "0.1.0",
  "type": "module",
<<<<<<< HEAD
  "main": "./src/index.js",
  "exports": "./src/index.js",
  "types": "./src/index.ts",
  "scripts": {
    "test": "tsc --noEmit && node --test tests"
  },
  "devDependencies": {
    "@types/node": "^20.12.7",
    "typescript": "^5.4.0"
=======
  "exports": {
    ".": "./src/index.ts"
  },
  "types": "./src/index.ts",
  "scripts": {
    "test": "node --loader ts-node/esm ./tests/workflow-types.test.ts"
  },
  "devDependencies": {
    "@types/node": "^20.12.7",
    "ts-node": "^10.9.2",
    "typescript": "^5.4.5"
>>>>>>> 44aa8c00
  }
}<|MERGE_RESOLUTION|>--- conflicted
+++ resolved
@@ -2,28 +2,17 @@
   "name": "common-types",
   "version": "0.1.0",
   "type": "module",
-<<<<<<< HEAD
-  "main": "./src/index.js",
-  "exports": "./src/index.js",
-  "types": "./src/index.ts",
-  "scripts": {
-    "test": "tsc --noEmit && node --test tests"
-  },
-  "devDependencies": {
-    "@types/node": "^20.12.7",
-    "typescript": "^5.4.0"
-=======
   "exports": {
     ".": "./src/index.ts"
   },
   "types": "./src/index.ts",
   "scripts": {
-    "test": "node --loader ts-node/esm ./tests/workflow-types.test.ts"
+    "test": "tsc --noEmit && node --test tests",
+    "test:workflow": "node --loader ts-node/esm ./tests/workflow-types.test.ts"
   },
   "devDependencies": {
     "@types/node": "^20.12.7",
     "ts-node": "^10.9.2",
     "typescript": "^5.4.5"
->>>>>>> 44aa8c00
   }
 }