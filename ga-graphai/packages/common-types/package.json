{
  "name": "@ga-graphai/common-types",
  "version": "0.2.0",
  "type": "module",
<<<<<<< HEAD
  "exports": {
    ".": "./src/index.ts"
  },
  "types": "./src/index.ts",
  "scripts": {
    "test": "tsc --noEmit && node --test tests",
    "test:workflow": "node --loader ts-node/esm ./tests/workflow-types.test.ts"
  },
  "devDependencies": {
    "@types/node": "^20.12.7",
    "ts-node": "^10.9.2",
    "typescript": "^5.4.5"
=======
  "main": "src/index.ts",
  "exports": {
    ".": "./src/index.ts"
  },
  "scripts": {
    "test": "vitest run"
  },
  "devDependencies": {
    "typescript": "5.4.5",
    "vitest": "1.6.0"
>>>>>>> d571987d
  }
}<|MERGE_RESOLUTION|>--- conflicted
+++ resolved
@@ -2,30 +2,18 @@
   "name": "@ga-graphai/common-types",
   "version": "0.2.0",
   "type": "module",
-<<<<<<< HEAD
   "exports": {
     ".": "./src/index.ts"
   },
   "types": "./src/index.ts",
   "scripts": {
-    "test": "tsc --noEmit && node --test tests",
+    "test": "vitest run",
     "test:workflow": "node --loader ts-node/esm ./tests/workflow-types.test.ts"
   },
   "devDependencies": {
     "@types/node": "^20.12.7",
     "ts-node": "^10.9.2",
-    "typescript": "^5.4.5"
-=======
-  "main": "src/index.ts",
-  "exports": {
-    ".": "./src/index.ts"
-  },
-  "scripts": {
-    "test": "vitest run"
-  },
-  "devDependencies": {
-    "typescript": "5.4.5",
+    "typescript": "^5.4.5",
     "vitest": "1.6.0"
->>>>>>> d571987d
   }
 }