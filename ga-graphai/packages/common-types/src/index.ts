<<<<<<< HEAD
// ============================================================================
// MERGE TRAIN: Preserving existing LinearX types + adding Cursor governance
// ============================================================================

export * from "./linearx";

// LinearX Automation Types
export type AutomationMode = 'auto' | 'guided' | 'manual';

export interface PromptHardening {
  readonly toxicityFilter: boolean;
  readonly jailbreakDetection: boolean;
  readonly piiRedaction: boolean;
  readonly maxPromptChars: number;
}

export interface PromptTuning {
  readonly systemInstruction: string;
  readonly styleGuide: readonly string[];
  readonly safetyClauses: readonly string[];
  readonly temperature: number;
  readonly maxTokens: number;
  readonly hardening: PromptHardening;
}

export interface NavigationDirective {
  readonly url: string;
  readonly method?: 'GET' | 'POST';
  readonly payload?: Record<string, string | number>;
  readonly headers?: Record<string, string>;
}

export interface LlmWebCommand {
  readonly entrypoint: NavigationDirective;
  readonly promptFieldSelector: string;
  readonly submitSelector: string;
  readonly completionSelector: string;
  readonly tuning: PromptTuning;
}

export interface ManualControlPlan {
  readonly mode: AutomationMode;
  readonly pauseBeforeNavigation: boolean;
  readonly pauseBeforePrompt: boolean;
  readonly pauseBeforeCapture: boolean;
}

export interface TicketDescriptor {
  readonly id: string;
  readonly summary: string;
  readonly priority: number;
  readonly requiredCapabilities: readonly string[];
  readonly entryUrl: string;
  readonly prompt: string;
  readonly llmCommand: LlmWebCommand;
  readonly automationMode: AutomationMode;
  readonly context: Record<string, string>;
}

export interface WorkerCapability {
  readonly skill: string;
  readonly weight: number;
}

export interface WorkerDescriptor {
  readonly id: string;
  readonly displayName: string;
  readonly capabilities: readonly WorkerCapability[];
  readonly maxConcurrent: number;
  readonly currentLoad: number;
}

export interface WorkParcelPlan {
  readonly ticket: TicketDescriptor;
  readonly worker: WorkerDescriptor;
  readonly manualControl: ManualControlPlan;
  readonly expectedEffortMinutes: number;
}

export interface AssignmentPlan {
  readonly parcels: readonly WorkParcelPlan[];
  readonly unassigned: readonly TicketDescriptor[];
}

export interface AutomationCommand {
  readonly parcel: WorkParcelPlan;
  readonly composedPrompt: string;
  readonly metadata: Record<string, unknown>;
}

// Policy-Aware Workcell Types
export type PolicyEffect = 'allow' | 'deny';

export type PolicyOperator =
  | 'eq'
  | 'neq'
  | 'lt'
  | 'lte'
  | 'gt'
  | 'gte'
  | 'includes';

export interface PolicyCondition {
  attribute: string;
  operator: PolicyOperator;
  value: string | number | boolean | Array<string | number | boolean>;
}

export interface PolicyObligation {
  type: string;
  configuration?: Record<string, unknown>;
}

export interface PolicyRule {
  id: string;
  description: string;
  effect: PolicyEffect;
  actions: string[];
  resources: string[];
  conditions?: PolicyCondition[];
  obligations?: PolicyObligation[];
  tags?: string[];
}

export interface PolicyActorContext {
  tenantId: string;
  userId: string;
  roles: string[];
  region?: string;
  attributes?: Record<string, string | number | boolean>;
}

export interface PolicyEvaluationRequest {
  action: string;
  resource: string;
  context: PolicyActorContext;
}

export interface PolicyEvaluationTrace {
  ruleId: string;
  matched: boolean;
  reasons: string[];
}

export interface PolicyEvaluationResult {
  allowed: boolean;
  effect: PolicyEffect;
  matchedRules: string[];
  reasons: string[];
  obligations: PolicyObligation[];
  trace: PolicyEvaluationTrace[];
}

export interface LedgerFactInput {
  id: string;
  category: string;
  actor: string;
  action: string;
  resource: string;
  payload: Record<string, unknown>;
  timestamp?: string;
}

export interface LedgerEntry extends LedgerFactInput {
  hash: string;
  previousHash?: string;
  timestamp: string;
}

export interface EvidenceBundle {
  generatedAt: string;
  headHash?: string;
  entries: LedgerEntry[];
}

export type WorkTaskStatus = 'success' | 'rejected' | 'failed';

export interface WorkTaskInput {
  taskId: string;
  tool: string;
  action: string;
  resource: string;
  payload: Record<string, unknown>;
  requiredAuthority?: number;
}

export interface WorkTaskResult {
  taskId: string;
  status: WorkTaskStatus;
  logs: string[];
  output: Record<string, unknown>;
}

export interface WorkOrderSubmission {
  orderId: string;
  submittedBy: string;
  tenantId: string;
  userId: string;
  agentName: string;
  roles: string[];
  region?: string;
  attributes?: Record<string, string | number | boolean>;
  tasks: WorkTaskInput[];
  metadata?: Record<string, unknown>;
}

export type WorkOrderStatus = 'completed' | 'partial' | 'rejected';

export interface WorkOrderResult {
  orderId: string;
  submittedBy: string;
  agentName: string;
  tenantId: string;
  status: WorkOrderStatus;
  startedAt: string;
  finishedAt: string;
  tasks: WorkTaskResult[];
  obligations: PolicyObligation[];
  reasons: string[];
}

export interface WorkcellToolHandlerContext {
  orderId: string;
  taskId: string;
  tenantId: string;
  userId: string;
  agentName: string;
  metadata?: Record<string, unknown>;
}

export type WorkcellToolHandler = (
  task: WorkTaskInput,
  context: WorkcellToolHandlerContext
) => Promise<Record<string, unknown>> | Record<string, unknown>;

export interface WorkcellToolDefinition {
  name: string;
  minimumAuthority?: number;
  handler: WorkcellToolHandler;
}

export interface WorkcellAgentDefinition {
  name: string;
  authority: number;
  allowedTools: string[];
  roles: string[];
}

// Zero Spend Routing Types
export interface CostEstimate {
  unit: string; // billing unit (e.g. `usd/1kTok`)
  estimate: number; // expected unit cost
}

export interface LatencyDistribution {
  p50: number;
  p95: number;
}

export interface CandidateResource {
  id: string;
  kind: "model" | "runtime" | "hardware";
  skills: string[];
  ckpt: string;
  contextTokens: number;
  cost: CostEstimate;
  latencyMs: LatencyDistribution;
  safetyTier: "A" | "B" | "C";
  licenseClass: string;
  residency: string;
  constraints?: { pii?: boolean };
}

export interface DecisionRecord {
  taskId: string;
  arms: { id: string; V: number }[];
  chosen: string;
  pred: { quality: number; lat: number; cost: number };
  actual: { quality: number; lat: number; cost: number };
  provenanceUri: string;
  budgetDeltaUSD: number;
}

export const RESOURCE_KINDS = {
  MODEL: "model",
  RUNTIME: "runtime",
  HARDWARE: "hardware"
} as const;

export const SAFETY_TIERS = { A: "A", B: "B", C: "C" } as const;

export const LICENSE_CLASSES = {
  MIT_OK: "MIT-OK",
  OPEN_DATA_OK: "Open-Data-OK",
  RESTRICTED_TOS: "Restricted-TOS"
} as const;

export const ZERO_SPEND_OPTIMIZATIONS = {
  KV_CACHE: "kvCache",
  MEMOIZATION: "memo",
  QUANTIZATION: "quant",
  SPECULATIVE_DECODE: "specDecode",
  BATCHING: "batching",
  VLLM: "vLLM",
  LORA: "LoRA"
} as const;

export interface BudgetSnapshot {
  baselineMonthlyUSD: number;
  consumedUSD: number;
  headroomPct: number;
  burnRateUSDPerDay: number;
  forecastUSD: number;
}

export interface ValueDensityMetrics {
  quality: number;
  coverage: number;
  cost: number;
  latency: number;
}

// ============================================================================
// CURSOR GOVERNANCE TYPES - Added from PR 1299
// ============================================================================

export type CursorEventName =
  | "cursor.session.start"
  | "cursor.session.stop"
  | "cursor.prompt"
  | "cursor.applyDiff"
  | "cursor.commit";

export type CursorPurpose =
  | "investigation"
  | "threat-intel"
  | "fraud-risk"
  | "t&s"
  | "benchmarking"
  | "training"
  | "demo"
  | (string & {});

export type CursorDataClass =
  | "public-code"
  | "pseudo-data"
  | "production-PII"
  | "secrets"
  | "proprietary-client"
  | "legal-hold"
  | (string & {});

export interface CursorActor {
  id: string;
  email?: string;
  displayName?: string;
  scopes?: string[];
  deviceBindingId?: string;
}

export interface CursorModel {
  name: string;
  vendor: string;
  routing?: "proxy" | "direct" | (string & {});
  version?: string;
}

export interface CursorInputReference {
  promptSha256?: string;
  contextRefs?: string[];
  summary?: string;
}

export interface CursorOutputReference {
  diffSha256?: string;
  linesAdded?: number;
  linesModified?: number;
  artifactSha256?: string;
}

export interface TokenUsage {
  promptTokens: number;
  completionTokens: number;
  totalTokens: number;
  costUsd?: number;
  currency?: string;
}

export interface PolicyDecision {
  decision: "allow" | "deny";
  explanations: string[];
  ruleIds?: string[];
  obligations?: string[];
  metadata?: Record<string, unknown>;
  timestamp: string;
}

export interface PolicyEvaluationContext {
  repoMeta?: {
    license?: string;
    visibility?: "public" | "private" | "internal" | (string & {});
    tags?: string[];
  };
  scan?: {
    piiFound?: boolean;
    secretsFound?: boolean;
    licenseFindings?: string[];
    redactionsApplied?: boolean;
  };
  purpose?: CursorPurpose;
  dataClasses?: CursorDataClass[];
  model?: CursorModel;
  story?: {
    id?: string;
    type?: string;
    url?: string;
  };
}

export interface CursorEvent {
  tenantId: string;
  repo: string;
  branch: string;
  event: CursorEventName;
  actor: CursorActor;
  ts: string;
  model?: CursorModel;
  inputRef?: CursorInputReference;
  outputRef?: CursorOutputReference;
  purpose: CursorPurpose;
  policy?: PolicyDecision;
  provenance: {
    sessionId: string;
    requestId: string;
    parentRequestId?: string;
  };
  usage?: TokenUsage;
  storyRef?: {
    id?: string;
    key?: string;
    url?: string;
  };
  dataClasses?: CursorDataClass[];
  workspaceRulesVersion?: string;
  tags?: string[];
}

export interface ProvenanceRecord extends CursorEvent {
  policy: PolicyDecision;
  receivedAt: string;
  checksum: string;
  budget?: BudgetResult;
  rateLimit?: RateLimitResult;
}

export interface BudgetConfig {
  tokens: number;
  currency?: number;
  windowMs: number;
  alertPercent?: number;
}

export interface BudgetState {
  windowStartedAt: number;
  tokensConsumed: number;
  currencyConsumed: number;
  lastEventAt?: number;
}

export interface BudgetResult {
  allowed: boolean;
  reason?: string;
  remainingTokens: number;
  remainingCurrency?: number;
  alertTriggered: boolean;
  budget: BudgetConfig | null;
  state: BudgetState;
}

export interface RateLimitConfig {
  capacity: number;
  refillPerSecond: number;
  keyFactory?: (event: CursorEvent) => string;
}

export interface RateLimitState {
  tokens: number;
  updatedAt: number;
}

export interface RateLimitResult {
  allowed: boolean;
  reason?: string;
  state: RateLimitState;
  config: RateLimitConfig;
}

export interface GatewayAuthContext {
  tenantId: string;
  actor: CursorActor;
  deviceId?: string;
  scopes: string[];
  tokenExpiresAt: string;
  mTLSFingerprint?: string;
  purpose?: CursorPurpose;
  storyRef?: {
    id?: string;
    key?: string;
    url?: string;
  };
  attributes?: Record<string, unknown>;
  dataClasses?: CursorDataClass[];
  repoMeta?: PolicyEvaluationContext["repoMeta"];
  scan?: PolicyEvaluationContext["scan"];
  model?: CursorModel;
  requestIp?: string;
  requestId?: string;
}

export interface CursorGatewayRequest {
  event: CursorEvent;
  auth: GatewayAuthContext;
  now?: Date;
}

export interface GatewayResponse {
  decision: PolicyDecision;
  budget: BudgetResult;
  rateLimit: RateLimitResult;
  record: ProvenanceRecord;
}

export interface CursorEventPayloadActor {
  id: string;
  email?: string;
  display_name?: string;
}

export interface CursorEventPayloadModel {
  name: string;
  vendor: string;
  routing?: string;
  version?: string;
}

export interface CursorEventPayload {
  tenant_id: string;
  repo: string;
  branch: string;
  actor: CursorEventPayloadActor;
  event: CursorEventName;
  ts: string;
  model?: CursorEventPayloadModel;
  input_ref?: {
    prompt_sha256?: string;
    context_refs?: string[];
    summary?: string;
  };
  output_ref?: {
    diff_sha256?: string;
    lines_added?: number;
    lines_modified?: number;
    artifact_sha256?: string;
  };
  purpose: CursorPurpose;
  policy?: PolicyDecision;
  provenance: {
    session_id: string;
    request_id: string;
    parent_request_id?: string;
  };
  usage?: {
    prompt_tokens?: number;
    completion_tokens?: number;
    total_tokens?: number;
    cost_usd?: number;
    currency?: string;
  };
  story_ref?: {
    id?: string;
    key?: string;
    url?: string;
  };
  data_classes?: CursorDataClass[];
  workspace_rules_version?: string;
  tags?: string[];
}

const EMPTY_USAGE: TokenUsage = {
  promptTokens: 0,
  completionTokens: 0,
  totalTokens: 0,
};

function normalizeUsage(usage?: CursorEventPayload["usage"]): TokenUsage {
  if (!usage) {
    return EMPTY_USAGE;
  }

  const promptTokens = usage.prompt_tokens ?? 0;
  const completionTokens = usage.completion_tokens ?? 0;
  const totalTokens = usage.total_tokens ?? promptTokens + completionTokens;

  return {
    promptTokens,
    completionTokens,
    totalTokens,
    costUsd: usage.cost_usd,
    currency: usage.currency,
  };
}

export function normalizeCursorEvent(payload: CursorEventPayload): CursorEvent {
  return {
    tenantId: payload.tenant_id,
    repo: payload.repo,
    branch: payload.branch,
    actor: {
      id: payload.actor.id,
      email: payload.actor.email,
      displayName: payload.actor.display_name,
    },
    event: payload.event,
    ts: payload.ts,
    model: payload.model
      ? {
          name: payload.model.name,
          vendor: payload.model.vendor,
          routing: payload.model.routing,
          version: payload.model.version,
        }
      : undefined,
    inputRef: payload.input_ref
      ? {
          promptSha256: payload.input_ref.prompt_sha256,
          contextRefs: payload.input_ref.context_refs,
          summary: payload.input_ref.summary,
        }
      : undefined,
    outputRef: payload.output_ref
      ? {
          diffSha256: payload.output_ref.diff_sha256,
          linesAdded: payload.output_ref.lines_added,
          linesModified: payload.output_ref.lines_modified,
          artifactSha256: payload.output_ref.artifact_sha256,
        }
      : undefined,
    purpose: payload.purpose,
    policy: payload.policy,
    provenance: {
      sessionId: payload.provenance.session_id,
      requestId: payload.provenance.request_id,
      parentRequestId: payload.provenance.parent_request_id,
    },
    usage: normalizeUsage(payload.usage),
    storyRef: payload.story_ref,
    dataClasses: payload.data_classes,
    workspaceRulesVersion: payload.workspace_rules_version,
    tags: payload.tags,
  };
}

export function mergeDataClasses(
  event: CursorEvent,
  context?: PolicyEvaluationContext
): CursorDataClass[] {
  const classes = new Set<CursorDataClass>();

  for (const value of event.dataClasses ?? []) {
    classes.add(value);
  }

  for (const value of context?.dataClasses ?? []) {
    classes.add(value);
  }

  return Array.from(classes);
}

const DAY_MS = 24 * 60 * 60 * 1000;

export const TENANT_BUDGETS: Record<string, BudgetConfig> = {
  test: {
    tokens: 3_000_000,
    currency: 25,
    windowMs: DAY_MS,
    alertPercent: 0.8,
  },
  demo: {
    tokens: 3_000_000,
    currency: 25,
    windowMs: DAY_MS,
    alertPercent: 0.8,
  },
  "maestro-internal": {
    tokens: 3_000_000,
    currency: 25,
    windowMs: DAY_MS,
    alertPercent: 0.8,
  },
  "production-sample": {
    tokens: 12_000_000,
    currency: 100,
    windowMs: DAY_MS,
    alertPercent: 0.85,
  },
};

export const MODEL_ALLOWLIST = [
  "gpt-4.1-mini",
  "claude-3.5-sonnet",
] as const;

export const PURPOSE_ALLOWLIST: CursorPurpose[] = [
  "investigation",
  "threat-intel",
  "fraud-risk",
  "t&s",
  "benchmarking",
  "training",
  "demo",
];
=======
/**
 * Common types and helpers shared across Maestro Conductor services.
 */

export const NODE_CATEGORIES = {
  source: ["git.clone", "s3.fetch", "artifact.import"] as const,
  build: ["build.compile", "build.cache"] as const,
  test: ["test.junit", "test.pytest", "test.map", "test.reduce"] as const,
  quality: ["quality.lint", "quality.coverage"] as const,
  security: ["security.sca", "security.sast", "security.dast"] as const,
  package: ["package.docker", "package.helm"] as const,
  deploy: ["deploy.canary", "deploy.rollback", "deploy.promotion"] as const,
  utility: [
    "util.fanout",
    "util.fanin",
    "util.gate",
    "util.approval",
    "util.map",
    "util.reduce"
  ] as const,
  ai: ["ai.summarize", "ai.release-notes"] as const
} as const;

export type NodeCategory = keyof typeof NODE_CATEGORIES;
export type NodeType = (typeof NODE_CATEGORIES)[NodeCategory][number];
export type EdgeCondition = "success" | "failure" | "always" | "manual";
export type ArtifactType =
  | "sarif"
  | "spdx"
  | "junit"
  | "coverage"
  | "provenance"
  | "generic";
export type EvidenceType = ArtifactType | "trace" | "log" | "screenshot";
export type RetentionTier = "short-30d" | "standard-365d" | "extended-730d";

export interface ArtifactBinding {
  name: string;
  type: ArtifactType;
  optional?: boolean;
  description?: string;
}

export interface EvidenceOutput {
  type: EvidenceType;
  path: string;
  required?: boolean;
  description?: string;
}

export interface SecretRef {
  /**
   * Vault reference (`vault://path/to/secret`). Literal secrets are forbidden.
   */
  vault: string;
  key: string;
  version?: string;
}

export interface NodeEstimates {
  latencyP95Ms?: number;
  costUSD?: number;
  queueMs?: number;
  memoryMb?: number;
  cpuMillis?: number;
  tokens?: number;
  successRate?: number;
  cacheable?: boolean;
}

export interface NodePolicy {
  requiresApproval?: boolean;
  requiresShortRetention?: boolean;
  licenseClass?: string;
  handlesPii?: boolean;
}

export interface WorkflowNode {
  id: string;
  type: NodeType;
  name?: string;
  description?: string;
  params: Record<string, unknown>;
  retries?: number;
  timeoutMs?: number;
  budgetUSD?: number;
  parallelism?: number;
  pool?: string;
  estimates?: NodeEstimates;
  policy?: NodePolicy;
  consumes?: ArtifactBinding[];
  produces?: ArtifactBinding[];
  evidenceOutputs?: EvidenceOutput[];
  aiAssist?: {
    enabled: boolean;
    mode: "suggest" | "explain" | "optimize";
  };
  workbook?: {
    uri: string;
    checksum?: string;
  };
}

export interface WorkflowEdge {
  from: string;
  to: string;
  on: EdgeCondition;
  condition?: string;
  dataRefs?: string[];
}

export interface WorkflowPolicy {
  purpose: string;
  retention: RetentionTier;
  licenseClass: string;
  pii: boolean;
}

export interface WorkflowConstraints {
  latencyP95Ms: number;
  budgetUSD: number;
  errorBudgetPercent?: number;
  maxParallelism?: number;
}

export interface WorkflowMetadata {
  workflowId: string;
  name: string;
  version: number;
  tenantId: string;
  tags?: string[];
  createdBy?: string;
  createdAt?: string;
  updatedBy?: string;
  updatedAt?: string;
  description?: string;
}

export interface WorkflowDefinition extends WorkflowMetadata {
  policy: WorkflowPolicy;
  constraints: WorkflowConstraints;
  nodes: WorkflowNode[];
  edges: WorkflowEdge[];
  defaults?: {
    retries?: number;
    timeoutMs?: number;
    budgetUSD?: number;
    evidenceRequired?: boolean;
  };
  templates?: WorkflowTemplateRef[];
}

export interface WorkflowTemplateRef {
  templateId: string;
  version: number;
  description?: string;
  parameters?: TemplateParameter[];
}

export interface TemplateParameter {
  name: string;
  description?: string;
  required: boolean;
  defaultValue?: unknown;
  type?: "string" | "number" | "boolean" | "object" | "array";
  secret?: boolean;
}

export type RunStatus = "pending" | "running" | "succeeded" | "failed" | "aborted";
export type NodeRunStatus =
  | "queued"
  | "running"
  | "succeeded"
  | "failed"
  | "skipped";

export interface RunNodeSnapshot {
  nodeId: string;
  status: NodeRunStatus;
  startedAt?: string;
  finishedAt?: string;
  metrics?: Record<string, number>;
  logsUri?: string;
  artifacts?: Record<string, string>;
  spanId?: string;
}

export interface WorkflowRunStats {
  latencyMs: number;
  costUSD: number;
  criticalPath: string[];
  cacheHits?: number;
  retries?: number;
}

export interface WorkflowRunRecord {
  runId: string;
  workflowId: string;
  version: number;
  status: RunStatus;
  tenantId?: string;
  startedAt?: string;
  finishedAt?: string;
  stats: WorkflowRunStats;
  policy?: WorkflowPolicy;
  nodes?: RunNodeSnapshot[];
  provenance?: {
    ledgerUri: string;
  };
  annotations?: Record<string, string>;
}

export interface LedgerContext {
  ledgerBaseUri: string;
  signer: string;
  signingKey: string;
  timestamp?: string;
}

export interface LedgerEvidencePointer {
  nodeId: string;
  path: string;
  type: EvidenceType;
}

export interface LedgerRecord {
  runId: string;
  workflowId: string;
  version: number;
  tenantId?: string;
  status: RunStatus;
  policy: WorkflowPolicy;
  stats: WorkflowRunStats;
  evidence: LedgerEvidencePointer[];
  inputsHash: string;
  outputsHash: string;
  signature: string;
  ledgerUri: string;
  timestamp: string;
  tags?: string[];
}

export interface WorkflowValidationIssue {
  severity: "error" | "warning" | "info";
  code: string;
  message: string;
  nodes?: string[];
  edge?: WorkflowEdge;
  suggestion?: string;
}

export interface WorkflowSuggestion {
  code: string;
  title: string;
  detail: string;
  appliesTo?: string[];
  estimatedGain?: {
    latencyMs?: number;
    costUSD?: number;
  };
}

export interface WorkflowEstimates {
  latencyP95Ms: number;
  costUSD: number;
  queueMs: number;
  successRate: number;
  criticalPath: string[];
}

export interface ObserverTimelineFrame {
  index: number;
  timestamp: string;
  nodeStatuses: Record<string, NodeRunStatus>;
  costUSD?: number;
  latencyMs?: number;
  criticalPath?: string[];
}

export interface ObserverTimeline {
  frames: ObserverTimelineFrame[];
}

export interface EvidenceAnalysis {
  missing: string[];
  optional: string[];
  complete: string[];
}

export interface WorkflowStaticAnalysis {
  issues: WorkflowValidationIssue[];
  suggestions: WorkflowSuggestion[];
  sources: string[];
  sinks: string[];
  unreachable: string[];
  estimated: WorkflowEstimates;
  evidence: EvidenceAnalysis;
}

export interface ValidationDefaults {
  retries: number;
  timeoutMs: number;
  budgetUSD: number;
  evidenceRequired: boolean;
}

export interface WorkflowValidationResult {
  normalized: WorkflowDefinition;
  analysis: WorkflowStaticAnalysis;
}

export interface PolicyInput {
  workflow: WorkflowDefinition;
  topology: {
    edges: WorkflowEdge[];
  };
  evidence: EvidenceAnalysis;
  constraints: WorkflowConstraints;
}

export interface WhatIfScenario {
  label: string;
  parallelismMultiplier?: number;
  cacheHitRate?: number;
  overrides?: Record<string, Partial<NodeEstimates>>;
}

export const DEFAULT_VALIDATION_DEFAULTS: ValidationDefaults = {
  retries: 1,
  timeoutMs: 15 * 60 * 1000,
  budgetUSD: 5,
  evidenceRequired: true
};

export const SHORT_RETENTION: RetentionTier = "short-30d";
export const DEFAULT_RETENTION: RetentionTier = "standard-365d";

export function emptyWorkflow(
  tenantId: string,
  name: string,
  createdBy?: string
): WorkflowDefinition {
  return normalizeWorkflow({
    workflowId: "",
    name,
    version: 1,
    tenantId,
    policy: {
      purpose: "engineering",
      retention: DEFAULT_RETENTION,
      licenseClass: "MIT-OK",
      pii: false
    },
    constraints: {
      latencyP95Ms: 30 * 60 * 1000,
      budgetUSD: 25,
      errorBudgetPercent: 0.1,
      maxParallelism: 32
    },
    nodes: [],
    edges: [],
    createdBy,
    createdAt: createdBy ? new Date().toISOString() : undefined
  });
}

export function normalizeWorkflow(
  workflow: WorkflowDefinition,
  defaults: Partial<ValidationDefaults> = {}
): WorkflowDefinition {
  const mergedDefaults: ValidationDefaults = {
    ...DEFAULT_VALIDATION_DEFAULTS,
    ...workflow.defaults,
    ...defaults
  };

  const nodes = workflow.nodes.map((node) => applyNodeDefaults(node, mergedDefaults));
  return {
    ...workflow,
    defaults: mergedDefaults,
    nodes
  };
}

function applyNodeDefaults(
  node: WorkflowNode,
  defaults: ValidationDefaults
): WorkflowNode {
  return {
    ...node,
    retries: node.retries ?? defaults.retries,
    timeoutMs: node.timeoutMs ?? defaults.timeoutMs,
    budgetUSD: node.budgetUSD ?? defaults.budgetUSD,
    evidenceOutputs:
      node.evidenceOutputs && node.evidenceOutputs.length > 0
        ? node.evidenceOutputs
        : defaults.evidenceRequired
        ? [
            {
              type: "provenance",
              path: `prov/${node.id}.json`,
              required: true
            }
          ]
        : []
  };
}

export function derivePolicyInput(workflow: WorkflowDefinition): PolicyInput {
  const normalized = normalizeWorkflow(workflow);
  const evidence = analyzeEvidence(normalized.nodes);
  return {
    workflow: normalized,
    topology: { edges: normalized.edges },
    evidence,
    constraints: normalized.constraints
  };
}

export function analyzeEvidence(nodes: WorkflowNode[]): EvidenceAnalysis {
  const missing: string[] = [];
  const optional: string[] = [];
  const complete: string[] = [];
  for (const node of nodes) {
    const outputs = node.evidenceOutputs ?? [];
    if (!outputs.length) {
      missing.push(node.id);
      continue;
    }
    const requiredOutputs = outputs.filter((item) => item.required !== false);
    if (!requiredOutputs.length) {
      optional.push(node.id);
    } else {
      complete.push(node.id);
    }
  }
  return { missing, optional, complete };
}

export function listSourceNodes(workflow: WorkflowDefinition): string[] {
  const targets = new Set(workflow.edges.map((edge) => edge.to));
  return workflow.nodes
    .filter((node) => !targets.has(node.id))
    .map((node) => node.id);
}

export function listSinkNodes(workflow: WorkflowDefinition): string[] {
  const outgoing = new Set(workflow.edges.map((edge) => edge.from));
  return workflow.nodes
    .filter((node) => !outgoing.has(node.id))
    .map((node) => node.id);
}

export function listOrphanNodes(workflow: WorkflowDefinition): string[] {
  const sources = new Set(listSourceNodes(workflow));
  const sinks = new Set(listSinkNodes(workflow));
  return workflow.nodes
    .filter((node) => !sources.has(node.id) && !sinks.has(node.id))
    .map((node) => node.id);
}

export function summarizeWorkflow(workflow: WorkflowDefinition): {
  nodeCount: number;
  edgeCount: number;
  pools: Set<string>;
} {
  const pools = new Set<string>();
  for (const node of workflow.nodes) {
    if (node.pool) {
      pools.add(node.pool);
    }
  }
  return { nodeCount: workflow.nodes.length, edgeCount: workflow.edges.length, pools };
}

export function createWhatIfScenario(
  label: string,
  overrides: WhatIfScenario["overrides"]
): WhatIfScenario {
  return {
    label,
    overrides
  };
}

export function enumerateArtifacts(nodes: WorkflowNode[]): ArtifactBinding[] {
  const collected: ArtifactBinding[] = [];
  for (const node of nodes) {
    if (node.produces) {
      collected.push(...node.produces);
    }
  }
  return collected;
}

export function buildLedgerUri(context: LedgerContext, runId: string): string {
  const base = context.ledgerBaseUri.replace(/\/$/, "");
  return `${base}/${runId}`;
}

export function collectEvidencePointers(nodes: WorkflowNode[]): LedgerEvidencePointer[] {
  const pointers: LedgerEvidencePointer[] = [];
  for (const node of nodes) {
    for (const evidence of node.evidenceOutputs ?? []) {
      pointers.push({ nodeId: node.id, path: evidence.path, type: evidence.type });
    }
  }
  return pointers;
}

export function ensureSecret(value: unknown): value is SecretRef {
  if (!value || typeof value !== "object") {
    return false;
  }
  const candidate = value as SecretRef;
  return typeof candidate.vault === "string" && typeof candidate.key === "string";
}
>>>>>>> 44aa8c00
<|MERGE_RESOLUTION|>--- conflicted
+++ resolved
@@ -1,4 +1,7 @@
-<<<<<<< HEAD
+/**
+ * Common types and helpers shared across Maestro Conductor services.
+ */
+
 // ============================================================================
 // MERGE TRAIN: Preserving existing LinearX types + adding Cursor governance
 // ============================================================================
@@ -92,14 +95,7 @@
 // Policy-Aware Workcell Types
 export type PolicyEffect = 'allow' | 'deny';
 
-export type PolicyOperator =
-  | 'eq'
-  | 'neq'
-  | 'lt'
-  | 'lte'
-  | 'gt'
-  | 'gte'
-  | 'includes';
+export type PolicyOperator = 'eq' | 'neq' | 'lt' | 'lte' | 'gt' | 'gte' | 'includes';
 
 export interface PolicyCondition {
   attribute: string;
@@ -721,10 +717,10 @@
   "training",
   "demo",
 ];
-=======
-/**
- * Common types and helpers shared across Maestro Conductor services.
- */
+
+// ============================================================================
+// MAESTRO CONDUCTOR WORKFLOW TYPES - Added from PR 1313
+// ============================================================================
 
 export const NODE_CATEGORIES = {
   source: ["git.clone", "s3.fetch", "artifact.import"] as const,
@@ -1238,5 +1234,4 @@
   }
   const candidate = value as SecretRef;
   return typeof candidate.vault === "string" && typeof candidate.key === "string";
-}
->>>>>>> 44aa8c00
+}