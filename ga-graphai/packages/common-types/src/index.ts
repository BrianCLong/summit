<<<<<<< HEAD
export * from "./linearx";

// LinearX Automation Types
export type AutomationMode = 'auto' | 'guided' | 'manual';

export interface PromptHardening {
  readonly toxicityFilter: boolean;
  readonly jailbreakDetection: boolean;
  readonly piiRedaction: boolean;
  readonly maxPromptChars: number;
}

export interface PromptTuning {
  readonly systemInstruction: string;
  readonly styleGuide: readonly string[];
  readonly safetyClauses: readonly string[];
  readonly temperature: number;
  readonly maxTokens: number;
  readonly hardening: PromptHardening;
}

export interface NavigationDirective {
  readonly url: string;
  readonly method?: 'GET' | 'POST';
  readonly payload?: Record<string, string | number>;
  readonly headers?: Record<string, string>;
}

export interface LlmWebCommand {
  readonly entrypoint: NavigationDirective;
  readonly promptFieldSelector: string;
  readonly submitSelector: string;
  readonly completionSelector: string;
  readonly tuning: PromptTuning;
}

export interface ManualControlPlan {
  readonly mode: AutomationMode;
  readonly pauseBeforeNavigation: boolean;
  readonly pauseBeforePrompt: boolean;
  readonly pauseBeforeCapture: boolean;
}

export interface TicketDescriptor {
  readonly id: string;
  readonly summary: string;
  readonly priority: number;
  readonly requiredCapabilities: readonly string[];
  readonly entryUrl: string;
  readonly prompt: string;
  readonly llmCommand: LlmWebCommand;
  readonly automationMode: AutomationMode;
  readonly context: Record<string, string>;
}

export interface WorkerCapability {
  readonly skill: string;
  readonly weight: number;
}

export interface WorkerDescriptor {
  readonly id: string;
  readonly displayName: string;
  readonly capabilities: readonly WorkerCapability[];
  readonly maxConcurrent: number;
  readonly currentLoad: number;
}

export interface WorkParcelPlan {
  readonly ticket: TicketDescriptor;
  readonly worker: WorkerDescriptor;
  readonly manualControl: ManualControlPlan;
  readonly expectedEffortMinutes: number;
}

export interface AssignmentPlan {
  readonly parcels: readonly WorkParcelPlan[];
  readonly unassigned: readonly TicketDescriptor[];
}

export interface AutomationCommand {
  readonly parcel: WorkParcelPlan;
  readonly composedPrompt: string;
  readonly metadata: Record<string, unknown>;
}

// Policy-Aware Workcell Types
export type PolicyEffect = 'allow' | 'deny';

export type PolicyOperator =
  | 'eq'
  | 'neq'
  | 'lt'
  | 'lte'
  | 'gt'
  | 'gte'
  | 'includes';

export interface PolicyCondition {
  attribute: string;
  operator: PolicyOperator;
  value: string | number | boolean | Array<string | number | boolean>;
}

export interface PolicyObligation {
  type: string;
  configuration?: Record<string, unknown>;
}

export interface PolicyRule {
  id: string;
  description: string;
  effect: PolicyEffect;
  actions: string[];
  resources: string[];
  conditions?: PolicyCondition[];
  obligations?: PolicyObligation[];
  tags?: string[];
}

export interface PolicyActorContext {
  tenantId: string;
  userId: string;
  roles: string[];
  region?: string;
  attributes?: Record<string, string | number | boolean>;
}

export interface PolicyEvaluationRequest {
  action: string;
  resource: string;
  context: PolicyActorContext;
}

export interface PolicyEvaluationTrace {
  ruleId: string;
  matched: boolean;
  reasons: string[];
}

export interface PolicyEvaluationResult {
  allowed: boolean;
  effect: PolicyEffect;
  matchedRules: string[];
  reasons: string[];
  obligations: PolicyObligation[];
  trace: PolicyEvaluationTrace[];
}

export interface LedgerFactInput {
  id: string;
  category: string;
  actor: string;
  action: string;
  resource: string;
  payload: Record<string, unknown>;
  timestamp?: string;
}

export interface LedgerEntry extends LedgerFactInput {
  hash: string;
  previousHash?: string;
  timestamp: string;
}

export interface EvidenceBundle {
  generatedAt: string;
  headHash?: string;
  entries: LedgerEntry[];
}

export type WorkTaskStatus = 'success' | 'rejected' | 'failed';

export interface WorkTaskInput {
  taskId: string;
  tool: string;
  action: string;
  resource: string;
  payload: Record<string, unknown>;
  requiredAuthority?: number;
}

export interface WorkTaskResult {
  taskId: string;
  status: WorkTaskStatus;
  logs: string[];
  output: Record<string, unknown>;
}

export interface WorkOrderSubmission {
  orderId: string;
  submittedBy: string;
  tenantId: string;
  userId: string;
  agentName: string;
  roles: string[];
  region?: string;
  attributes?: Record<string, string | number | boolean>;
  tasks: WorkTaskInput[];
  metadata?: Record<string, unknown>;
}

export type WorkOrderStatus = 'completed' | 'partial' | 'rejected';

export interface WorkOrderResult {
  orderId: string;
  submittedBy: string;
  agentName: string;
  tenantId: string;
  status: WorkOrderStatus;
  startedAt: string;
  finishedAt: string;
  tasks: WorkTaskResult[];
  obligations: PolicyObligation[];
  reasons: string[];
}

export interface WorkcellToolHandlerContext {
  orderId: string;
  taskId: string;
  tenantId: string;
  userId: string;
  agentName: string;
  metadata?: Record<string, unknown>;
}

export type WorkcellToolHandler = (
  task: WorkTaskInput,
  context: WorkcellToolHandlerContext
) => Promise<Record<string, unknown>> | Record<string, unknown>;

export interface WorkcellToolDefinition {
  name: string;
  minimumAuthority?: number;
  handler: WorkcellToolHandler;
}

export interface WorkcellAgentDefinition {
  name: string;
  authority: number;
  allowedTools: string[];
  roles: string[];
}

// Zero Spend Routing Types
export interface CostEstimate {
  unit: string; // billing unit (e.g. `usd/1kTok`)
  estimate: number; // expected unit cost
}

export interface LatencyDistribution {
  p50: number;
  p95: number;
}

export interface CandidateResource {
  id: string;
  kind: "model" | "runtime" | "hardware";
  skills: string[];
  ckpt: string;
  contextTokens: number;
  cost: CostEstimate;
  latencyMs: LatencyDistribution;
  safetyTier: "A" | "B" | "C";
  licenseClass: string;
  residency: string;
  constraints?: { pii?: boolean };
}

export interface DecisionRecord {
  taskId: string;
  arms: { id: string; V: number }[];
  chosen: string;
  pred: { quality: number; lat: number; cost: number };
  actual: { quality: number; lat: number; cost: number };
  provenanceUri: string;
  budgetDeltaUSD: number;
}

export const RESOURCE_KINDS = {
  MODEL: "model",
  RUNTIME: "runtime",
  HARDWARE: "hardware"
} as const;

export const SAFETY_TIERS = { A: "A", B: "B", C: "C" } as const;

export const LICENSE_CLASSES = {
  MIT_OK: "MIT-OK",
  OPEN_DATA_OK: "Open-Data-OK",
  RESTRICTED_TOS: "Restricted-TOS"
} as const;

export const ZERO_SPEND_OPTIMIZATIONS = {
  KV_CACHE: "kvCache",
  MEMOIZATION: "memo",
  QUANTIZATION: "quant",
  SPECULATIVE_DECODE: "specDecode",
  BATCHING: "batching",
  VLLM: "vLLM",
  LORA: "LoRA"
} as const;

export interface BudgetSnapshot {
  baselineMonthlyUSD: number;
  consumedUSD: number;
  headroomPct: number;
  burnRateUSDPerDay: number;
  forecastUSD: number;
}

export interface ValueDensityMetrics {
  quality: number;
  coverage: number;
  cost: number;
  latency: number;
}
=======
export type CursorEventName =
  | "cursor.session.start"
  | "cursor.session.stop"
  | "cursor.prompt"
  | "cursor.applyDiff"
  | "cursor.commit";

export type CursorPurpose =
  | "investigation"
  | "threat-intel"
  | "fraud-risk"
  | "t&s"
  | "benchmarking"
  | "training"
  | "demo"
  | (string & {});

export type CursorDataClass =
  | "public-code"
  | "pseudo-data"
  | "production-PII"
  | "secrets"
  | "proprietary-client"
  | "legal-hold"
  | (string & {});

export interface CursorActor {
  id: string;
  email?: string;
  displayName?: string;
  scopes?: string[];
  deviceBindingId?: string;
}

export interface CursorModel {
  name: string;
  vendor: string;
  routing?: "proxy" | "direct" | (string & {});
  version?: string;
}

export interface CursorInputReference {
  promptSha256?: string;
  contextRefs?: string[];
  summary?: string;
}

export interface CursorOutputReference {
  diffSha256?: string;
  linesAdded?: number;
  linesModified?: number;
  artifactSha256?: string;
}

export interface TokenUsage {
  promptTokens: number;
  completionTokens: number;
  totalTokens: number;
  costUsd?: number;
  currency?: string;
}

export interface PolicyDecision {
  decision: "allow" | "deny";
  explanations: string[];
  ruleIds?: string[];
  obligations?: string[];
  metadata?: Record<string, unknown>;
  timestamp: string;
}

export interface PolicyEvaluationContext {
  repoMeta?: {
    license?: string;
    visibility?: "public" | "private" | "internal" | (string & {});
    tags?: string[];
  };
  scan?: {
    piiFound?: boolean;
    secretsFound?: boolean;
    licenseFindings?: string[];
    redactionsApplied?: boolean;
  };
  purpose?: CursorPurpose;
  dataClasses?: CursorDataClass[];
  model?: CursorModel;
  story?: {
    id?: string;
    type?: string;
    url?: string;
  };
}

export interface CursorEvent {
  tenantId: string;
  repo: string;
  branch: string;
  event: CursorEventName;
  actor: CursorActor;
  ts: string;
  model?: CursorModel;
  inputRef?: CursorInputReference;
  outputRef?: CursorOutputReference;
  purpose: CursorPurpose;
  policy?: PolicyDecision;
  provenance: {
    sessionId: string;
    requestId: string;
    parentRequestId?: string;
  };
  usage?: TokenUsage;
  storyRef?: {
    id?: string;
    key?: string;
    url?: string;
  };
  dataClasses?: CursorDataClass[];
  workspaceRulesVersion?: string;
  tags?: string[];
}

export interface ProvenanceRecord extends CursorEvent {
  policy: PolicyDecision;
  receivedAt: string;
  checksum: string;
  budget?: BudgetResult;
  rateLimit?: RateLimitResult;
}

export interface BudgetConfig {
  tokens: number;
  currency?: number;
  windowMs: number;
  alertPercent?: number;
}

export interface BudgetState {
  windowStartedAt: number;
  tokensConsumed: number;
  currencyConsumed: number;
  lastEventAt?: number;
}

export interface BudgetResult {
  allowed: boolean;
  reason?: string;
  remainingTokens: number;
  remainingCurrency?: number;
  alertTriggered: boolean;
  budget: BudgetConfig | null;
  state: BudgetState;
}

export interface RateLimitConfig {
  capacity: number;
  refillPerSecond: number;
  keyFactory?: (event: CursorEvent) => string;
}

export interface RateLimitState {
  tokens: number;
  updatedAt: number;
}

export interface RateLimitResult {
  allowed: boolean;
  reason?: string;
  state: RateLimitState;
  config: RateLimitConfig;
}

export interface GatewayAuthContext {
  tenantId: string;
  actor: CursorActor;
  deviceId?: string;
  scopes: string[];
  tokenExpiresAt: string;
  mTLSFingerprint?: string;
  purpose?: CursorPurpose;
  storyRef?: {
    id?: string;
    key?: string;
    url?: string;
  };
  attributes?: Record<string, unknown>;
  dataClasses?: CursorDataClass[];
  repoMeta?: PolicyEvaluationContext["repoMeta"];
  scan?: PolicyEvaluationContext["scan"];
  model?: CursorModel;
  requestIp?: string;
  requestId?: string;
}

export interface CursorGatewayRequest {
  event: CursorEvent;
  auth: GatewayAuthContext;
  now?: Date;
}

export interface GatewayResponse {
  decision: PolicyDecision;
  budget: BudgetResult;
  rateLimit: RateLimitResult;
  record: ProvenanceRecord;
}

export interface CursorEventPayloadActor {
  id: string;
  email?: string;
  display_name?: string;
}

export interface CursorEventPayloadModel {
  name: string;
  vendor: string;
  routing?: string;
  version?: string;
}

export interface CursorEventPayload {
  tenant_id: string;
  repo: string;
  branch: string;
  actor: CursorEventPayloadActor;
  event: CursorEventName;
  ts: string;
  model?: CursorEventPayloadModel;
  input_ref?: {
    prompt_sha256?: string;
    context_refs?: string[];
    summary?: string;
  };
  output_ref?: {
    diff_sha256?: string;
    lines_added?: number;
    lines_modified?: number;
    artifact_sha256?: string;
  };
  purpose: CursorPurpose;
  policy?: PolicyDecision;
  provenance: {
    session_id: string;
    request_id: string;
    parent_request_id?: string;
  };
  usage?: {
    prompt_tokens?: number;
    completion_tokens?: number;
    total_tokens?: number;
    cost_usd?: number;
    currency?: string;
  };
  story_ref?: {
    id?: string;
    key?: string;
    url?: string;
  };
  data_classes?: CursorDataClass[];
  workspace_rules_version?: string;
  tags?: string[];
}

const EMPTY_USAGE: TokenUsage = {
  promptTokens: 0,
  completionTokens: 0,
  totalTokens: 0,
};

function normalizeUsage(usage?: CursorEventPayload["usage"]): TokenUsage {
  if (!usage) {
    return EMPTY_USAGE;
  }

  const promptTokens = usage.prompt_tokens ?? 0;
  const completionTokens = usage.completion_tokens ?? 0;
  const totalTokens = usage.total_tokens ?? promptTokens + completionTokens;

  return {
    promptTokens,
    completionTokens,
    totalTokens,
    costUsd: usage.cost_usd,
    currency: usage.currency,
  };
}

export function normalizeCursorEvent(payload: CursorEventPayload): CursorEvent {
  return {
    tenantId: payload.tenant_id,
    repo: payload.repo,
    branch: payload.branch,
    actor: {
      id: payload.actor.id,
      email: payload.actor.email,
      displayName: payload.actor.display_name,
    },
    event: payload.event,
    ts: payload.ts,
    model: payload.model
      ? {
          name: payload.model.name,
          vendor: payload.model.vendor,
          routing: payload.model.routing,
          version: payload.model.version,
        }
      : undefined,
    inputRef: payload.input_ref
      ? {
          promptSha256: payload.input_ref.prompt_sha256,
          contextRefs: payload.input_ref.context_refs,
          summary: payload.input_ref.summary,
        }
      : undefined,
    outputRef: payload.output_ref
      ? {
          diffSha256: payload.output_ref.diff_sha256,
          linesAdded: payload.output_ref.lines_added,
          linesModified: payload.output_ref.lines_modified,
          artifactSha256: payload.output_ref.artifact_sha256,
        }
      : undefined,
    purpose: payload.purpose,
    policy: payload.policy,
    provenance: {
      sessionId: payload.provenance.session_id,
      requestId: payload.provenance.request_id,
      parentRequestId: payload.provenance.parent_request_id,
    },
    usage: normalizeUsage(payload.usage),
    storyRef: payload.story_ref,
    dataClasses: payload.data_classes,
    workspaceRulesVersion: payload.workspace_rules_version,
    tags: payload.tags,
  };
}

export function mergeDataClasses(
  event: CursorEvent,
  context?: PolicyEvaluationContext
): CursorDataClass[] {
  const classes = new Set<CursorDataClass>();

  for (const value of event.dataClasses ?? []) {
    classes.add(value);
  }

  for (const value of context?.dataClasses ?? []) {
    classes.add(value);
  }

  return Array.from(classes);
}

const DAY_MS = 24 * 60 * 60 * 1000;

export const TENANT_BUDGETS: Record<string, BudgetConfig> = {
  test: {
    tokens: 3_000_000,
    currency: 25,
    windowMs: DAY_MS,
    alertPercent: 0.8,
  },
  demo: {
    tokens: 3_000_000,
    currency: 25,
    windowMs: DAY_MS,
    alertPercent: 0.8,
  },
  "maestro-internal": {
    tokens: 3_000_000,
    currency: 25,
    windowMs: DAY_MS,
    alertPercent: 0.8,
  },
  "production-sample": {
    tokens: 12_000_000,
    currency: 100,
    windowMs: DAY_MS,
    alertPercent: 0.85,
  },
};

export const MODEL_ALLOWLIST = [
  "gpt-4.1-mini",
  "claude-3.5-sonnet",
] as const;

export const PURPOSE_ALLOWLIST: CursorPurpose[] = [
  "investigation",
  "threat-intel",
  "fraud-risk",
  "t&s",
  "benchmarking",
  "training",
  "demo",
];
>>>>>>> 8ba24219
<|MERGE_RESOLUTION|>--- conflicted
+++ resolved
@@ -1,4 +1,7 @@
-<<<<<<< HEAD
+// ============================================================================
+// MERGE TRAIN: Preserving existing LinearX types + adding Cursor governance
+// ============================================================================
+
 export * from "./linearx";
 
 // LinearX Automation Types
@@ -316,7 +319,11 @@
   cost: number;
   latency: number;
 }
-=======
+
+// ============================================================================
+// CURSOR GOVERNANCE TYPES - Added from PR 1299
+// ============================================================================
+
 export type CursorEventName =
   | "cursor.session.start"
   | "cursor.session.stop"
@@ -712,5 +719,4 @@
   "benchmarking",
   "training",
   "demo",
-];
->>>>>>> 8ba24219
+];