{
  "name": "@ga-graphai/gateway",
  "version": "0.2.0",
  "type": "module",
<<<<<<< HEAD
  "main": "./src/index.js",
  "exports": "./src/index.js",
  "types": "./src/index.ts",
  "dependencies": {
    "body-parser": "^1.20.2",
    "common-types": "file:../common-types",
    "express": "^4.19.2",
    "express-graphql": "^0.12.0",
    "graphql": "^16.8.1",
    "policy": "file:../policy",
    "prom-client": "^14.2.0",
    "prov-ledger": "file:../prov-ledger",
    "workcell-runtime": "file:../workcell-runtime"
  },
  "devDependencies": {
    "@types/node": "^20.12.7",
    "supertest": "^6.3.4",
    "typescript": "^5.4.0",
    "vitest": "^1.5.0"
  },
  "scripts": {
    "test": "vitest run && node --test tests"
=======
  "main": "src/index.ts",
  "exports": {
    ".": "./src/index.ts"
  },
  "scripts": {
    "test": "vitest run"
  },
  "dependencies": {
    "@ga-graphai/common-types": "0.2.0",
    "@ga-graphai/prov-ledger": "0.2.0"
  },
  "devDependencies": {
    "typescript": "5.4.5",
    "vitest": "1.6.0"
>>>>>>> ba4cb149
  }
}<|MERGE_RESOLUTION|>--- conflicted
+++ resolved
@@ -2,10 +2,13 @@
   "name": "@ga-graphai/gateway",
   "version": "0.2.0",
   "type": "module",
-<<<<<<< HEAD
-  "main": "./src/index.js",
-  "exports": "./src/index.js",
-  "types": "./src/index.ts",
+  "main": "src/index.ts",
+  "exports": {
+    ".": "./src/index.ts"
+  },
+  "scripts": {
+    "test": "vitest run && node --test tests"
+  },
   "dependencies": {
     "body-parser": "^1.20.2",
     "common-types": "file:../common-types",
@@ -20,26 +23,7 @@
   "devDependencies": {
     "@types/node": "^20.12.7",
     "supertest": "^6.3.4",
-    "typescript": "^5.4.0",
-    "vitest": "^1.5.0"
-  },
-  "scripts": {
-    "test": "vitest run && node --test tests"
-=======
-  "main": "src/index.ts",
-  "exports": {
-    ".": "./src/index.ts"
-  },
-  "scripts": {
-    "test": "vitest run"
-  },
-  "dependencies": {
-    "@ga-graphai/common-types": "0.2.0",
-    "@ga-graphai/prov-ledger": "0.2.0"
-  },
-  "devDependencies": {
     "typescript": "5.4.5",
     "vitest": "1.6.0"
->>>>>>> ba4cb149
   }
 }