--- conflicted
+++ resolved
@@ -1,5 +1,4 @@
-<<<<<<< HEAD
-import { createHash, createHmac } from 'node:crypto';
+import { createHash, createHmac, randomUUID } from 'node:crypto';
 import type { 
   EvidenceBundle, 
   LedgerEntry, 
@@ -7,12 +6,15 @@
   BudgetResult,
   CursorEvent,
   PolicyDecision,
-  ProvenanceRecord,
+  ProvenanceRecord as CursorProvenanceRecord,
   RateLimitResult,
   LedgerContext,
   LedgerRecord,
   WorkflowDefinition,
-  WorkflowRunRecord
+  WorkflowRunRecord,
+  PolicyMetadata,
+  PolicyTag,
+  ProvenanceRecord as CoopProvenanceRecord
 } from 'common-types';
 import {
   buildLedgerUri,
@@ -119,22 +121,22 @@
 export class ProvenanceLedger {
   private readonly now: () => Date;
   private readonly retentionMs: number | null;
-  private readonly records: ProvenanceRecord[] = [];
-  private readonly bySession = new Map<string, ProvenanceRecord[]>();
-  private readonly byRepo = new Map<string, ProvenanceRecord[]>();
+  private readonly records: CursorProvenanceRecord[] = [];
+  private readonly bySession = new Map<string, CursorProvenanceRecord[]>();
+  private readonly byRepo = new Map<string, CursorProvenanceRecord[]>();
 
   constructor(options: LedgerOptions = {}) {
     this.now = options.now ?? (() => new Date());
     this.retentionMs = options.retentionMs ?? DEFAULT_RETENTION_MS;
   }
 
-  async append(event: CursorEvent, options: AppendOptions): Promise<ProvenanceRecord> {
+  async append(event: CursorEvent, options: AppendOptions): Promise<CursorProvenanceRecord> {
     this.prune();
 
     const receivedAt = (options.receivedAt ?? this.now()).toISOString();
     const checksum = this.computeChecksum(event, options.decision, receivedAt);
 
-    const record: ProvenanceRecord = {
+    const record: CursorProvenanceRecord = {
       ...event,
       policy: options.decision,
       receivedAt,
@@ -149,7 +151,7 @@
     return record;
   }
 
-  list(limit = 200): ProvenanceRecord[] {
+  list(limit = 200): CursorProvenanceRecord[] {
     if (limit >= this.records.length) {
       return [...this.records];
     }
@@ -157,15 +159,15 @@
     return this.records.slice(this.records.length - limit);
   }
 
-  findBySession(sessionId: string): ProvenanceRecord[] {
+  findBySession(sessionId: string): CursorProvenanceRecord[] {
     return this.bySession.get(sessionId) ?? [];
   }
 
-  findByRepo(repo: string): ProvenanceRecord[] {
+  findByRepo(repo: string): CursorProvenanceRecord[] {
     return this.byRepo.get(repo) ?? [];
   }
 
-  findByRequest(requestId: string): ProvenanceRecord | undefined {
+  findByRequest(requestId: string): CursorProvenanceRecord | undefined {
     return this.records.find((record) => record.provenance.requestId === requestId);
   }
 
@@ -244,7 +246,7 @@
     return hash.digest("hex");
   }
 
-  private index(record: ProvenanceRecord): void {
+  private index(record: CursorProvenanceRecord): void {
     const sessionId = record.provenance.sessionId;
     if (!this.bySession.has(sessionId)) {
       this.bySession.set(sessionId, []);
@@ -258,7 +260,7 @@
     this.byRepo.get(repo)?.push(record);
   }
 
-  private removeFromIndex(record: ProvenanceRecord): void {
+  private removeFromIndex(record: CursorProvenanceRecord): void {
     const sessionId = record.provenance.sessionId;
     const sessionRecords = this.bySession.get(sessionId);
     if (sessionRecords) {
@@ -286,7 +288,7 @@
 }
 
 // ============================================================================
-// WORKFLOW LEDGER RECORDING - From codex/create-drag-and-drop-workflow-creator
+// WORKFLOW LEDGER RECORDING - From codex/create-drag-and-drop-workflow-workflow-creator
 // ============================================================================
 
 export interface RecordOptions {
@@ -359,18 +361,15 @@
 
 function signPayload(payload: object, signingKey: string): string {
   return createHmac("sha256", signingKey).update(JSON.stringify(payload)).digest("hex");
-=======
-import { createHash, createHmac, randomUUID } from 'node:crypto';
-
-import {
-  PolicyMetadata,
-  PolicyTag,
-  ProvenanceRecord,
-} from '@ga-graphai/common-types';
+}
+
+// ============================================================================
+// COOPERATION PROVENANCE LEDGER - From codex/harden-and-extend-prompt-engine-and-cooperation-fabric
+// ============================================================================
 
 export interface ProvenanceRecordInput {
   reqId: string;
-  step: ProvenanceRecord['step'];
+  step: CoopProvenanceRecord['step'];
   input: unknown;
   output: unknown;
   modelId: string;
@@ -378,14 +377,14 @@
   prompt: string;
   params: Record<string, unknown>;
   policy: PolicyMetadata;
-  scores?: ProvenanceRecord['scores'];
+  scores?: CoopProvenanceRecord['scores'];
   tags?: PolicyTag[];
   startedAt?: Date;
   completedAt?: Date;
 }
 
 export interface SignedProvenanceRecord {
-  record: ProvenanceRecord;
+  record: CoopProvenanceRecord;
   signature: string;
 }
 
@@ -401,7 +400,7 @@
   return timestamp.toISOString();
 }
 
-export function createProvenanceRecord(input: ProvenanceRecordInput): ProvenanceRecord {
+export function createProvenanceRecord(input: ProvenanceRecordInput): CoopProvenanceRecord {
   const start = input.startedAt ?? new Date();
   const end = input.completedAt ?? start;
   return {
@@ -423,7 +422,7 @@
   };
 }
 
-export function signRecord(record: ProvenanceRecord, secret: string): SignedProvenanceRecord {
+export function signRecord(record: CoopProvenanceRecord, secret: string): SignedProvenanceRecord {
   const payload = JSON.stringify(record);
   const signature = createHmac('sha256', secret).update(payload).digest('hex');
   return { record, signature };
@@ -436,7 +435,7 @@
   return expected === entry.signature;
 }
 
-export class ProvenanceLedger {
+export class CoopProvenanceLedger {
   private readonly items = new Map<string, SignedProvenanceRecord[]>();
   private readonly secret: string;
 
@@ -461,12 +460,11 @@
   }
 
   verifyAll(secret?: string): boolean {
-    const signerSecret = secret ?? this.secret;
+    const signerSecret = secret ?? randomUUID();
     return this.list().every((entry) => verifySignature(entry, signerSecret));
   }
 
   getSecret(): string {
     return this.secret;
   }
->>>>>>> ba4cb149
 }