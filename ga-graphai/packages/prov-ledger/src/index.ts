--- conflicted
+++ resolved
@@ -1,7 +1,27 @@
-<<<<<<< HEAD
-<<<<<<< HEAD
-import { createHash } from 'crypto';
-import type { EvidenceBundle, LedgerEntry, LedgerFactInput } from 'common-types';
+import { createHash, createHmac } from 'node:crypto';
+import type { 
+  EvidenceBundle, 
+  LedgerEntry, 
+  LedgerFactInput,
+  BudgetResult,
+  CursorEvent,
+  PolicyDecision,
+  ProvenanceRecord,
+  RateLimitResult,
+  LedgerContext,
+  LedgerRecord,
+  WorkflowDefinition,
+  WorkflowRunRecord
+} from 'common-types';
+import {
+  buildLedgerUri,
+  collectEvidencePointers,
+  normalizeWorkflow,
+} from 'common-types';
+
+// ============================================================================
+// SIMPLE PROVENANCE LEDGER - From HEAD
+// ============================================================================
 
 function normaliseTimestamp(value?: string): string {
   if (value) {
@@ -25,7 +45,7 @@
   return hash.digest('hex');
 }
 
-export class ProvenanceLedger {
+export class SimpleProvenanceLedger {
   private readonly entries: LedgerEntry[] = [];
 
   append(fact: LedgerFactInput): LedgerEntry {
@@ -74,19 +94,11 @@
       entries
     };
   }
+}
 
 // ============================================================================
 // CURSOR PROVENANCE LEDGER - Added from PR 1299
 // ============================================================================
-
-import { createHash } from "node:crypto";
-import type {
-  BudgetResult,
-  CursorEvent,
-  PolicyDecision,
-  ProvenanceRecord,
-  RateLimitResult,
-} from "common-types";
 
 export interface LedgerOptions {
   retentionMs?: number;
@@ -270,18 +282,11 @@
       }
     }
   }
-=======
-import { createHash, createHmac } from "node:crypto";
-
-import {
-  buildLedgerUri,
-  collectEvidencePointers,
-  normalizeWorkflow,
-  type LedgerContext,
-  type LedgerRecord,
-  type WorkflowDefinition,
-  type WorkflowRunRecord
-} from "common-types";
+}
+
+// ============================================================================
+// WORKFLOW LEDGER RECORDING - From codex/create-drag-and-drop-workflow-creator
+// ============================================================================
 
 export interface RecordOptions {
   evaluationTags?: string[];
@@ -353,5 +358,4 @@
 
 function signPayload(payload: object, signingKey: string): string {
   return createHmac("sha256", signingKey).update(JSON.stringify(payload)).digest("hex");
->>>>>>> 44aa8c00
 }