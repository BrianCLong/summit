<<<<<<< HEAD
### IntelGraph — Velocity Plan v4: Tenant Safety & Performance Hardening
=======
# IntelGraph — Velocity Plan v4: Tenant Safety & Performance Hardening
>>>>>>> 27ea0947

**Owner:** Guy — Theme: multi-tenant isolation + big graph performance

**Priorities**

1. Tenant isolation across API/Neo4j/Postgres/Redis + OPA tests
2. Neighborhood cache with invalidation
3. Neo4j indexing pass & query hints
4. Cytoscape LOD for large graphs

**PR scaffolds**

<<<<<<< HEAD
- `security/multi-tenant` — feat(security): enforce tenant scoping across API/DB/cache
- `perf/neighborhood-cache` — feat(perf): Redis neighborhood cache + invalidation
- `perf/neo4j-indexing` — feat(perf): Neo4j indexes + query tuning
- `ui/cytoscape-lod` — feat(ui): LOD for large graphs

**Acceptance criteria**

- No cross-tenant reads/writes; OPA/unit tests pass
- Neighborhood cache hit ≥70%; invalidation verified
- Hot endpoint p95 ↓≥30%; PROFILE shows index usage
- > 50k elements interactive (<16ms/frame), labels toggle

**Observability**

- Metrics: `neighborhood_cache_hit_ratio`, `neo4j_query_ms`
- Alerts: cache hit <50% (warn), p95 query > target (warn)

**Next steps**

- Cut branches, open draft PRs, wire tests into CI
=======
* `security/multi-tenant` — feat(security): enforce tenant scoping across API/DB/cache
* `perf/neighborhood-cache` — feat(perf): Redis neighborhood cache + invalidation
* `perf/neo4j-indexing` — feat(perf): Neo4j indexes + query tuning
* `ui/cytoscape-lod` — feat(ui): LOD for large graphs

**Acceptance criteria**

* No cross-tenant reads/writes; OPA/unit tests pass
* Neighborhood cache hit ≥70%; invalidation verified
* Hot endpoint p95 ↓≥30%; PROFILE shows index usage
* > 50k elements interactive (<16ms/frame), labels toggle

**Observability**

* Metrics: `neighborhood_cache_hit_ratio`, `neo4j_query_ms`
* Alerts: cache hit <50% (warn), p95 query > target (warn)

**Next steps**

* Cut branches, open draft PRs, wire tests into CI
>>>>>>> 27ea0947
<|MERGE_RESOLUTION|>--- conflicted
+++ resolved
@@ -1,8 +1,4 @@
-<<<<<<< HEAD
-### IntelGraph — Velocity Plan v4: Tenant Safety & Performance Hardening
-=======
 # IntelGraph — Velocity Plan v4: Tenant Safety & Performance Hardening
->>>>>>> 27ea0947
 
 **Owner:** Guy — Theme: multi-tenant isolation + big graph performance
 
@@ -15,7 +11,6 @@
 
 **PR scaffolds**
 
-<<<<<<< HEAD
 - `security/multi-tenant` — feat(security): enforce tenant scoping across API/DB/cache
 - `perf/neighborhood-cache` — feat(perf): Redis neighborhood cache + invalidation
 - `perf/neo4j-indexing` — feat(perf): Neo4j indexes + query tuning
@@ -35,26 +30,4 @@
 
 **Next steps**
 
-- Cut branches, open draft PRs, wire tests into CI
-=======
-* `security/multi-tenant` — feat(security): enforce tenant scoping across API/DB/cache
-* `perf/neighborhood-cache` — feat(perf): Redis neighborhood cache + invalidation
-* `perf/neo4j-indexing` — feat(perf): Neo4j indexes + query tuning
-* `ui/cytoscape-lod` — feat(ui): LOD for large graphs
-
-**Acceptance criteria**
-
-* No cross-tenant reads/writes; OPA/unit tests pass
-* Neighborhood cache hit ≥70%; invalidation verified
-* Hot endpoint p95 ↓≥30%; PROFILE shows index usage
-* > 50k elements interactive (<16ms/frame), labels toggle
-
-**Observability**
-
-* Metrics: `neighborhood_cache_hit_ratio`, `neo4j_query_ms`
-* Alerts: cache hit <50% (warn), p95 query > target (warn)
-
-**Next steps**
-
-* Cut branches, open draft PRs, wire tests into CI
->>>>>>> 27ea0947
+- Cut branches, open draft PRs, wire tests into CI