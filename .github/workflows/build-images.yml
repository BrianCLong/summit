--- conflicted
+++ resolved
@@ -54,15 +54,6 @@
         with:
           fetch-depth: 0
 
-<<<<<<< HEAD
-      - name: Set up Node.js
-        uses: actions/setup-node@v4
-        with:
-          node-version: 20
-          cache: 'pnpm'
-
-=======
->>>>>>> 1053d9a9
       - name: Install pnpm
         uses: pnpm/action-setup@v3
         with:
