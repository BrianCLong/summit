--- conflicted
+++ resolved
@@ -1,27 +1,9 @@
-<<<<<<< HEAD
-name: IntelGraph CI/CD Pipeline
-=======
 name: IntelGraph CI/CD
->>>>>>> 9eed724c
 
 on:
   push:
-    branches:
-      - main
+    branches: [ main ]
   pull_request:
-<<<<<<< HEAD
-    branches:
-      - main
-
-env:
-  PYTHON_VERSION: "3.11"
-  # Docker image details
-  IMAGE_NAME: intelgraph-psyops-orchestrator
-  REGISTRY: ghcr.io/${{ github.repository_owner }}
-
-jobs:
-  build-and-test:
-=======
     branches: [ main ]
 
 env:
@@ -32,47 +14,11 @@
 jobs:
   test-and-scan:
     name: Test & Security Scan
->>>>>>> 9eed724c
     runs-on: ubuntu-latest
     steps:
       - name: Checkout code
         uses: actions/checkout@v4
 
-<<<<<<< HEAD
-      - name: Set up Python ${{ env.PYTHON_VERSION }}
-        uses: actions/setup-python@v5
-        with:
-          python-version: ${{ env.PYTHON_VERSION }}
-
-      - name: Install dependencies
-        run: |
-          python -m pip install --upgrade pip
-          pip install -r requirements.txt
-          # Install specific client dependencies
-          pip install confluent-kafka[avro] requests neo4j psycopg2-binary
-          # Install NLP dependencies
-          pip install nltk spacy transformers networkx
-          python -m nltk.downloader punkt
-          python -m spacy download en_core_web_sm
-          pip install python-dotenv # For config_loader
-
-      - name: Run tests (Placeholder)
-        run: |
-          echo "No specific tests defined yet. Add your pytest commands here."
-          # pytest ./tests/
-
-      - name: Run linting (Placeholder)
-        run: |
-          echo "No specific linting rules defined yet. Add your linting commands (e.g., flake8, black) here."
-          # flake8 .
-          # black --check .
-
-  build-and-deploy:
-    needs: build-and-test
-    if: github.ref == 'refs/heads/main' # Only deploy from main branch pushes
-    runs-on: ubuntu-latest
-    environment: production # Or staging, based on your setup
-=======
       - name: Setup Node.js
         uses: actions/setup-node@v4
         with:
@@ -117,48 +63,10 @@
     permissions:
       contents: 'read'
       id-token: 'write'
->>>>>>> 9eed724c
     steps:
       - name: Checkout code
         uses: actions/checkout@v4
 
-<<<<<<< HEAD
-      - name: Log in to GitHub Container Registry
-        uses: docker/login-action@v3
-        with:
-          registry: ${{ env.REGISTRY }}
-          username: ${{ github.actor }}
-          password: ${{ secrets.GITHUB_TOKEN }}
-
-      - name: Build Docker image
-        run: |
-          docker build -t ${{ env.REGISTRY }}/${{ env.IMAGE_NAME }}:${{ github.sha }} \
-                       -t ${{ env.REGISTRY }}/${{ env.IMAGE_NAME }}:latest .
-
-      - name: Push Docker image
-        run: |
-          docker push ${{ env.REGISTRY }}/${{ env.IMAGE_NAME }}:${{ github.sha }}
-          docker push ${{ env.REGISTRY }}/${{ env.IMAGE_NAME }}:latest
-
-      - name: Deploy to Kubernetes (Placeholder)
-        uses: azure/k8s-set-context@v3 # Example for Azure, replace with your cloud provider's action
-        with:
-          method: kubeconfig
-          kubeconfig: ${{ secrets.KUBE_CONFIG }}
-
-      - name: Apply Kubernetes manifests (Placeholder)
-        run: |
-          echo "Applying Kubernetes manifests..."
-          # kubectl apply -f k8s/deployment.yaml
-          # kubectl apply -f k8s/service.yaml
-          # kubectl set image deployment/${{ env.IMAGE_NAME }} ${{ env.IMAGE_NAME }}=${{ env.REGISTRY }}/${{ env.IMAGE_NAME }}:${{ github.sha }}
-          echo "Deployment commands go here. Ensure your Kubeconfig is correctly set up."
-
-      - name: Clean up old Docker images (Optional)
-        run: |
-          echo "Running Docker image cleanup..."
-          # docker image prune -f
-=======
       - name: Authenticate to Google Cloud
         uses: 'google-github-actions/auth@v2'
         with:
@@ -238,5 +146,4 @@
           --namespace production \
           --set client.image.tag=${{ github.sha }} \
           --set server.image.tag=${{ github.sha }}
-        # Flagger will handle the progressive rollout from here
->>>>>>> 9eed724c
+        # Flagger will handle the progressive rollout from here