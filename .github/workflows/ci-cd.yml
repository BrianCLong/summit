name: IntelGraph CI/CD Pipeline

on:
  push:
    branches:
      - main
  pull_request:
    branches:
      - main

env:
  PYTHON_VERSION: '3.11'
  # Docker image details
  IMAGE_NAME: intelgraph-psyops-orchestrator
  REGISTRY: ghcr.io/${{ github.repository_owner }}

jobs:
  build-and-test:
    runs-on: ubuntu-latest
    steps:
      - name: Checkout code
        uses: actions/checkout@c9ef52556095b32f140b0c7d74474f53696d9000 # v4

      - name: Set up Python ${{ env.PYTHON_VERSION }}
        uses: actions/setup-python@824a62378795d7a63864050674956c050c8c0868 # v5
        with:
<<<<<<< HEAD
          python-version: ${{ env.PYTHON_VERSION }}

      - name: Install dependencies
        run: |
          python -m pip install --upgrade pip
          pip install -r requirements.txt
          # Install specific client dependencies
          pip install confluent-kafka[avro] requests neo4j psycopg2-binary
          # Install NLP dependencies
          pip install nltk spacy transformers networkx
          python -m nltk.downloader punkt
          python -m spacy download en_core_web_sm
          pip install python-dotenv # For config_loader

      - name: Run tests (Placeholder)
=======
          node-version: 20
          cache: 'npm'
      - name: Install root deps
        run: npm ci
      - name: Prettier check
        run: npx prettier --check .
      - name: Lint root
        run: npm run lint --if-present
      - name: Test server
        working-directory: server
>>>>>>> a333eb53
        run: |
          echo "No specific tests defined yet. Add your pytest commands here."
          # pytest ./tests/

      - name: Run linting (Placeholder)
        run: |
<<<<<<< HEAD
          echo "No specific linting rules defined yet. Add your linting commands (e.g., flake8, black) here."
          # flake8 .
          # black --check .
=======
          npm ci
          npm run test -- --run --reporter=junit
      - uses: actions/setup-python@v5
        with:
          python-version: '3.x'
      - name: Python lint
        run: |
          pip install black flake8 mypy
          black --check python ml
          flake8 python ml
          mypy python ml --ignore-missing-imports
>>>>>>> a333eb53

  build-and-deploy:
    needs: build-and-test
    if: github.ref == 'refs/heads/main' # Only deploy from main branch pushes
    runs-on: ubuntu-latest
    environment: production # Or staging, based on your setup
    steps:
      - name: Checkout code
        uses: actions/checkout@c9ef52556095b32f140b0c7d74474f53696d9000 # v4

      - name: Log in to GitHub Container Registry
        uses: docker/login-action@28218f9b04b4f3f62068d7b6ce6ca5b26e35336c # v3
        with:
          registry: ${{ env.REGISTRY }}
          username: ${{ github.actor }}
          password: ${{ secrets.GITHUB_TOKEN }}

      - name: Build Docker image
        run: |
          docker build -t ${{ env.REGISTRY }}/${{ env.IMAGE_NAME }}:${{ github.sha }} \
                       -t ${{ env.REGISTRY }}/${{ env.IMAGE_NAME }}:latest .

      - name: Push Docker image
        run: |
          docker push ${{ env.REGISTRY }}/${{ env.IMAGE_NAME }}:${{ github.sha }}
          docker push ${{ env.REGISTRY }}/${{ env.IMAGE_NAME }}:latest

      - name: Deploy to Kubernetes (Placeholder)
        uses: azure/k8s-set-context@a8293405358683a03b7f843855a6ab12cf159a6a # v3
        with:
          method: kubeconfig
          kubeconfig: ${{ secrets.KUBE_CONFIG }}

      - name: Apply Kubernetes manifests (Placeholder)
        run: |
          echo "Applying Kubernetes manifests..."
          # kubectl apply -f k8s/deployment.yaml
          # kubectl apply -f k8s/service.yaml
          # kubectl set image deployment/${{ env.IMAGE_NAME }} ${{ env.IMAGE_NAME }}=${{ env.REGISTRY }}/${{ env.IMAGE_NAME }}:${{ github.sha }}
          echo "Deployment commands go here. Ensure your Kubeconfig is correctly set up."

      - name: Clean up old Docker images (Optional)
        run: |
          echo "Running Docker image cleanup..."
          # docker image prune -f<|MERGE_RESOLUTION|>--- conflicted
+++ resolved
@@ -1,46 +1,26 @@
-name: IntelGraph CI/CD Pipeline
+name: CI-CD
 
 on:
   push:
-    branches:
-      - main
+    branches: [ main ]
   pull_request:
-    branches:
-      - main
+    branches: [ main ]
+  workflow_dispatch: {}
+  push:
+    tags:
+      - 'v*.*.*'
 
 env:
-  PYTHON_VERSION: '3.11'
-  # Docker image details
-  IMAGE_NAME: intelgraph-psyops-orchestrator
-  REGISTRY: ghcr.io/${{ github.repository_owner }}
+  REGISTRY: ghcr.io
+  IMAGE_PREFIX: ghcr.io/${{ github.repository }}
 
 jobs:
-  build-and-test:
+  build-test:
     runs-on: ubuntu-latest
     steps:
-      - name: Checkout code
-        uses: actions/checkout@c9ef52556095b32f140b0c7d74474f53696d9000 # v4
-
-      - name: Set up Python ${{ env.PYTHON_VERSION }}
-        uses: actions/setup-python@824a62378795d7a63864050674956c050c8c0868 # v5
+      - uses: actions/checkout@v4
+      - uses: actions/setup-node@v4
         with:
-<<<<<<< HEAD
-          python-version: ${{ env.PYTHON_VERSION }}
-
-      - name: Install dependencies
-        run: |
-          python -m pip install --upgrade pip
-          pip install -r requirements.txt
-          # Install specific client dependencies
-          pip install confluent-kafka[avro] requests neo4j psycopg2-binary
-          # Install NLP dependencies
-          pip install nltk spacy transformers networkx
-          python -m nltk.downloader punkt
-          python -m spacy download en_core_web_sm
-          pip install python-dotenv # For config_loader
-
-      - name: Run tests (Placeholder)
-=======
           node-version: 20
           cache: 'npm'
       - name: Install root deps
@@ -51,18 +31,12 @@
         run: npm run lint --if-present
       - name: Test server
         working-directory: server
->>>>>>> a333eb53
         run: |
-          echo "No specific tests defined yet. Add your pytest commands here."
-          # pytest ./tests/
-
-      - name: Run linting (Placeholder)
+          npm ci
+          npm test -- --ci --reporters=default --reporters=jest-junit
+      - name: Test client
+        working-directory: client
         run: |
-<<<<<<< HEAD
-          echo "No specific linting rules defined yet. Add your linting commands (e.g., flake8, black) here."
-          # flake8 .
-          # black --check .
-=======
           npm ci
           npm run test -- --run --reporter=junit
       - uses: actions/setup-python@v5
@@ -74,49 +48,113 @@
           black --check python ml
           flake8 python ml
           mypy python ml --ignore-missing-imports
->>>>>>> a333eb53
 
-  build-and-deploy:
-    needs: build-and-test
-    if: github.ref == 'refs/heads/main' # Only deploy from main branch pushes
+  docker-build-scan-push:
+    needs: build-test
     runs-on: ubuntu-latest
-    environment: production # Or staging, based on your setup
+    permissions:
+      contents: read
+      packages: write
+      security-events: write
+    strategy:
+      matrix:
+        service: [server, client]
     steps:
-      - name: Checkout code
-        uses: actions/checkout@c9ef52556095b32f140b0c7d74474f53696d9000 # v4
-
-      - name: Log in to GitHub Container Registry
-        uses: docker/login-action@28218f9b04b4f3f62068d7b6ce6ca5b26e35336c # v3
+      - uses: actions/checkout@v4
+      - name: Log in to GHCR
+        uses: docker/login-action@v3
         with:
           registry: ${{ env.REGISTRY }}
           username: ${{ github.actor }}
           password: ${{ secrets.GITHUB_TOKEN }}
+      - name: Build image
+        run: |
+          docker build -t ${{ env.IMAGE_PREFIX }}/${{ matrix.service }}:${{ github.sha }} ${{ matrix.service }}/
+      - name: Trivy image scan
+        uses: aquasecurity/trivy-action@0.20.0
+        with:
+          image-ref: ${{ env.IMAGE_PREFIX }}/${{ matrix.service }}:${{ github.sha }}
+          format: 'sarif'
+          output: 'trivy-${{ matrix.service }}.sarif'
+          severity: 'CRITICAL,HIGH'
+      - name: Upload SARIF
+        uses: github/codeql-action/upload-sarif@v3
+        with:
+          sarif_file: trivy-${{ matrix.service }}.sarif
+      - name: Push image
+        run: |
+          docker push ${{ env.IMAGE_PREFIX }}/${{ matrix.service }}:${{ github.sha }}
 
-      - name: Build Docker image
+  deploy-staging:
+    if: github.ref == 'refs/heads/main'
+    needs: docker-build-scan-push
+    runs-on: ubuntu-latest
+    environment: staging
+    steps:
+      - uses: actions/checkout@v4
+      - name: Setup kubectl
+        uses: azure/setup-kubectl@v4
+        with:
+          version: 'v1.29.0'
+      - name: Setup helm
+        uses: azure/setup-helm@v4
+      - name: Write kubeconfig
+        run: echo "${KUBE_CONFIG}" | base64 -d > $HOME/.kube/config
+        env:
+          KUBE_CONFIG: ${{ secrets.STAGING_KUBE_CONFIG_B64 }}
+      - name: Deploy server
         run: |
-          docker build -t ${{ env.REGISTRY }}/${{ env.IMAGE_NAME }}:${{ github.sha }} \
-                       -t ${{ env.REGISTRY }}/${{ env.IMAGE_NAME }}:latest .
+          helm upgrade --install server ./helm/server \
+            --namespace staging --create-namespace \
+            --set image.repository=${{ env.IMAGE_PREFIX }}/server \
+            --set image.tag=${{ github.sha }}
+          kubectl -n staging rollout status deploy/server-server --timeout=120s || {
+            echo "Server rollout failed, rolling back";
+            helm rollback server || true; exit 1; }
+      - name: Deploy client
+        run: |
+          helm upgrade --install client ./helm/client \
+            --namespace staging --create-namespace \
+            --set image.repository=${{ env.IMAGE_PREFIX }}/client \
+            --set image.tag=${{ github.sha }}
+          kubectl -n staging rollout status deploy/client-client --timeout=120s || {
+            echo "Client rollout failed, rolling back";
+            helm rollback client || true; exit 1; }
 
-      - name: Push Docker image
+  deploy-prod:
+    if: startsWith(github.ref, 'refs/tags/v')
+    needs: docker-build-scan-push
+    runs-on: ubuntu-latest
+    environment: production
+    steps:
+      - uses: actions/checkout@v4
+      - name: Setup kubectl
+        uses: azure/setup-kubectl@v4
+        with:
+          version: 'v1.29.0'
+      - name: Setup helm
+        uses: azure/setup-helm@v4
+      - name: Write kubeconfig
+        run: echo "${KUBE_CONFIG}" | base64 -d > $HOME/.kube/config
+        env:
+          KUBE_CONFIG: ${{ secrets.PROD_KUBE_CONFIG_B64 }}
+      - name: Deploy server
         run: |
-          docker push ${{ env.REGISTRY }}/${{ env.IMAGE_NAME }}:${{ github.sha }}
-          docker push ${{ env.REGISTRY }}/${{ env.IMAGE_NAME }}:latest
-
-      - name: Deploy to Kubernetes (Placeholder)
-        uses: azure/k8s-set-context@a8293405358683a03b7f843855a6ab12cf159a6a # v3
-        with:
-          method: kubeconfig
-          kubeconfig: ${{ secrets.KUBE_CONFIG }}
-
-      - name: Apply Kubernetes manifests (Placeholder)
+          helm upgrade --install server ./helm/server \
+            --namespace prod --create-namespace \
+            --set image.repository=${{ env.IMAGE_PREFIX }}/server \
+            --set image.tag=${{ github.sha }} \
+            --set hpa.enabled=true --set replicaCount=3
+          kubectl -n prod rollout status deploy/server-server --timeout=180s || {
+            echo "Server rollout failed, rolling back";
+            helm rollback server || true; exit 1; }
+      - name: Deploy client
         run: |
-          echo "Applying Kubernetes manifests..."
-          # kubectl apply -f k8s/deployment.yaml
-          # kubectl apply -f k8s/service.yaml
-          # kubectl set image deployment/${{ env.IMAGE_NAME }} ${{ env.IMAGE_NAME }}=${{ env.REGISTRY }}/${{ env.IMAGE_NAME }}:${{ github.sha }}
-          echo "Deployment commands go here. Ensure your Kubeconfig is correctly set up."
-
-      - name: Clean up old Docker images (Optional)
-        run: |
-          echo "Running Docker image cleanup..."
-          # docker image prune -f+          helm upgrade --install client ./helm/client \
+            --namespace prod --create-namespace \
+            --set image.repository=${{ env.IMAGE_PREFIX }}/client \
+            --set image.tag=${{ github.sha }} \
+            --set hpa.enabled=true --set replicaCount=3
+          kubectl -n prod rollout status deploy/client-client --timeout=180s || {
+            echo "Client rollout failed, rolling back";
+            helm rollback client || true; exit 1; }