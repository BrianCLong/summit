--- conflicted
+++ resolved
@@ -8,102 +8,54 @@
     steps:
       - uses: actions/checkout@v4
       - uses: dorny/paths-filter@v3
-<<<<<<< HEAD
         id: pychanges
-=======
-        id: changes
->>>>>>> 6db6097b
         with:
           filters: |
             python:
               - 'python/**'
-<<<<<<< HEAD
       - name: Skip (no python changes)
         if: steps.pychanges.outputs.python != 'true'
         run: echo "No python/ changes"
       - uses: actions/setup-python@v5
         if: steps.pychanges.outputs.python == 'true'
-=======
-      - name: No Python changes, skipping
-        if: steps.changes.outputs.python != 'true'
-        run: echo "No Python changes; skipping tests"
-      - name: Setup Python
-        if: steps.changes.outputs.python == 'true'
-        uses: actions/setup-python@v5
->>>>>>> 6db6097b
         with:
           python-version: '3.11'
           cache: 'pip'
       - name: Install (editable with extras)
-<<<<<<< HEAD
         if: steps.pychanges.outputs.python == 'true'
-=======
-        if: steps.changes.outputs.python == 'true'
->>>>>>> 6db6097b
         working-directory: python
         run: |
           python -m pip install -U pip setuptools wheel
           pip install -e ".[dev,test]"
       - name: Tests
-<<<<<<< HEAD
         if: steps.pychanges.outputs.python == 'true'
-=======
-        if: steps.changes.outputs.python == 'true'
->>>>>>> 6db6097b
         working-directory: python
         run: pytest -q
   data-pipelines:
     runs-on: ubuntu-latest
-<<<<<<< HEAD
     steps:
       - uses: actions/checkout@v4
       - uses: dorny/paths-filter@v3
         id: dpchanges
-=======
-    continue-on-error: true
-    steps:
-      - uses: actions/checkout@v4
-      - uses: dorny/paths-filter@v3
-        id: changes
->>>>>>> 6db6097b
         with:
           filters: |
             datap:
               - 'server/data-pipelines/**'
-<<<<<<< HEAD
       - name: Skip (no data-pipelines changes)
         if: steps.dpchanges.outputs.datap != 'true'
         run: echo "No data-pipelines changes"
       - uses: actions/setup-python@v5
         if: steps.dpchanges.outputs.datap == 'true'
-=======
-      - name: No data-pipelines changes, skipping
-        if: steps.changes.outputs.datap != 'true'
-        run: echo "No data-pipelines changes; skipping"
-      - name: Setup Python
-        if: steps.changes.outputs.datap == 'true'
-        uses: actions/setup-python@v5
->>>>>>> 6db6097b
         with:
           python-version: '3.11'
           cache: 'pip'
       - name: Install
-<<<<<<< HEAD
         if: steps.dpchanges.outputs.datap == 'true'
-=======
-        if: steps.changes.outputs.datap == 'true'
->>>>>>> 6db6097b
         working-directory: server/data-pipelines
         run: |
           python -m pip install -U pip
           pip install fastavro aiokafka tenacity pytest pytest-cov
       - name: Tests
-<<<<<<< HEAD
         if: steps.dpchanges.outputs.datap == 'true'
         working-directory: server/data-pipelines
-        run: pytest tests/test_kafka_consumer_avro.py -q
-=======
-        if: steps.changes.outputs.datap == 'true'
-        working-directory: server/data-pipelines
-        run: pytest tests/test_kafka_consumer_avro.py -q || true
->>>>>>> 6db6097b
+        run: pytest tests/test_kafka_consumer_avro.py -q