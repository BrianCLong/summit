--- conflicted
+++ resolved
@@ -160,73 +160,142 @@
       - name: Checkout code
         uses: actions/checkout@c9ef52556095b32f140b0c7d74474f53696d9000 # v4
 
-      - name: Setup Node.js
-        uses: actions/setup-node@60edb5dd545a775178f52524783378180af0d1f8 # v4
-        with:
-          node-version: '18'
-          cache: 'npm'
-
-      - name: Setup Python (for ML engine)
-        if: matrix.service == 'ml-engine'
-        uses: actions/setup-python@824a6237875d7a63864050674956c050c8c0868 # v4
-        with:
-          python-version: '3.11'
-          cache: 'pip'
-
-      - name: Install Python dependencies
-        if: matrix.service == 'ml-engine'
-        run: |
-          cd apps/ml-engine
-          pip install -r requirements.txt
-
-      - name: Install Node dependencies
-        run: npm ci --workspaces
-
-      - name: Run database migrations
-        run: |
-          npm run db:migrate:test
-        env:
-          DATABASE_URL: postgresql://postgres:test@localhost:5432/intelgraph_test
-
-      - name: Run unit tests
-        run: npm run test --workspace=apps/${{ matrix.service }} -- --coverage --passWithNoTests
-        env:
-          NODE_ENV: test
-          DATABASE_URL: postgresql://postgres:test@localhost:5432/intelgraph_test
-          REDIS_URL: redis://localhost:6379
-
-      - name: Upload coverage reports
-        uses: codecov/codecov-action@e2b5d9f # v3
-        with:
-          files: ./apps/${{ matrix.service }}/coverage/lcov.info
-          flags: ${{ matrix.service }}
-          name: ${{ matrix.service }}-coverage
-
-  # Contract testing
-  contract-tests:
-    name: Contract Tests
-    runs-on: ubuntu-latest
-    needs: [changes, test]
-    if: needs.changes.outputs.other == 'true'
-    steps:
-      - name: Checkout code
-        uses: actions/checkout@c9ef52556095b32f140b0c7d74474f53696d9000 # v4
-
-      - name: Setup Node.js
-        uses: actions/setup-node@60edb5dd545a775178f52524783378180af0d1f8 # v4
-        with:
-          node-version: '18'
-          cache: 'npm'
-
-<<<<<<< HEAD
-      - name: Install dependencies
-        run: npm ci --workspaces
-=======
+      - uses: actions/setup-node@8f152de45cc393bb48ce5d89d36b731f54556e65 # v4.0.2
+        with: { node-version: '18.20.4', cache: 'npm' }
+
+      - name: Enable Corepack (Yarn)
+        run: corepack enable
+
+      - uses: actions/setup-python@8dbde3f5ebb81608341338596a749ea681585504 # v5.1.0
+        with: { python-version: '3.12' }
+
+      - name: Install JS deps
+        run: |
+          if [ -f yarn.lock ]; then yarn --immutable; else npm ci; fi
+
+      - name: Install Python deps
+        run: pip install -r requirements.txt
+
+      - name: Display tool versions
+        run: cat tools/versions.md
+
+      - name: commitlint (PR commits & title)
+        uses: wagoid/commitlint-github-action@81ba6f721d1fa337eea857333431901513241515 # v6.0.1
+
       - name: Lint (JS/TS & Python)
         run: npm run lint
       - name: GraphQL schema lint
         run: bash -lc 'set -o pipefail; for f in server/src/schema/**/*.graphql server/src/schema/**/*.gql server/src/graphql/schema/**/*.graphql server/src/graphql/schema/**/*.gql server/src/graphql/schemas/**/*.graphql server/src/graphql/schemas/**/*.gql; do if [ -f "$f" ]; then npx graphql-schema-linter "$f"; fi; done'
->>>>>>> 91af67dd
+
+      - name: Typecheck
+        run: npm run typecheck
+
+      - name: Unit tests (JS & Py) with coverage
+        run: |
+          npm test -- --coverage
+          pytest --cov-fail-under=85
+
+      - name: GraphQL schema diff
+        run: npm run graphql:schema:check
+
+      - name: Postgres (Prisma) migrate + generate
+        if: ${{ hashFiles('packages/db/prisma/schema.prisma') != '' }}
+        env:
+          DATABASE_URL: postgresql://postgres:postgres@localhost:5432/intelgraph
+        run: |
+          npm run db:pg:generate
+          npm run db:pg:migrate
+          npm run db:pg:status
+
+      - name: Postgres (Knex) migrate
+        if: ${{ hashFiles('packages/db/knex/knexfile.cjs') != '' }}
+        env:
+          DATABASE_URL: postgresql://postgres:postgres@localhost:5432/intelgraph
+        run: npm run db:knex:migrate
+
+      - name: Neo4j migrations
+        env:
+          NEO4J_URI: bolt://localhost:7687
+          NEO4J_USER: neo4j
+          NEO4J_PASSWORD: test
+        run: npm run db:neo4j:migrate
+
+      - name: Prisma schema drift check
+        if: ${{ hashFiles('packages/db/prisma/schema.prisma') != '' }}
+        env:
+          DATABASE_URL: postgresql://postgres:postgres@localhost:5432/intelgraph
+        run: npm run db:prisma:diff
+
+      - name: Knex migration smoke test
+        if: ${{ hashFiles('packages/db/knex/knexfile.cjs') != '' }}
+        env:
+          DATABASE_URL: postgresql://postgres:postgres@localhost:5432/intelgraph
+        run: npm run db:knex:smoke
+
+      - name: actionlint (GitHub Workflows)
+        uses: reviewdog/action-actionlint@256e554de0010a009397c9abc77855f634cf7353 # v1.4.0
+
+      - name: hadolint (Dockerfiles)
+        uses: hadolint/hadolint-action@1351d990f755c059477a23de95d89302567c04f3 # v3.1.0
+        with: { dockerfile: '**/Dockerfile' }
+
+      - name: Trivy (dependency & fs scan)
+        uses: aquasecurity/trivy-action@b95621a837499832c705591a4924e4b10b34332e # 0.16.0
+
+      - name: Setup Python (for ML engine)
+        if: matrix.service == 'ml-engine'
+        uses: actions/setup-python@824a6237875d7a63864050674956c050c8c0868 # v4
+        with:
+          python-version: '3.11'
+          cache: 'pip'
+
+      - name: Install Python dependencies
+        if: matrix.service == 'ml-engine'
+        run: |
+          cd apps/ml-engine
+          pip install -r requirements.txt
+
+      - name: Install Node dependencies
+        run: npm ci --workspaces
+
+      - name: Run database migrations
+        run: |
+          npm run db:migrate:test
+        env:
+          DATABASE_URL: postgresql://postgres:test@localhost:5432/intelgraph_test
+
+      - name: Run unit tests
+        run: npm run test --workspace=apps/${{ matrix.service }} -- --coverage --passWithNoTests
+        env:
+          NODE_ENV: test
+          DATABASE_URL: postgresql://postgres:test@localhost:5432/intelgraph_test
+          REDIS_URL: redis://localhost:6379
+
+      - name: Upload coverage reports
+        uses: codecov/codecov-action@e2b5d9f # v3
+        with:
+          files: ./apps/${{ matrix.service }}/coverage/lcov.info
+          flags: ${{ matrix.service }}
+          name: ${{ matrix.service }}-coverage
+
+  # Contract testing
+  contract-tests:
+    name: Contract Tests
+    runs-on: ubuntu-latest
+    needs: [changes, test]
+    if: needs.changes.outputs.other == 'true'
+    steps:
+      - name: Checkout code
+        uses: actions/checkout@c9ef52556095b32f140b0c7d74474f53696d9000 # v4
+
+      - name: Setup Node.js
+        uses: actions/setup-node@60edb5dd545a775178f52524783378180af0d1f8 # v4
+        with:
+          node-version: '18'
+          cache: 'npm'
+
+      - name: Install dependencies
+        run: npm ci --workspaces
 
       - name: Run contract tests
         run: npm run test:contract --workspaces
