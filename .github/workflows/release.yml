name: Release Pipeline - Build & Deploy

on:
  push:
    tags: ['v*.*.*', '*-rc*']
  workflow_dispatch:
    inputs:
      release_type:
        description: 'Release type'
        required: true
        default: 'patch'
        type: choice
        options: ['patch', 'minor', 'major', 'rc']
      force_rebuild:
        description: 'Force rebuild all images'
        required: false
        default: false
        type: boolean

permissions:
  contents: write
  packages: write
  security-events: write
  id-token: write
  attestations: write

env:
  REGISTRY: ${{ vars.CONTAINER_REGISTRY || 'ghcr.io' }}
  NODE_VERSION: '20'
  PNPM_VERSION: '9'

jobs:
  release-metadata:
    name: Generate Release Metadata
    runs-on: ubuntu-latest
    outputs:
      version: ${{ steps.version.outputs.version }}
      is_prerelease: ${{ steps.version.outputs.is_prerelease }}
      build_timestamp: ${{ steps.metadata.outputs.build_timestamp }}
      git_sha: ${{ steps.metadata.outputs.git_sha }}
    steps:
    - uses: actions/checkout@v4
      with:
        fetch-depth: 0

    - name: Install pnpm
      uses: pnpm/action-setup@v3
      with:
        version: 9

    - name: Set up Node.js
      uses: actions/setup-node@v4
      with:
        node-version: 20
        cache: 'pnpm'

    - name: Generate version
      id: version
      run: |
        if [[ "${{ github.event_name }}" == "workflow_dispatch" ]]; then
          CURRENT_VERSION=$(git describe --tags --abbrev=0 2>/dev/null || echo "v0.0.0")
          case "${{ github.event.inputs.release_type }}" in
            "major") NEW_VERSION=$(echo $CURRENT_VERSION | sed 's/v\([0-9]*\)\.\([0-9]*\)\.\([0-9]*\).*/v\1.\2.\3/' | awk -F. '{printf "v%d.%d.%d", $1+1, 0, 0}' | sed 's/v/v/');;
            "minor") NEW_VERSION=$(echo $CURRENT_VERSION | sed 's/v\([0-9]*\)\.\([0-9]*\)\.\([0-9]*\).*/v\1.\2.\3/' | awk -F. '{printf "v%d.%d.%d", $1, $2+1, 0}' | sed 's/vv/v/');;
            "patch") NEW_VERSION=$(echo $CURRENT_VERSION | sed 's/v\([0-9]*\)\.\([0-9]*\)\.\([0-9]*\).*/v\1.\2.\3/' | awk -F. '{printf "v%d.%d.%d", $1, $2, $3+1}' | sed 's/vv/v/');;
            "rc") NEW_VERSION="${CURRENT_VERSION}-rc.$(date +%Y%m%d%H%M)";;
          esac
          echo "version=$NEW_VERSION" >> $GITHUB_OUTPUT
          echo "is_prerelease=${{ github.event.inputs.release_type == 'rc' && 'true' || 'false' }}" >> $GITHUB_OUTPUT
        else
          echo "version=${{ github.ref_name }}" >> $GITHUB_OUTPUT
          echo "is_prerelease=${{ contains(github.ref_name, 'rc') && 'true' || 'false' }}" >> $GITHUB_OUTPUT
        fi

    - name: Generate build metadata
      id: metadata
      run: |
        echo "build_timestamp=$(date -u +%Y-%m-%dT%H:%M:%SZ)" >> $GITHUB_OUTPUT
        echo "git_sha=${GITHUB_SHA}" >> $GITHUB_OUTPUT

  build-containers:
    name: Build Multi-Arch Containers
    runs-on: ubuntu-latest
    needs: release-metadata
    strategy:
      matrix:
        component: [api, client, gateway]
    outputs:
      api-digest: ${{ steps.build-api.outputs.digest }}
      client-digest: ${{ steps.build-client.outputs.digest }}
      gateway-digest: ${{ steps.build-gateway.outputs.digest }}
    steps:
    - uses: actions/checkout@v4

    - name: Set up Docker Buildx
      uses: docker/setup-buildx-action@v3
      with:
        driver-opts: network=host

    - name: Login to Container Registry
      uses: docker/login-action@v3
      with:
        registry: ${{ env.REGISTRY }}
        username: ${{ github.actor }}
        password: ${{ secrets.GITHUB_TOKEN }}

    - name: Extract metadata
      id: meta
      uses: docker/metadata-action@v5
      with:
        images: ${{ env.REGISTRY }}/${{ github.repository }}/${{ matrix.component }}
        tags: |
          type=ref,event=tag
          type=raw,value=latest,enable={{is_default_branch}}
          type=raw,value=${{ needs.release-metadata.outputs.version }}
          type=sha,prefix={{branch}}-

    - name: Build and push container
      id: build
      uses: docker/build-push-action@v5
      with:
        context: .
        file: ./services/${{ matrix.component }}/Dockerfile
        platforms: linux/amd64,linux/arm64
        push: true
        tags: ${{ steps.meta.outputs.tags }}
        labels: ${{ steps.meta.outputs.labels }}
        cache-from: type=gha,scope=${{ matrix.component }}
        cache-to: type=gha,mode=max,scope=${{ matrix.component }}
        provenance: true
        sbom: true
        outputs: type=image,name=${{ env.REGISTRY }}/${{ github.repository }}/${{ matrix.component }},push=true

    - name: Set component-specific output
      id: build-${{ matrix.component }}
      run: |
        echo "digest=${{ steps.build.outputs.digest }}" >> $GITHUB_OUTPUT

  generate-sbom:
    name: Generate SBOM & Security Scan
    runs-on: ubuntu-latest
    needs: [release-metadata, build-containers]
    strategy:
      matrix:
        component: [api, client, gateway]
    steps:
    - uses: actions/checkout@v4

    - name: Setup Syft
      run: |
        curl -sSfL https://raw.githubusercontent.com/anchore/syft/main/install.sh | sh -s -- -b /usr/local/bin

    - name: Setup Trivy
      run: |
        sudo apt-get update
        sudo apt-get install -y wget apt-transport-https gnupg lsb-release
        wget -qO - https://aquasecurity.github.io/trivy-repo/deb/public.key | sudo apt-key add -
        echo "deb https://aquasecurity.github.io/trivy-repo/deb $(lsb_release -sc) main" | sudo tee -a /etc/apt/sources.list.d/trivy.list
        sudo apt-get update
        sudo apt-get install -y trivy

    - name: Generate SBOM
      run: |
        IMAGE="${{ env.REGISTRY }}/${{ github.repository }}/${{ matrix.component }}:${{ needs.release-metadata.outputs.version }}"
        echo "🔍 Generating SBOM for $IMAGE"

        syft $IMAGE -o spdx-json=sbom-${{ matrix.component }}.spdx.json
        syft $IMAGE -o cyclonedx-json=sbom-${{ matrix.component }}.cyclonedx.json

        # Validate SBOM
        if [ -f "sbom-${{ matrix.component }}.spdx.json" ]; then
          PACKAGES=$(jq '.packages | length' sbom-${{ matrix.component }}.spdx.json)
          echo "✅ SBOM generated: $PACKAGES packages found"
        fi

    - name: Security vulnerability scan
      run: |
        IMAGE="${{ env.REGISTRY }}/${{ github.repository }}/${{ matrix.component }}:${{ needs.release-metadata.outputs.version }}"
        echo "🔍 Scanning $IMAGE for vulnerabilities"

        trivy image $IMAGE --format json --output trivy-${{ matrix.component }}.json
        trivy image $IMAGE --format sarif --output trivy-${{ matrix.component }}.sarif

        # Count vulnerabilities
        CRITICAL=$(jq '[.Results[]?.Vulnerabilities[]? | select(.Severity=="CRITICAL")] | length' trivy-${{ matrix.component }}.json 2>/dev/null || echo "0")
        HIGH=$(jq '[.Results[]?.Vulnerabilities[]? | select(.Severity=="HIGH")] | length' trivy-${{ matrix.component }}.json 2>/dev/null || echo "0")

        echo "📊 Vulnerability scan (${{ matrix.component }}):"
        echo "  Critical: $CRITICAL"
        echo "  High: $HIGH"

        # Policy enforcement
        if [ "${{ vars.ENABLE_POLICY_ENFORCE || 'false' }}" = "true" ] && [ "$CRITICAL" -gt 0 ]; then
          echo "🚨 Critical vulnerabilities found - failing build"
          exit 1
        fi

    - name: Upload security artifacts
      uses: actions/upload-artifact@v4
      with:
        name: security-${{ matrix.component }}-${{ needs.release-metadata.outputs.version }}
        path: |
          sbom-${{ matrix.component }}.*
          trivy-${{ matrix.component }}.*

  sign-containers:
    name: Sign Container Images
    runs-on: ubuntu-latest
    needs: [release-metadata, build-containers, generate-sbom]
    strategy:
      matrix:
        component: [api, client, gateway]
    steps:
    - name: Install Cosign
      uses: sigstore/cosign-installer@v3

    - name: Login to Container Registry
      uses: docker/login-action@v3
      with:
        registry: ${{ env.REGISTRY }}
        username: ${{ github.actor }}
        password: ${{ secrets.GITHUB_TOKEN }}

    - name: Sign container image
      env:
        COSIGN_EXPERIMENTAL: 1
      run: |
        IMAGE="${{ env.REGISTRY }}/${{ github.repository }}/${{ matrix.component }}:${{ needs.release-metadata.outputs.version }}"
        echo "🔐 Signing $IMAGE"

        cosign sign --yes $IMAGE

        # Generate attestation
        cosign attest --yes --predicate <(echo '{"buildType":"https://github.com/actions/runner","builder":{"id":"https://github.com/actions/runner"},"metadata":{"buildInvocationId":"${{ github.run_id }}","completeness":{"parameters":true,"environment":false,"materials":false},"reproducible":false},"materials":[{"uri":"git+https://github.com/${{ github.repository }}@${{ github.sha }}","digest":{"sha1":"${{ github.sha }}"}}]}') $IMAGE

        echo "✅ Image signed and attested"

  generate-evidence-bundle:
    name: Generate Evidence Bundle
    runs-on: ubuntu-latest
    needs: [release-metadata, build-containers, generate-sbom, sign-containers]
    steps:
    - uses: actions/checkout@v4

    - name: Download all artifacts
      uses: actions/download-artifact@v4

    - name: Generate evidence bundle
      run: |
        echo "📋 Generating evidence bundle..."

        # Create evidence directory structure
        mkdir -p evidence-bundle/{security,sbom,signing,charts,policies,attestations}

        # Collect security artifacts
        find . -name "trivy-*.json" -exec cp {} evidence-bundle/security/ \;
        find . -name "trivy-*.sarif" -exec cp {} evidence-bundle/security/ \;

        # Collect SBOMs
        find . -name "sbom-*" -exec cp {} evidence-bundle/sbom/ \;

        # Generate manifest
        cp EVIDENCE_BUNDLE.manifest.json evidence-bundle/

        # Replace template variables in manifest
        sed -i "s/{{ .Release.GitCommit }}/${{ github.sha }}/g" evidence-bundle/EVIDENCE_BUNDLE.manifest.json
        sed -i "s/{{ .Release.BuildTime }}/${{ needs.release-metadata.outputs.build_timestamp }}/g" evidence-bundle/EVIDENCE_BUNDLE.manifest.json
        sed -i "s/{{ .Release.Pipeline }}/${{ github.run_id }}/g" evidence-bundle/EVIDENCE_BUNDLE.manifest.json

        # Create tarball
        tar -czf evidence-bundle-${{ needs.release-metadata.outputs.version }}.tar.gz evidence-bundle/

        # Generate checksums
        sha256sum evidence-bundle-${{ needs.release-metadata.outputs.version }}.tar.gz > evidence-bundle-${{ needs.release-metadata.outputs.version }}.sha256

        echo "✅ Evidence bundle generated"

    - name: Upload evidence bundle
      uses: actions/upload-artifact@v4
      with:
        name: evidence-bundle-${{ needs.release-metadata.outputs.version }}
        path: |
          evidence-bundle-${{ needs.release-metadata.outputs.version }}.tar.gz
          evidence-bundle-${{ needs.release-metadata.outputs.version }}.sha256

  create-release:
    name: Create GitHub Release
    runs-on: ubuntu-latest
    needs: [release-metadata, build-containers, generate-sbom, sign-containers, generate-evidence-bundle]
    steps:
    - uses: actions/checkout@v4
      with:
        fetch-depth: 0

<<<<<<< HEAD
    - name: Download evidence bundle
      uses: actions/download-artifact@v4
      with:
        name: evidence-bundle-${{ needs.release-metadata.outputs.version }}
=======
      - name: Set up Node.js
        uses: actions/setup-node@v4
        with:
          node-version: 20
<<<<<<< HEAD
          cache: 'pnpm'
>>>>>>> hotfix/workflow-pnpm-only

    - name: Generate release notes
      id: release_notes
      run: |
        echo "🚀 **IntelGraph Maestro ${{ needs.release-metadata.outputs.version }}**" > release_notes.md
        echo "" >> release_notes.md
        echo "**Build Information:**" >> release_notes.md
        echo "- Git SHA: \`${{ needs.release-metadata.outputs.git_sha }}\`" >> release_notes.md
        echo "- Build Timestamp: ${{ needs.release-metadata.outputs.build_timestamp }}" >> release_notes.md
        echo "- Pipeline: [${{ github.run_id }}](${{ github.server_url }}/${{ github.repository }}/actions/runs/${{ github.run_id }})" >> release_notes.md
        echo "" >> release_notes.md
        echo "**Security & Compliance:**" >> release_notes.md
        echo "- ✅ SLSA Level 3 provenance attestation" >> release_notes.md
        echo "- ✅ Container images signed with Cosign keyless OIDC" >> release_notes.md
        echo "- ✅ SBOM generated (SPDX 2.3 format)" >> release_notes.md
        echo "- ✅ Vulnerability scanning completed" >> release_notes.md
        echo "" >> release_notes.md
        echo "**Container Images:**" >> release_notes.md
        echo "- \`${{ env.REGISTRY }}/${{ github.repository }}/api:${{ needs.release-metadata.outputs.version }}\`" >> release_notes.md
        echo "- \`${{ env.REGISTRY }}/${{ github.repository }}/client:${{ needs.release-metadata.outputs.version }}\`" >> release_notes.md
        echo "- \`${{ env.REGISTRY }}/${{ github.repository }}/gateway:${{ needs.release-metadata.outputs.version }}\`" >> release_notes.md
        echo "" >> release_notes.md
        echo "**Evidence Bundle:**" >> release_notes.md
        echo "Complete attestation and security evidence bundle attached as \`evidence-bundle-${{ needs.release-metadata.outputs.version }}.tar.gz\`" >> release_notes.md

    - name: Create GitHub Release
      uses: softprops/action-gh-release@v1
      with:
        tag_name: ${{ needs.release-metadata.outputs.version }}
        name: "IntelGraph Maestro ${{ needs.release-metadata.outputs.version }}"
        body_path: release_notes.md
        draft: false
        prerelease: ${{ needs.release-metadata.outputs.is_prerelease }}
        files: |
          evidence-bundle-${{ needs.release-metadata.outputs.version }}.tar.gz
          evidence-bundle-${{ needs.release-metadata.outputs.version }}.sha256
      env:
        GITHUB_TOKEN: ${{ secrets.GITHUB_TOKEN }}

  deployment-trigger:
    name: Trigger Deployment
    runs-on: ubuntu-latest
    needs: [release-metadata, create-release]
    if: github.ref_type == 'tag' && !contains(github.ref_name, 'rc')
=======
          cache: 'npm'

      - name: Install pnpm
        uses: pnpm/action-setup@v3
        with:
          version: 9

      - name: Install dependencies
        run: pnpm install --frozen-lockfile

      - name: Configure Git
        run: |
          git config user.name "github-actions[bot]"
          git config user.email "github-actions[bot]@users.noreply.github.com"

      - name: Build release artifacts
        run: |
          echo "🏗️  Building release artifacts..."
          pnpm dlx turbo run build --cache-dir .turbo
        env:
          TURBO_TOKEN: ${{ secrets.TURBO_TOKEN }}
          TURBO_TEAM: ${{ secrets.TURBO_TEAM }}

      - name: Generate changelog
        run: |
          echo "📝 Generating changelog..."

          # Create release notes
          cat > RELEASE_NOTES.md << EOF
          # Release Notes

          ## What's Changed

          ### Features
          $(git log --pretty=format:"- %s" --grep="feat:" HEAD~20..HEAD || echo "- No new features")

          ### Bug Fixes
          $(git log --pretty=format:"- %s" --grep="fix:" HEAD~20..HEAD || echo "- No bug fixes")

          ### Documentation
          $(git log --pretty=format:"- %s" --grep="docs:" HEAD~20..HEAD || echo "- No documentation changes")

          ### Other Changes
          $(git log --pretty=format:"- %s" --grep="chore:\|refactor:\|perf:\|style:" HEAD~20..HEAD || echo "- No other changes")

          ## Contributors
          $(git log --pretty=format:"- @%an" HEAD~20..HEAD | sort -u || echo "- GitHub Actions")

          **Full Changelog**: https://github.com/${{ github.repository }}/compare/v$(git describe --tags --abbrev=0)...HEAD
          EOF

      - name: Package release artifacts
        run: |
          echo "📦 Packaging release artifacts..."

          # Create release directory
          mkdir -p release-artifacts

          # Package source code
          git archive --format=tar.gz --prefix=intelgraph-${{ needs.pre-release-checks.outputs.next_version }}/ HEAD > release-artifacts/intelgraph-${{ needs.pre-release-checks.outputs.next_version }}-source.tar.gz

          # Package built artifacts
          tar -czf release-artifacts/intelgraph-${{ needs.pre-release-checks.outputs.next_version }}-dist.tar.gz dist/ build/ || echo "No dist/build directories found"

          # Copy important files
          cp README.md release-artifacts/ || true
          cp CHANGELOG.md release-artifacts/ || true
          cp LICENSE release-artifacts/ || true

          ls -la release-artifacts/

      - name: Run semantic release
        id: release
        env:
          GITHUB_TOKEN: ${{ secrets.GITHUB_TOKEN }}
          NPM_TOKEN: ${{ secrets.NPM_TOKEN }}
        run: |
          echo "🚀 Running semantic-release..."

          # Configure semantic-release for manual release type if specified
          if [ "${{ inputs.release_type }}" != "auto" ] && [ "${{ inputs.release_type }}" != "" ]; then
            echo "Manual release type: ${{ inputs.release_type }}"
            # Force the release type by creating appropriate commit
            case "${{ inputs.release_type }}" in
              "major")
                git commit --allow-empty -m "feat!: manual major release

                BREAKING CHANGE: Manual major version bump"
                ;;
              "minor")
                git commit --allow-empty -m "feat: manual minor release"
                ;;
              "patch")
                git commit --allow-empty -m "fix: manual patch release"
                ;;
              "prerelease")
                git commit --allow-empty -m "feat: manual prerelease"
                ;;
            esac
          fi

          # Run semantic-release
          npx semantic-release

          # Get the created tag
          tag=$(git describe --tags --exact-match HEAD 2>/dev/null || echo "")
          if [ -n "$tag" ]; then
            echo "tag=$tag" >> $GITHUB_OUTPUT
            echo "url=https://github.com/${{ github.repository }}/releases/tag/$tag" >> $GITHUB_OUTPUT
          fi

      - name: Upload release artifacts
        if: steps.release.outputs.tag != ''
        uses: actions/upload-artifact@v4
        with:
          name: release-artifacts-${{ steps.release.outputs.tag }}
          path: |
            release-artifacts/
            RELEASE_NOTES.md
          retention-days: 90

      - name: Attach artifacts to release
        if: steps.release.outputs.tag != ''
        uses: softprops/action-gh-release@v1
        with:
          tag_name: ${{ steps.release.outputs.tag }}
          body_path: RELEASE_NOTES.md
          files: |
            release-artifacts/*
          draft: false
          prerelease: ${{ contains(steps.release.outputs.tag, '-') }}
        env:
          GITHUB_TOKEN: ${{ secrets.GITHUB_TOKEN }}

      - name: Download build artifacts with SBOMs
        uses: actions/download-artifact@v4
        with:
          pattern: sbom-*
          merge-multiple: true
          path: ./release-sboms/

      - name: Organize SBOM files for release
        run: |
          mkdir -p SECURITY/sbom/${{ steps.release.outputs.tag }}
          find ./release-sboms -name "*.spdx.json" -exec cp {} SECURITY/sbom/${{ steps.release.outputs.tag }}/ \;
          find ./release-sboms -name "*.cyclonedx.json" -exec cp {} SECURITY/sbom/${{ steps.release.outputs.tag }}/ \;

          # Create combined SBOM manifest
          cat > SECURITY/sbom/${{ steps.release.outputs.tag }}/sbom-manifest.json << EOF
          {
            "version": "1.0",
            "release": "${{ steps.release.outputs.tag }}",
            "timestamp": "$(date -u +"%Y-%m-%dT%H:%M:%SZ")",
            "commit": "${{ github.sha }}",
            "components": [
              $(find SECURITY/sbom/${{ steps.release.outputs.tag }} -name "*.spdx.json" | sed 's/.*\/sbom-\(.*\)\.spdx\.json/{"name": "\1", "sbom": "sbom-\1.spdx.json", "format": "SPDX"}/' | paste -sd ',' -)
            ]
          }
          EOF

      - name: Upload SBOMs to release
        if: steps.release.outputs.tag != ''
        uses: softprops/action-gh-release@v1
        with:
          tag_name: ${{ steps.release.outputs.tag }}
          files: |
            SECURITY/sbom/${{ steps.release.outputs.tag }}/*.spdx.json
            SECURITY/sbom/${{ steps.release.outputs.tag }}/*.cyclonedx.json
            SECURITY/sbom/${{ steps.release.outputs.tag }}/sbom-manifest.json

  post-release:
    needs: [pre-release-checks, create-release]
    if: needs.create-release.outputs.release_tag != ''
    runs-on: ubuntu-22.04
    timeout-minutes: 15
>>>>>>> c8d3c1c6
    steps:
    - name: Trigger deployment workflow
      run: |
        echo "🚀 Triggering deployment for ${{ needs.release-metadata.outputs.version }}"

<<<<<<< HEAD
        curl -X POST \
          -H "Authorization: token ${{ secrets.GITHUB_TOKEN }}" \
          -H "Accept: application/vnd.github.v3+json" \
          "${{ github.api_url }}/repos/${{ github.repository }}/actions/workflows/deploy.yml/dispatches" \
          -d '{"ref":"${{ github.ref_name }}","inputs":{"version":"${{ needs.release-metadata.outputs.version }}","environment":"production"}}'
=======
      - name: Set up Node.js
        uses: actions/setup-node@v4
        with:
          node-version: 20
          cache: 'pnpm'

      - name: Install pnpm
        uses: pnpm/action-setup@v3
        with:
          version: 9

      - name: Trigger downstream workflows
        run: |
          echo "🔄 Triggering downstream workflows..."

          # Trigger deployment workflow
          curl -X POST \
            -H "Authorization: token ${{ secrets.GITHUB_TOKEN }}" \
            -H "Accept: application/vnd.github.v3+json" \
            "https://api.github.com/repos/${{ github.repository }}/actions/workflows/deploy.yml/dispatches" \
            -d '{"ref":"main","inputs":{"environment":"production","version":"${{ needs.create-release.outputs.release_tag }}"}}'

      - name: Create GitHub issue for post-release tasks
        run: |
          echo "📋 Creating post-release tracking issue..."

          cat > post-release-issue.md << EOF
          # Post-Release Tasks for ${{ needs.create-release.outputs.release_tag }}

          This issue tracks post-release activities for release ${{ needs.create-release.outputs.release_tag }}.

          ## Checklist

          - [ ] Verify deployment to production environment
          - [ ] Update documentation if needed
          - [ ] Notify stakeholders of release
          - [ ] Monitor for any issues in production
          - [ ] Update project roadmap if applicable

          ## Release Information

          - **Tag**: ${{ needs.create-release.outputs.release_tag }}
          - **Release URL**: ${{ needs.create-release.outputs.release_url }}
          - **Triggered by**: ${{ github.actor }}
          - **Release date**: $(date -u +"%Y-%m-%d %H:%M:%S UTC")

          ## Automated Actions

          - ✅ Release created
          - ✅ Artifacts uploaded
          - ✅ Deployment triggered
          - 🔄 Monitoring production deployment

          ---
          *This issue was automatically created by the release workflow.*
          EOF

          gh issue create \
            --title "Post-release tasks for ${{ needs.create-release.outputs.release_tag }}" \
            --body-file post-release-issue.md \
            --label "release,automation" \
            --assignee "${{ github.actor }}"
        env:
          GH_TOKEN: ${{ secrets.GITHUB_TOKEN }}

      - name: Generate release summary
        run: |
          echo "## 🚀 Release Summary" >> $GITHUB_STEP_SUMMARY
          echo "" >> $GITHUB_STEP_SUMMARY
          echo "| Property | Value |" >> $GITHUB_STEP_SUMMARY
          echo "|----------|-------|" >> $GITHUB_STEP_SUMMARY
          echo "| Release Tag | \`${{ needs.create-release.outputs.release_tag }}\` |" >> $GITHUB_STEP_SUMMARY
          echo "| Release URL | [${{ needs.create-release.outputs.release_tag }}](${{ needs.create-release.outputs.release_url }}) |" >> $GITHUB_STEP_SUMMARY
          echo "| Triggered By | ${{ github.actor }} |" >> $GITHUB_STEP_SUMMARY
          echo "| Commit | \`${{ github.sha }}\` |" >> $GITHUB_STEP_SUMMARY
          echo "" >> $GITHUB_STEP_SUMMARY
          echo "### Next Steps" >> $GITHUB_STEP_SUMMARY
          echo "- 🚀 Production deployment triggered" >> $GITHUB_STEP_SUMMARY
          echo "- 📋 Post-release tracking issue created" >> $GITHUB_STEP_SUMMARY
          echo "- 📦 Release artifacts available for download" >> $GITHUB_STEP_SUMMARY
>>>>>>> hotfix/workflow-pnpm-only<|MERGE_RESOLUTION|>--- conflicted
+++ resolved
@@ -1,18 +1,28 @@
-name: Release Pipeline - Build & Deploy
+name: release
 
 on:
   push:
-    tags: ['v*.*.*', '*-rc*']
+    branches: [ main ]
+    paths-ignore:
+      - 'docs/**'
+      - '*.md'
+      - '.gitignore'
+      - '.editorconfig'
   workflow_dispatch:
     inputs:
       release_type:
         description: 'Release type'
         required: true
-        default: 'patch'
+        default: 'auto'
         type: choice
-        options: ['patch', 'minor', 'major', 'rc']
-      force_rebuild:
-        description: 'Force rebuild all images'
+        options:
+          - auto
+          - patch
+          - minor
+          - major
+          - prerelease
+      skip_tests:
+        description: 'Skip tests'
         required: false
         default: false
         type: boolean
@@ -20,336 +30,139 @@
 permissions:
   contents: write
   packages: write
-  security-events: write
+  actions: read
+  checks: read
+  pull-requests: write
+  issues: write
   id-token: write
-  attestations: write
-
-env:
-  REGISTRY: ${{ vars.CONTAINER_REGISTRY || 'ghcr.io' }}
-  NODE_VERSION: '20'
-  PNPM_VERSION: '9'
 
 jobs:
-  release-metadata:
-    name: Generate Release Metadata
-    runs-on: ubuntu-latest
+  pre-release-checks:
+    runs-on: ubuntu-22.04
+    timeout-minutes: 30
     outputs:
-      version: ${{ steps.version.outputs.version }}
-      is_prerelease: ${{ steps.version.outputs.is_prerelease }}
-      build_timestamp: ${{ steps.metadata.outputs.build_timestamp }}
-      git_sha: ${{ steps.metadata.outputs.git_sha }}
+      should_release: ${{ steps.check-release.outputs.should_release }}
+      next_version: ${{ steps.semantic-release.outputs.next_version }}
     steps:
-    - uses: actions/checkout@v4
-      with:
-        fetch-depth: 0
-
-    - name: Install pnpm
-      uses: pnpm/action-setup@v3
-      with:
-        version: 9
-
-    - name: Set up Node.js
-      uses: actions/setup-node@v4
-      with:
-        node-version: 20
-        cache: 'pnpm'
-
-    - name: Generate version
-      id: version
-      run: |
-        if [[ "${{ github.event_name }}" == "workflow_dispatch" ]]; then
-          CURRENT_VERSION=$(git describe --tags --abbrev=0 2>/dev/null || echo "v0.0.0")
-          case "${{ github.event.inputs.release_type }}" in
-            "major") NEW_VERSION=$(echo $CURRENT_VERSION | sed 's/v\([0-9]*\)\.\([0-9]*\)\.\([0-9]*\).*/v\1.\2.\3/' | awk -F. '{printf "v%d.%d.%d", $1+1, 0, 0}' | sed 's/v/v/');;
-            "minor") NEW_VERSION=$(echo $CURRENT_VERSION | sed 's/v\([0-9]*\)\.\([0-9]*\)\.\([0-9]*\).*/v\1.\2.\3/' | awk -F. '{printf "v%d.%d.%d", $1, $2+1, 0}' | sed 's/vv/v/');;
-            "patch") NEW_VERSION=$(echo $CURRENT_VERSION | sed 's/v\([0-9]*\)\.\([0-9]*\)\.\([0-9]*\).*/v\1.\2.\3/' | awk -F. '{printf "v%d.%d.%d", $1, $2, $3+1}' | sed 's/vv/v/');;
-            "rc") NEW_VERSION="${CURRENT_VERSION}-rc.$(date +%Y%m%d%H%M)";;
-          esac
-          echo "version=$NEW_VERSION" >> $GITHUB_OUTPUT
-          echo "is_prerelease=${{ github.event.inputs.release_type == 'rc' && 'true' || 'false' }}" >> $GITHUB_OUTPUT
-        else
-          echo "version=${{ github.ref_name }}" >> $GITHUB_OUTPUT
-          echo "is_prerelease=${{ contains(github.ref_name, 'rc') && 'true' || 'false' }}" >> $GITHUB_OUTPUT
-        fi
-
-    - name: Generate build metadata
-      id: metadata
-      run: |
-        echo "build_timestamp=$(date -u +%Y-%m-%dT%H:%M:%SZ)" >> $GITHUB_OUTPUT
-        echo "git_sha=${GITHUB_SHA}" >> $GITHUB_OUTPUT
-
-  build-containers:
-    name: Build Multi-Arch Containers
-    runs-on: ubuntu-latest
-    needs: release-metadata
-    strategy:
-      matrix:
-        component: [api, client, gateway]
-    outputs:
-      api-digest: ${{ steps.build-api.outputs.digest }}
-      client-digest: ${{ steps.build-client.outputs.digest }}
-      gateway-digest: ${{ steps.build-gateway.outputs.digest }}
-    steps:
-    - uses: actions/checkout@v4
-
-    - name: Set up Docker Buildx
-      uses: docker/setup-buildx-action@v3
-      with:
-        driver-opts: network=host
-
-    - name: Login to Container Registry
-      uses: docker/login-action@v3
-      with:
-        registry: ${{ env.REGISTRY }}
-        username: ${{ github.actor }}
-        password: ${{ secrets.GITHUB_TOKEN }}
-
-    - name: Extract metadata
-      id: meta
-      uses: docker/metadata-action@v5
-      with:
-        images: ${{ env.REGISTRY }}/${{ github.repository }}/${{ matrix.component }}
-        tags: |
-          type=ref,event=tag
-          type=raw,value=latest,enable={{is_default_branch}}
-          type=raw,value=${{ needs.release-metadata.outputs.version }}
-          type=sha,prefix={{branch}}-
-
-    - name: Build and push container
-      id: build
-      uses: docker/build-push-action@v5
-      with:
-        context: .
-        file: ./services/${{ matrix.component }}/Dockerfile
-        platforms: linux/amd64,linux/arm64
-        push: true
-        tags: ${{ steps.meta.outputs.tags }}
-        labels: ${{ steps.meta.outputs.labels }}
-        cache-from: type=gha,scope=${{ matrix.component }}
-        cache-to: type=gha,mode=max,scope=${{ matrix.component }}
-        provenance: true
-        sbom: true
-        outputs: type=image,name=${{ env.REGISTRY }}/${{ github.repository }}/${{ matrix.component }},push=true
-
-    - name: Set component-specific output
-      id: build-${{ matrix.component }}
-      run: |
-        echo "digest=${{ steps.build.outputs.digest }}" >> $GITHUB_OUTPUT
-
-  generate-sbom:
-    name: Generate SBOM & Security Scan
-    runs-on: ubuntu-latest
-    needs: [release-metadata, build-containers]
-    strategy:
-      matrix:
-        component: [api, client, gateway]
-    steps:
-    - uses: actions/checkout@v4
-
-    - name: Setup Syft
-      run: |
-        curl -sSfL https://raw.githubusercontent.com/anchore/syft/main/install.sh | sh -s -- -b /usr/local/bin
-
-    - name: Setup Trivy
-      run: |
-        sudo apt-get update
-        sudo apt-get install -y wget apt-transport-https gnupg lsb-release
-        wget -qO - https://aquasecurity.github.io/trivy-repo/deb/public.key | sudo apt-key add -
-        echo "deb https://aquasecurity.github.io/trivy-repo/deb $(lsb_release -sc) main" | sudo tee -a /etc/apt/sources.list.d/trivy.list
-        sudo apt-get update
-        sudo apt-get install -y trivy
-
-    - name: Generate SBOM
-      run: |
-        IMAGE="${{ env.REGISTRY }}/${{ github.repository }}/${{ matrix.component }}:${{ needs.release-metadata.outputs.version }}"
-        echo "🔍 Generating SBOM for $IMAGE"
-
-        syft $IMAGE -o spdx-json=sbom-${{ matrix.component }}.spdx.json
-        syft $IMAGE -o cyclonedx-json=sbom-${{ matrix.component }}.cyclonedx.json
-
-        # Validate SBOM
-        if [ -f "sbom-${{ matrix.component }}.spdx.json" ]; then
-          PACKAGES=$(jq '.packages | length' sbom-${{ matrix.component }}.spdx.json)
-          echo "✅ SBOM generated: $PACKAGES packages found"
-        fi
-
-    - name: Security vulnerability scan
-      run: |
-        IMAGE="${{ env.REGISTRY }}/${{ github.repository }}/${{ matrix.component }}:${{ needs.release-metadata.outputs.version }}"
-        echo "🔍 Scanning $IMAGE for vulnerabilities"
-
-        trivy image $IMAGE --format json --output trivy-${{ matrix.component }}.json
-        trivy image $IMAGE --format sarif --output trivy-${{ matrix.component }}.sarif
-
-        # Count vulnerabilities
-        CRITICAL=$(jq '[.Results[]?.Vulnerabilities[]? | select(.Severity=="CRITICAL")] | length' trivy-${{ matrix.component }}.json 2>/dev/null || echo "0")
-        HIGH=$(jq '[.Results[]?.Vulnerabilities[]? | select(.Severity=="HIGH")] | length' trivy-${{ matrix.component }}.json 2>/dev/null || echo "0")
-
-        echo "📊 Vulnerability scan (${{ matrix.component }}):"
-        echo "  Critical: $CRITICAL"
-        echo "  High: $HIGH"
-
-        # Policy enforcement
-        if [ "${{ vars.ENABLE_POLICY_ENFORCE || 'false' }}" = "true" ] && [ "$CRITICAL" -gt 0 ]; then
-          echo "🚨 Critical vulnerabilities found - failing build"
-          exit 1
-        fi
-
-    - name: Upload security artifacts
-      uses: actions/upload-artifact@v4
-      with:
-        name: security-${{ matrix.component }}-${{ needs.release-metadata.outputs.version }}
-        path: |
-          sbom-${{ matrix.component }}.*
-          trivy-${{ matrix.component }}.*
-
-  sign-containers:
-    name: Sign Container Images
-    runs-on: ubuntu-latest
-    needs: [release-metadata, build-containers, generate-sbom]
-    strategy:
-      matrix:
-        component: [api, client, gateway]
-    steps:
-    - name: Install Cosign
-      uses: sigstore/cosign-installer@v3
-
-    - name: Login to Container Registry
-      uses: docker/login-action@v3
-      with:
-        registry: ${{ env.REGISTRY }}
-        username: ${{ github.actor }}
-        password: ${{ secrets.GITHUB_TOKEN }}
-
-    - name: Sign container image
-      env:
-        COSIGN_EXPERIMENTAL: 1
-      run: |
-        IMAGE="${{ env.REGISTRY }}/${{ github.repository }}/${{ matrix.component }}:${{ needs.release-metadata.outputs.version }}"
-        echo "🔐 Signing $IMAGE"
-
-        cosign sign --yes $IMAGE
-
-        # Generate attestation
-        cosign attest --yes --predicate <(echo '{"buildType":"https://github.com/actions/runner","builder":{"id":"https://github.com/actions/runner"},"metadata":{"buildInvocationId":"${{ github.run_id }}","completeness":{"parameters":true,"environment":false,"materials":false},"reproducible":false},"materials":[{"uri":"git+https://github.com/${{ github.repository }}@${{ github.sha }}","digest":{"sha1":"${{ github.sha }}"}}]}') $IMAGE
-
-        echo "✅ Image signed and attested"
-
-  generate-evidence-bundle:
-    name: Generate Evidence Bundle
-    runs-on: ubuntu-latest
-    needs: [release-metadata, build-containers, generate-sbom, sign-containers]
-    steps:
-    - uses: actions/checkout@v4
-
-    - name: Download all artifacts
-      uses: actions/download-artifact@v4
-
-    - name: Generate evidence bundle
-      run: |
-        echo "📋 Generating evidence bundle..."
-
-        # Create evidence directory structure
-        mkdir -p evidence-bundle/{security,sbom,signing,charts,policies,attestations}
-
-        # Collect security artifacts
-        find . -name "trivy-*.json" -exec cp {} evidence-bundle/security/ \;
-        find . -name "trivy-*.sarif" -exec cp {} evidence-bundle/security/ \;
-
-        # Collect SBOMs
-        find . -name "sbom-*" -exec cp {} evidence-bundle/sbom/ \;
-
-        # Generate manifest
-        cp EVIDENCE_BUNDLE.manifest.json evidence-bundle/
-
-        # Replace template variables in manifest
-        sed -i "s/{{ .Release.GitCommit }}/${{ github.sha }}/g" evidence-bundle/EVIDENCE_BUNDLE.manifest.json
-        sed -i "s/{{ .Release.BuildTime }}/${{ needs.release-metadata.outputs.build_timestamp }}/g" evidence-bundle/EVIDENCE_BUNDLE.manifest.json
-        sed -i "s/{{ .Release.Pipeline }}/${{ github.run_id }}/g" evidence-bundle/EVIDENCE_BUNDLE.manifest.json
-
-        # Create tarball
-        tar -czf evidence-bundle-${{ needs.release-metadata.outputs.version }}.tar.gz evidence-bundle/
-
-        # Generate checksums
-        sha256sum evidence-bundle-${{ needs.release-metadata.outputs.version }}.tar.gz > evidence-bundle-${{ needs.release-metadata.outputs.version }}.sha256
-
-        echo "✅ Evidence bundle generated"
-
-    - name: Upload evidence bundle
-      uses: actions/upload-artifact@v4
-      with:
-        name: evidence-bundle-${{ needs.release-metadata.outputs.version }}
-        path: |
-          evidence-bundle-${{ needs.release-metadata.outputs.version }}.tar.gz
-          evidence-bundle-${{ needs.release-metadata.outputs.version }}.sha256
-
-  create-release:
-    name: Create GitHub Release
-    runs-on: ubuntu-latest
-    needs: [release-metadata, build-containers, generate-sbom, sign-containers, generate-evidence-bundle]
-    steps:
-    - uses: actions/checkout@v4
-      with:
-        fetch-depth: 0
-
-<<<<<<< HEAD
-    - name: Download evidence bundle
-      uses: actions/download-artifact@v4
-      with:
-        name: evidence-bundle-${{ needs.release-metadata.outputs.version }}
-=======
+      - name: Checkout repository
+        uses: actions/checkout@v4
+        with:
+          fetch-depth: 0
+          token: ${{ secrets.GITHUB_TOKEN }}
+
       - name: Set up Node.js
         uses: actions/setup-node@v4
         with:
           node-version: 20
-<<<<<<< HEAD
-          cache: 'pnpm'
->>>>>>> hotfix/workflow-pnpm-only
-
-    - name: Generate release notes
-      id: release_notes
-      run: |
-        echo "🚀 **IntelGraph Maestro ${{ needs.release-metadata.outputs.version }}**" > release_notes.md
-        echo "" >> release_notes.md
-        echo "**Build Information:**" >> release_notes.md
-        echo "- Git SHA: \`${{ needs.release-metadata.outputs.git_sha }}\`" >> release_notes.md
-        echo "- Build Timestamp: ${{ needs.release-metadata.outputs.build_timestamp }}" >> release_notes.md
-        echo "- Pipeline: [${{ github.run_id }}](${{ github.server_url }}/${{ github.repository }}/actions/runs/${{ github.run_id }})" >> release_notes.md
-        echo "" >> release_notes.md
-        echo "**Security & Compliance:**" >> release_notes.md
-        echo "- ✅ SLSA Level 3 provenance attestation" >> release_notes.md
-        echo "- ✅ Container images signed with Cosign keyless OIDC" >> release_notes.md
-        echo "- ✅ SBOM generated (SPDX 2.3 format)" >> release_notes.md
-        echo "- ✅ Vulnerability scanning completed" >> release_notes.md
-        echo "" >> release_notes.md
-        echo "**Container Images:**" >> release_notes.md
-        echo "- \`${{ env.REGISTRY }}/${{ github.repository }}/api:${{ needs.release-metadata.outputs.version }}\`" >> release_notes.md
-        echo "- \`${{ env.REGISTRY }}/${{ github.repository }}/client:${{ needs.release-metadata.outputs.version }}\`" >> release_notes.md
-        echo "- \`${{ env.REGISTRY }}/${{ github.repository }}/gateway:${{ needs.release-metadata.outputs.version }}\`" >> release_notes.md
-        echo "" >> release_notes.md
-        echo "**Evidence Bundle:**" >> release_notes.md
-        echo "Complete attestation and security evidence bundle attached as \`evidence-bundle-${{ needs.release-metadata.outputs.version }}.tar.gz\`" >> release_notes.md
-
-    - name: Create GitHub Release
-      uses: softprops/action-gh-release@v1
-      with:
-        tag_name: ${{ needs.release-metadata.outputs.version }}
-        name: "IntelGraph Maestro ${{ needs.release-metadata.outputs.version }}"
-        body_path: release_notes.md
-        draft: false
-        prerelease: ${{ needs.release-metadata.outputs.is_prerelease }}
-        files: |
-          evidence-bundle-${{ needs.release-metadata.outputs.version }}.tar.gz
-          evidence-bundle-${{ needs.release-metadata.outputs.version }}.sha256
-      env:
-        GITHUB_TOKEN: ${{ secrets.GITHUB_TOKEN }}
-
-  deployment-trigger:
-    name: Trigger Deployment
-    runs-on: ubuntu-latest
-    needs: [release-metadata, create-release]
-    if: github.ref_type == 'tag' && !contains(github.ref_name, 'rc')
-=======
+          cache: 'npm'
+
+      - name: Install pnpm
+        uses: pnpm/action-setup@v3
+        with:
+          version: 9
+
+      - name: Install dependencies
+        run: pnpm install --frozen-lockfile
+
+      - name: Run tests
+        if: ${{ !inputs.skip_tests }}
+        run: |
+          echo "🧪 Running test suite..."
+          pnpm dlx turbo run test --cache-dir .turbo
+        env:
+          TURBO_TOKEN: ${{ secrets.TURBO_TOKEN }}
+          TURBO_TEAM: ${{ secrets.TURBO_TEAM }}
+
+      - name: Run linting and type checking
+        if: ${{ !inputs.skip_tests }}
+        run: |
+          echo "🔍 Running linting and type checking..."
+          pnpm dlx turbo run lint typecheck --cache-dir .turbo
+        env:
+          TURBO_TOKEN: ${{ secrets.TURBO_TOKEN }}
+          TURBO_TEAM: ${{ secrets.TURBO_TEAM }}
+
+      - name: Build application
+        run: |
+          echo "🏗️  Building application..."
+          pnpm dlx turbo run build --cache-dir .turbo
+        env:
+          TURBO_TOKEN: ${{ secrets.TURBO_TOKEN }}
+          TURBO_TEAM: ${{ secrets.TURBO_TEAM }}
+
+      - name: Check for breaking changes
+        id: breaking-changes
+        run: |
+          echo "🔍 Checking for breaking changes..."
+
+          # Check if this is a breaking change based on commit messages
+          breaking_change=false
+          if git log --format="%s" HEAD~10..HEAD | grep -E "(BREAKING CHANGE|!:)" >/dev/null; then
+            breaking_change=true
+            echo "⚠️  Breaking changes detected in recent commits"
+          fi
+
+          echo "breaking_change=$breaking_change" >> $GITHUB_OUTPUT
+
+      - name: Dry run semantic release
+        id: semantic-release
+        run: |
+          echo "🔍 Running semantic-release dry run..."
+
+          # Install semantic-release if not already available
+          if ! command -v semantic-release &> /dev/null; then
+            pnpm add -D semantic-release
+          fi
+
+          # Run semantic-release in dry-run mode to get next version
+          next_version=$(npx semantic-release --dry-run --no-ci | grep "The next release version is" | awk '{print $NF}' || echo "")
+
+          if [ -n "$next_version" ]; then
+            echo "next_version=$next_version" >> $GITHUB_OUTPUT
+            echo "✅ Next version would be: $next_version"
+          else
+            echo "next_version=" >> $GITHUB_OUTPUT
+            echo "ℹ️  No release needed based on conventional commits"
+          fi
+
+      - name: Check release conditions
+        id: check-release
+        run: |
+          should_release=false
+
+          # Manual release trigger
+          if [ "${{ github.event_name }}" = "workflow_dispatch" ]; then
+            should_release=true
+            echo "✅ Manual release triggered"
+          # Automatic release based on semantic-release
+          elif [ -n "${{ steps.semantic-release.outputs.next_version }}" ]; then
+            should_release=true
+            echo "✅ Automatic release triggered by conventional commits"
+          else
+            echo "ℹ️  No release conditions met"
+          fi
+
+          echo "should_release=$should_release" >> $GITHUB_OUTPUT
+
+  create-release:
+    needs: pre-release-checks
+    if: needs.pre-release-checks.outputs.should_release == 'true'
+    runs-on: ubuntu-22.04
+    timeout-minutes: 45
+    outputs:
+      release_tag: ${{ steps.release.outputs.tag }}
+      release_url: ${{ steps.release.outputs.url }}
+    steps:
+      - name: Checkout repository
+        uses: actions/checkout@v4
+        with:
+          fetch-depth: 0
+          token: ${{ secrets.GITHUB_TOKEN }}
+
+      - name: Set up Node.js
+        uses: actions/setup-node@v4
+        with:
+          node-version: 20
           cache: 'npm'
 
       - name: Install pnpm
@@ -525,24 +338,15 @@
     if: needs.create-release.outputs.release_tag != ''
     runs-on: ubuntu-22.04
     timeout-minutes: 15
->>>>>>> c8d3c1c6
     steps:
-    - name: Trigger deployment workflow
-      run: |
-        echo "🚀 Triggering deployment for ${{ needs.release-metadata.outputs.version }}"
-
-<<<<<<< HEAD
-        curl -X POST \
-          -H "Authorization: token ${{ secrets.GITHUB_TOKEN }}" \
-          -H "Accept: application/vnd.github.v3+json" \
-          "${{ github.api_url }}/repos/${{ github.repository }}/actions/workflows/deploy.yml/dispatches" \
-          -d '{"ref":"${{ github.ref_name }}","inputs":{"version":"${{ needs.release-metadata.outputs.version }}","environment":"production"}}'
-=======
+      - name: Checkout repository
+        uses: actions/checkout@v4
+
       - name: Set up Node.js
         uses: actions/setup-node@v4
         with:
           node-version: 20
-          cache: 'pnpm'
+          cache: 'npm'
 
       - name: Install pnpm
         uses: pnpm/action-setup@v3
@@ -617,5 +421,4 @@
           echo "### Next Steps" >> $GITHUB_STEP_SUMMARY
           echo "- 🚀 Production deployment triggered" >> $GITHUB_STEP_SUMMARY
           echo "- 📋 Post-release tracking issue created" >> $GITHUB_STEP_SUMMARY
-          echo "- 📦 Release artifacts available for download" >> $GITHUB_STEP_SUMMARY
->>>>>>> hotfix/workflow-pnpm-only+          echo "- 📦 Release artifacts available for download" >> $GITHUB_STEP_SUMMARY