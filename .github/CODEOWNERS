# IntelGraph Platform Code Ownership - GREEN TRAIN Merge Readiness
# Each line is a file pattern followed by one or more owners.
# These owners will be requested for review when someone opens a pull request.

# Global fallback - platform lead owns everything by default
* @BrianCLong

<<<<<<< HEAD
# CRITICAL PATHS - Require multiple approvals for high-impact changes

# Core web applications
/apps/web/**/* @BrianCLong @frontend-lead
/apps/web/public/**/* @design-lead @BrianCLong
/apps/mobile-interface/**/* @BrianCLong @mobile-lead
/apps/analytics-engine/**/* @BrianCLong @analytics-lead
/apps/search-engine/**/* @BrianCLong @search-lead

# Backend services - core platform
/server/**/* @BrianCLong @backend-lead
/services/graph-xai/**/* @BrianCLong @ai-lead
/services/prov-ledger/**/* @BrianCLong @platform-lead
/services/agent-runtime/**/* @BrianCLong @ai-lead
/services/predictive-suite/**/* @BrianCLong @ai-lead
/services/feed-processor/**/* @BrianCLong @data-lead
/services/authz-gateway/**/* @BrianCLong @security-lead

# CRITICAL: Data & migrations (requires 2+ approvals)
/server/src/migrations/**/* @BrianCLong @db-lead @security-lead
/server/db/**/* @BrianCLong @db-lead
/server/src/db/**/* @BrianCLong @db-lead
/ingestion/**/* @BrianCLong @data-lead

# CRITICAL: API surface changes (GraphQL schema is contract)
/server/src/graphql/**/* @BrianCLong @backend-lead @security-lead
/server/graphql/**/* @BrianCLong @backend-lead
/packages/common-types/**/* @BrianCLong @backend-lead

# Infrastructure as Code & Deployment
/deploy/helm/**/* @BrianCLong @platform-lead
/deploy/terraform/**/* @BrianCLong @platform-lead @security-lead
/deploy/k8s/**/* @BrianCLong @platform-lead
/infrastructure/**/* @BrianCLong @platform-lead

# CRITICAL: CI/CD & Workflows (affects merge train)
/.github/workflows/**/* @BrianCLong @platform-lead @security-lead
/.github/actions/**/* @BrianCLong @platform-lead

# CRITICAL: Security & policies (requires security approval)
/security/**/* @BrianCLong @security-lead
/server/src/security/**/* @BrianCLong @security-lead
/server/policies/**/* @BrianCLong @security-lead
/.trivyignore @BrianCLong @security-lead
/.github/SECURITY.md @BrianCLong @security-lead

# Monitoring & Observability
/monitoring/**/* @BrianCLong @platform-lead
/server/src/telemetry/**/* @BrianCLong @platform-lead
/server/src/metrics/**/* @BrianCLong @platform-lead

# CRITICAL: Package management (affects entire workspace)
package.json @BrianCLong @platform-lead
pnpm-lock.yaml @BrianCLong @platform-lead
/packages/*/package.json @BrianCLong @platform-lead
/.nvmrc @BrianCLong @platform-lead
/.npmrc @BrianCLong @platform-lead

# Core configuration files
tsconfig*.json @BrianCLong @platform-lead
/.eslintrc* @BrianCLong @platform-lead
/Dockerfile* @BrianCLong @platform-lead

# Performance testing & SLO framework
/perf/**/* @BrianCLong @platform-lead
/scripts/performance/**/* @BrianCLong @platform-lead
/k6/**/* @BrianCLong @platform-lead

# AI/ML specific domains
/ai/**/* @BrianCLong @ai-lead
/ml/**/* @BrianCLong @ai-lead
/notebooks/**/* @BrianCLong @ai-lead

# Documentation (domain-specific ownership)
/docs/api/**/* @BrianCLong @backend-lead
/docs/deployment/**/* @BrianCLong @platform-lead
/docs/security/**/* @BrianCLong @security-lead
README.md @BrianCLong

# Legal and compliance
LICENSE @BrianCLong @legal
/legal/**/* @BrianCLong @legal
/compliance/**/* @BrianCLong @security-lead @legal

# Legacy paths maintained for compatibility
charts/** @BrianCLong @platform-lead
ops/** @BrianCLong @platform-lead
=======
# Root configuration files
/.github/ @BrianCLong
/package.json @BrianCLong
/pnpm-workspace.yaml @BrianCLong
/turbo.json @BrianCLong
/.gitignore @BrianCLong
/.gitattributes @BrianCLong
/README.md @BrianCLong
/CONTRIBUTING.md @BrianCLong
/SECURITY.md @BrianCLong

# Infrastructure & Deployment
/infra/ @BrianCLong
/deploy/ @BrianCLong
/k8s/ @BrianCLong
/helm/ @BrianCLong
/charts/ @BrianCLong
/terraform/ @BrianCLong
/docker-compose*.yml @BrianCLong
/Dockerfile* @BrianCLong

# CI/CD & Automation
/.github/workflows/ @BrianCLong
/.github/actions/ @BrianCLong
/scripts/ @BrianCLong
/tools/ @BrianCLong
/.maestro/ @BrianCLong
/maestro/ @BrianCLong

# Security & Policies
/policies/ @BrianCLong
/SECURITY/ @BrianCLong
/.rego @BrianCLong
/security/ @BrianCLong

# Documentation
/docs/ @BrianCLong
/docs-site/ @BrianCLong
/*.md @BrianCLong

# Core Applications
/apps/ @BrianCLong
/packages/ @BrianCLong
/server/ @BrianCLong
/client/ @BrianCLong
/web/ @BrianCLong

# Specific Application Domains
/apps/analytics-engine/ @BrianCLong
/apps/feed-processor/ @BrianCLong
/apps/graph-analytics/ @BrianCLong
/apps/ml-engine/ @BrianCLong
/apps/search-engine/ @BrianCLong
/apps/workflow-engine/ @BrianCLong

# Services
/services/ @BrianCLong
/services/api/ @BrianCLong
/services/gateway/ @BrianCLong
/services/auth/ @BrianCLong

# Configuration files requiring security review
/.env.example @BrianCLong
/config/ @BrianCLong
/**/config/ @BrianCLong

# Database & Migrations
/migrations/ @BrianCLong
/**/migrations/ @BrianCLong
/seeds/ @BrianCLong
/**/seeds/ @BrianCLong

# Testing
/tests/ @BrianCLong
/**/tests/ @BrianCLong
/**/*.test.* @BrianCLong
/**/*.spec.* @BrianCLong
/jest.config.* @BrianCLong
/playwright.config.* @BrianCLong

# Development Tools
/.vscode/ @BrianCLong
/.husky/ @BrianCLong
/commitlint.config.* @BrianCLong
/lint-staged.config.* @BrianCLong
/.eslintrc* @BrianCLong
/tsconfig*.json @BrianCLong

# Archive & Legacy
/.archive/ @BrianCLong
/archive/ @BrianCLong
/legacy/ @BrianCLong

# Special Project Files
/ga-* @BrianCLong
/prov-ledger/ @BrianCLong
/conductor-ui/ @BrianCLong

# Ops Calendar & Evidence Collection
/audit/ @BrianCLong
/runbooks/ @BrianCLong
/Makefile @BrianCLong
>>>>>>> ba49fb9b
<|MERGE_RESOLUTION|>--- conflicted
+++ resolved
@@ -5,7 +5,6 @@
 # Global fallback - platform lead owns everything by default
 * @BrianCLong
 
-<<<<<<< HEAD
 # CRITICAL PATHS - Require multiple approvals for high-impact changes
 
 # Core web applications
@@ -93,99 +92,6 @@
 # Legacy paths maintained for compatibility
 charts/** @BrianCLong @platform-lead
 ops/** @BrianCLong @platform-lead
-=======
-# Root configuration files
-/.github/ @BrianCLong
-/package.json @BrianCLong
-/pnpm-workspace.yaml @BrianCLong
-/turbo.json @BrianCLong
-/.gitignore @BrianCLong
-/.gitattributes @BrianCLong
-/README.md @BrianCLong
-/CONTRIBUTING.md @BrianCLong
-/SECURITY.md @BrianCLong
-
-# Infrastructure & Deployment
-/infra/ @BrianCLong
-/deploy/ @BrianCLong
-/k8s/ @BrianCLong
-/helm/ @BrianCLong
-/charts/ @BrianCLong
-/terraform/ @BrianCLong
-/docker-compose*.yml @BrianCLong
-/Dockerfile* @BrianCLong
-
-# CI/CD & Automation
-/.github/workflows/ @BrianCLong
-/.github/actions/ @BrianCLong
-/scripts/ @BrianCLong
-/tools/ @BrianCLong
-/.maestro/ @BrianCLong
-/maestro/ @BrianCLong
-
-# Security & Policies
-/policies/ @BrianCLong
-/SECURITY/ @BrianCLong
-/.rego @BrianCLong
-/security/ @BrianCLong
-
-# Documentation
-/docs/ @BrianCLong
-/docs-site/ @BrianCLong
-/*.md @BrianCLong
-
-# Core Applications
-/apps/ @BrianCLong
-/packages/ @BrianCLong
-/server/ @BrianCLong
-/client/ @BrianCLong
-/web/ @BrianCLong
-
-# Specific Application Domains
-/apps/analytics-engine/ @BrianCLong
-/apps/feed-processor/ @BrianCLong
-/apps/graph-analytics/ @BrianCLong
-/apps/ml-engine/ @BrianCLong
-/apps/search-engine/ @BrianCLong
-/apps/workflow-engine/ @BrianCLong
-
-# Services
-/services/ @BrianCLong
-/services/api/ @BrianCLong
-/services/gateway/ @BrianCLong
-/services/auth/ @BrianCLong
-
-# Configuration files requiring security review
-/.env.example @BrianCLong
-/config/ @BrianCLong
-/**/config/ @BrianCLong
-
-# Database & Migrations
-/migrations/ @BrianCLong
-/**/migrations/ @BrianCLong
-/seeds/ @BrianCLong
-/**/seeds/ @BrianCLong
-
-# Testing
-/tests/ @BrianCLong
-/**/tests/ @BrianCLong
-/**/*.test.* @BrianCLong
-/**/*.spec.* @BrianCLong
-/jest.config.* @BrianCLong
-/playwright.config.* @BrianCLong
-
-# Development Tools
-/.vscode/ @BrianCLong
-/.husky/ @BrianCLong
-/commitlint.config.* @BrianCLong
-/lint-staged.config.* @BrianCLong
-/.eslintrc* @BrianCLong
-/tsconfig*.json @BrianCLong
-
-# Archive & Legacy
-/.archive/ @BrianCLong
-/archive/ @BrianCLong
-/legacy/ @BrianCLong
 
 # Special Project Files
 /ga-* @BrianCLong
@@ -195,5 +101,4 @@
 # Ops Calendar & Evidence Collection
 /audit/ @BrianCLong
 /runbooks/ @BrianCLong
-/Makefile @BrianCLong
->>>>>>> ba49fb9b
+/Makefile @BrianCLong