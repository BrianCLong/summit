## Pull Request Checklist

<<<<<<< HEAD
### Basic Requirements

- [ ] Code follows existing style guidelines
- [ ] Self-review of code completed
- [ ] Comments added to complex/unclear code
- [ ] Documentation updated if needed
- [ ] Tests added/updated for new functionality
=======
## Type

- [ ] Feature - [ ] Bug - [ ] Chore - [ ] Security - [ ] Docs

## Checklist

- [ ] Conventional Commit title
- [ ] Linked issue(s): #
- [ ] Tests added/updated
- [ ] Telemetry added (logs/metrics/traces)
- [ ] Docs updated
- [ ] No secrets/keys in diff
- [ ] Feature flag checklist completed (if applicable, see `docs/flags.md`)
>>>>>>> 11744478

### Security & Compliance

- [ ] No secrets or credentials committed
- [ ] Security implications considered and documented
- [ ] Database migrations are backward compatible (if applicable)
- [ ] Breaking changes are documented and approved
- [ ] GDPR compliance maintained for data handling

### Quality Gates

- [ ] All CI checks passing
- [ ] Code coverage maintained or improved
- [ ] Performance impact assessed (if applicable)
- [ ] Accessibility standards maintained (for UI changes)

### Release Impact

- [ ] Version bump type assessed (major/minor/patch)
- [ ] Release notes updated (for user-facing changes)
- [ ] Migration guide provided (for breaking changes)
- [ ] Rollback plan documented (for high-risk changes)

### Type of Change

- [ ] Bug fix (non-breaking change that fixes an issue)
- [ ] New feature (non-breaking change that adds functionality)
- [ ] Breaking change (fix or feature that would cause existing functionality to not work as expected)
- [ ] Documentation update
- [ ] Performance improvement
- [ ] Refactoring (no functional changes)

### Testing

- [ ] Unit tests pass locally
- [ ] Integration tests pass locally
- [ ] Manual testing completed
- [ ] Edge cases considered and tested

### Additional Context

<!-- Add any additional context, screenshots, or notes here -->

### Reviewer Focus Areas

<!-- Help reviewers by highlighting specific areas that need attention -->

---

By submitting this PR, I confirm:

- [ ] I have read and agree to the contribution guidelines
- [ ] This code follows our security and compliance policies
- [ ] I understand the review process and requirements<|MERGE_RESOLUTION|>--- conflicted
+++ resolved
@@ -1,6 +1,5 @@
 ## Pull Request Checklist
 
-<<<<<<< HEAD
 ### Basic Requirements
 
 - [ ] Code follows existing style guidelines
@@ -8,21 +7,6 @@
 - [ ] Comments added to complex/unclear code
 - [ ] Documentation updated if needed
 - [ ] Tests added/updated for new functionality
-=======
-## Type
-
-- [ ] Feature - [ ] Bug - [ ] Chore - [ ] Security - [ ] Docs
-
-## Checklist
-
-- [ ] Conventional Commit title
-- [ ] Linked issue(s): #
-- [ ] Tests added/updated
-- [ ] Telemetry added (logs/metrics/traces)
-- [ ] Docs updated
-- [ ] No secrets/keys in diff
-- [ ] Feature flag checklist completed (if applicable, see `docs/flags.md`)
->>>>>>> 11744478
 
 ### Security & Compliance
 
@@ -76,4 +60,20 @@
 
 - [ ] I have read and agree to the contribution guidelines
 - [ ] This code follows our security and compliance policies
-- [ ] I understand the review process and requirements+- [ ] I understand the review process and requirements
+
+## Type
+
+- [ ] Feature - [ ] Bug - [ ] Chore - [ ] Security - [ ] Docs
+
+## Checklist
+
+- [ ] Conventional Commit title
+- [ ] Linked issue(s): #
+- [ ] Tests added/updated
+- [ ] Telemetry added (logs/metrics/traces)
+- [ ] Docs updated
+- [ ] No secrets/keys in diff
+- [ ] Feature flag checklist completed (if applicable, see `docs/flags.md`)
+
+## Screenshots/Notes