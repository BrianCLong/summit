--- conflicted
+++ resolved
@@ -40,109 +40,8 @@
         - sourceLabels: [__name__, __path__]
           regex: 'http_requests_total;/(health|ready)'
           action: drop
-<<<<<<< HEAD
----
-# PrometheusRule for IntelGraph alerts
-apiVersion: monitoring.coreos.com/v1
-kind: PrometheusRule
-metadata:
-  name: {{ include "intelgraph.fullname" . }}-alerts
-  namespace: {{ .Release.Namespace }}
-  labels:
-    {{- include "intelgraph.labels" . | nindent 4 }}
-spec:
-  groups:
-    - name: intelgraph.rules
-      interval: 30s
-      rules:
-        # High error rate
-        - alert: IntelGraphHighErrorRate
-          expr: |
-            (
-              sum(rate(http_requests_total{job=~".*intelgraph.*", code=~"5.."}[5m])) /
-              sum(rate(http_requests_total{job=~".*intelgraph.*"}[5m]))
-            ) > 0.05
-          for: 5m
-          labels:
-            severity: warning
-          annotations:
-            summary: "IntelGraph service has high error rate"
-            description: "Error rate is {{ "{{ $value }}" }} for service {{ "{{ $labels.service }}" }}"
-        
-        # High response time
-        - alert: IntelGraphHighLatency
-          expr: |
-            histogram_quantile(0.95, 
-              sum(rate(http_request_duration_seconds_bucket{job=~".*intelgraph.*"}[5m])) by (le, service)
-            ) > 2
-          for: 10m
-          labels:
-            severity: warning
-          annotations:
-            summary: "IntelGraph service has high latency"
-            description: "95th percentile latency is {{ "{{ $value }}" }}s for {{ "{{ $labels.service }}" }}"
-        
-        # Pod crash loop
-        - alert: IntelGraphPodCrashLooping
-          expr: |
-            rate(kube_pod_container_status_restarts_total{namespace="{{ .Release.Namespace }}"}[5m]) > 0.1
-          for: 5m
-          labels:
-            severity: critical
-          annotations:
-            summary: "IntelGraph pod is crash looping"
-            description: "Pod {{ "{{ $labels.pod }}" }} in namespace {{ "{{ $labels.namespace }}" }} is restarting frequently"
-        
-        # Low replica count
-        - alert: IntelGraphLowReplicas
-          expr: |
-            kube_deployment_status_replicas_available{namespace="{{ .Release.Namespace }}"} < 2
-          for: 5m
-          labels:
-            severity: warning
-          annotations:
-            summary: "IntelGraph service has low replica count"
-            description: "Service {{ "{{ $labels.deployment }}" }} has only {{ "{{ $value }}" }} replicas available"
-        
-        # Database connection issues
-        - alert: IntelGraphDatabaseConnectionFails
-          expr: |
-            sum(rate(database_connection_errors_total{job=~".*intelgraph.*"}[5m])) > 0.1
-          for: 2m
-          labels:
-            severity: critical
-          annotations:
-            summary: "IntelGraph database connection failures"
-            description: "Database connection errors detected for {{ "{{ $labels.service }}" }}"
-        
-        # Memory usage high
-        - alert: IntelGraphHighMemoryUsage
-          expr: |
-            (
-              container_memory_working_set_bytes{namespace="{{ .Release.Namespace }}", container!="POD", container!=""} /
-              container_spec_memory_limit_bytes{namespace="{{ .Release.Namespace }}", container!="POD", container!=""}
-            ) > 0.9
-          for: 10m
-          labels:
-            severity: warning
-          annotations:
-            summary: "IntelGraph container high memory usage"
-            description: "Container {{ "{{ $labels.container }}" }} in pod {{ "{{ $labels.pod }}" }} is using {{ "{{ $value }}" }} of memory"
-        
-        # CPU throttling
-        - alert: IntelGraphCPUThrottling
-          expr: |
-            rate(container_cpu_cfs_throttled_seconds_total{namespace="{{ .Release.Namespace }}", container!="POD"}[5m]) > 0.1
-          for: 10m
-          labels:
-            severity: warning
-          annotations:
-            summary: "IntelGraph container CPU throttling"
-            description: "Container {{ "{{ $labels.container }}" }} in pod {{ "{{ $labels.pod }}" }} is being CPU throttled"
-=======
         # Add service label for aggregation
         - sourceLabels: [__name__]
           targetLabel: service_name
           replacement: "{{ include "intelgraph.fullname" . }}"
->>>>>>> c469de17
 {{- end }}