--- conflicted
+++ resolved
@@ -1,6 +1,5 @@
 # Security Policy
 
-<<<<<<< HEAD
 ## Supported Versions
 
 | Version | Supported              |
@@ -69,8 +68,7 @@
 - GDPR data protection requirements
 
 For compliance questions, contact: compliance@intelgraph.com
-=======
+
 - Report vulnerabilities via GitHub Security Advisories or by contacting the security team at `security@intelgraph.example`.
 - We aim to acknowledge reports within 48 hours and resolve critical vulnerabilities within 7 days.
-- All secrets are rotated on a 90-day schedule.
->>>>>>> 11744478
+- All secrets are rotated on a 90-day schedule.