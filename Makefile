.PHONY: validate policy:test policy:bundle

validate:
	node scripts/validate-dsls.mjs

<<<<<<< HEAD
policy\:test:
	opa check policies/opa && opa test policies/opa -v || true

policy\:bundle:
	opa build -b policies/opa -o composer-policy-bundle.tar.gz
	@echo "Bundle at ./composer-policy-bundle.tar.gz"
=======
bootstrap: ; @test -f .env || cp .env.example .env; echo "✅ .env ready. Next: make up"
up: ; docker compose up -d --build
down: ; docker compose down
logs: ; docker compose logs -f
ps: ; docker compose ps
server: ; cd server && npm install && npm run dev
client: ; cd client && npm install && npm run dev
ingest: ; if [ ! -d ingestion/.venv ]; then $(PY) -m venv ingestion/.venv; fi; \
  source ingestion/.venv/bin/activate && pip install -r ingestion/requirements.txt && $(PY) ingestion/main.py
graph: ; if [ ! -d graph-service/.venv ]; then $(PY) -m venv graph-service/.venv; fi; \
  source graph-service/.venv/bin/activate && pip install -r graph-service/requirements.txt && $(PY) graph-service/main.py
smoke: ; node smoke-test.js
clean: ; find . -name "node_modules" -type d -prune -exec rm -rf '{}' +; \
  find . -name ".venv" -type d -prune -exec rm -rf '{}' +; echo "🧹 cleaned node_modules and venvs"
reset-db: ; docker compose down; \
  V=$$(docker volume ls -q | grep neo4j_data || true); \
  if [ -n "$$V" ]; then docker volume rm $$V; fi; \
  echo "🗑️  Neo4j volume removed"


sprint17:
 npm run lint && npm test && npm run build-docs || true
 node scripts/generate-persisted-queries.js || true
 @echo "gh project create 'Sprint 17 (Risk & Watchlists)'"
 @echo "gh issue import -F project_management/sprint17_issues.csv"
>>>>>>> d837a7c5
<|MERGE_RESOLUTION|>--- conflicted
+++ resolved
@@ -3,37 +3,16 @@
 validate:
 	node scripts/validate-dsls.mjs
 
-<<<<<<< HEAD
 policy\:test:
 	opa check policies/opa && opa test policies/opa -v || true
 
 policy\:bundle:
 	opa build -b policies/opa -o composer-policy-bundle.tar.gz
 	@echo "Bundle at ./composer-policy-bundle.tar.gz"
-=======
-bootstrap: ; @test -f .env || cp .env.example .env; echo "✅ .env ready. Next: make up"
-up: ; docker compose up -d --build
-down: ; docker compose down
-logs: ; docker compose logs -f
-ps: ; docker compose ps
-server: ; cd server && npm install && npm run dev
-client: ; cd client && npm install && npm run dev
-ingest: ; if [ ! -d ingestion/.venv ]; then $(PY) -m venv ingestion/.venv; fi; \
-  source ingestion/.venv/bin/activate && pip install -r ingestion/requirements.txt && $(PY) ingestion/main.py
-graph: ; if [ ! -d graph-service/.venv ]; then $(PY) -m venv graph-service/.venv; fi; \
-  source graph-service/.venv/bin/activate && pip install -r graph-service/requirements.txt && $(PY) graph-service/main.py
-smoke: ; node smoke-test.js
-clean: ; find . -name "node_modules" -type d -prune -exec rm -rf '{}' +; \
-  find . -name ".venv" -type d -prune -exec rm -rf '{}' +; echo "🧹 cleaned node_modules and venvs"
-reset-db: ; docker compose down; \
-  V=$$(docker volume ls -q | grep neo4j_data || true); \
-  if [ -n "$$V" ]; then docker volume rm $$V; fi; \
-  echo "🗑️  Neo4j volume removed"
 
 
 sprint17:
  npm run lint && npm test && npm run build-docs || true
  node scripts/generate-persisted-queries.js || true
  @echo "gh project create 'Sprint 17 (Risk & Watchlists)'"
- @echo "gh issue import -F project_management/sprint17_issues.csv"
->>>>>>> d837a7c5
+ @echo "gh issue import -F project_management/sprint17_issues.csv"