SHELL := /bin/bash
PY := python3
export COMPOSE_PROJECT_NAME := intelgraph

<<<<<<< HEAD
.PHONY: bootstrap up down logs ps server client ingest graph smoke clean reset-db ingest-assets lint-python format-python
=======
.PHONY: bootstrap up down logs ps server client ingest graph smoke clean reset-db ingest-assets compose-up compose-down perf open
>>>>>>> 54b29303

bootstrap: ; @test -f .env || cp .env.example .env; 
	npm ci; 
	npm ci --prefix server; 
	npm ci --prefix client; 
	echo "✅ .env and dependencies ready. Next: make up"
up: ; docker compose up -d --build
up-ai: ; docker compose --profile ai up -d --build
up-kafka: ; docker compose --profile kafka up -d --build
up-full: ; docker compose --profile ai --profile kafka up -d --build
down: ; docker compose down --remove-orphans
logs: ; docker compose logs -f
ps: ; docker compose ps
server: ; cd server && npm install && npm run dev
client: ; cd client && npm install && npm run dev
ingest: ; if [ ! -d ingestion/.venv ]; then $(PY) -m venv ingestion/.venv; fi; \
  source ingestion/.venv/bin/activate && pip install -r ingestion/requirements.txt && $(PY) ingestion/main.py
graph: ; if [ ! -d graph-service/.venv ]; then $(PY) -m venv graph-service/.venv; fi; \
  source graph-service/.venv/bin/activate && pip install -r graph-service/requirements.txt && $(PY) graph-service/main.py
smoke: ; bash scripts/smoke.sh
clean: ; find . -name "node_modules" -type d -prune -exec rm -rf '{}' +; \
  find . -name ".venv" -type d -prune -exec rm -rf '{}' +; echo "🧹 cleaned node_modules and venvs"
reset-db: ; docker compose down; \
  V=$$(docker volume ls -q | grep neo4j_data || true); \
  if [ -n "$$V" ]; then docker volume rm $$V; fi; \
  echo "🗑️  Neo4j volume removed"

lint-python:
	ruff check . --fix

format-python:
	black .

# MVP-1++ Sprint Targets
preflight:
	@ts-node scripts/migrate/preflight_cli.ts

migrate-1_0_0:
	@ts-node server/src/migrations/1.0.0_migration.ts

cost-report:
	@bash scripts/ops/cost_report.sh

ingest-assets:
	@if [ -z "$(path)" ]; then echo "path=<csv> required"; exit 1; fi; \
	if [ -z "$(org)" ]; then echo "org=<ORG> required"; exit 1; fi; \
	$(PY) data-pipelines/universal-ingest/assets_csv.py $(path) --org $(org)

# GA Release Target
ga:
	make preflight && npm test && npx @cyclonedx/cyclonedx-npm --output-file sbom.json && ./scripts/release/verify_install.sh

compose-up:
	cd ops && docker compose up -d --build

compose-down:
	cd ops && docker compose down -v

perf:
	API_BASE=http://localhost:4002 node_modules/.bin/k6 run tests/perf/nl2cypher_preview_test.js

open:
	@echo "Neo4j http://localhost:7474  — Jaeger http://localhost:16686  — Grafana http://localhost:3001"<|MERGE_RESOLUTION|>--- conflicted
+++ resolved
@@ -2,11 +2,7 @@
 PY := python3
 export COMPOSE_PROJECT_NAME := intelgraph
 
-<<<<<<< HEAD
-.PHONY: bootstrap up down logs ps server client ingest graph smoke clean reset-db ingest-assets lint-python format-python
-=======
-.PHONY: bootstrap up down logs ps server client ingest graph smoke clean reset-db ingest-assets compose-up compose-down perf open
->>>>>>> 54b29303
+.PHONY: bootstrap up down logs ps server client ingest graph smoke clean reset-db ingest-assets lint-python format-python compose-up compose-down perf open
 
 bootstrap: ; @test -f .env || cp .env.example .env; 
 	npm ci; 
