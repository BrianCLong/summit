--- conflicted
+++ resolved
@@ -27,7 +27,7 @@
     "deploy:staging": "scripts/deploy.sh staging",
     "deploy:prod": "scripts/deploy.sh prod",
     "backup": "scripts/backup.sh",
-    "lint": "eslint . && ruff check .",
+    "lint": "eslint . && ruff .",
     "lint:server": "cd server && npm run lint",
     "lint:client": "cd client && npm run lint",
     "typecheck": "tsc -b --pretty false",
@@ -96,18 +96,18 @@
     "ts-jest": "^29.2.6",
     "typescript": "^5.7.3"
   },
+  "husky": {
+    "hooks": {
+      "pre-commit": "npx gitleaks protect --staged --verbose && lint-staged",
+      "commit-msg": "commitlint -E HUSKY_GIT_PARAMS"
+    }
+  },
   "lint-staged": {
     "*.{js,jsx,ts,tsx}": [
       "eslint --fix",
       "prettier -w"
     ],
-<<<<<<< HEAD
-    "*.py": [
-      "pre-commit run -a --hook-stage pre-commit"
-    ],
-=======
     "*.py": ["pre-commit run -a --hook-stage pre-commit"],
->>>>>>> 7993fb92
     "*.graphql": [
       "graphql-schema-linter"
     ],
