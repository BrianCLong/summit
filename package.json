--- conflicted
+++ resolved
@@ -130,15 +130,9 @@
       "eslint --fix",
       "prettier -w"
     ],
-<<<<<<< HEAD
     "*.py": ["pre-commit run -a --hook-stage pre-commit"],
     "*.graphql": [
       "graphql-schema-linter"
-=======
-    "*.py": [
-      "ruff --fix",
-      "black"
->>>>>>> fae6fda9
     ],
     "*.{md,css,scss,json,yml,yaml}": [
       "prettier -w"
