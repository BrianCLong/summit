{
  "name": "intelgraph-platform",
  "version": "1.0.0",
  "description": "Next-generation intelligence analysis platform with AI-augmented graph analytics",
  "main": "server/server.js",
  "bin": {
    "docforge": "./tools/docforge/cli.js"
  },
  "workspaces": [
    "apps/*",
    "packages/*",
    "services/*",
    "contracts/*",
    "packages/prov-ledger",
    "packages/lac",
    "packages/prov-ledger-client",
    "packages/kompromat-sim",
    "packages/hit-protocol",
    "packages/canary-lattice",
    "packages/mcp-core",
    "packages/afl-store",
    "apps/server"
  ],
  "scripts": {
    "setup": "chmod +x scripts/setup.sh && scripts/setup.sh",
    "cleanup": "chmod +x scripts/cleanup-repository.sh && scripts/cleanup-repository.sh",
    "dev": "concurrently \"npm run server:dev\" \"npm run client:dev\"",
    "server:dev": "npm run --workspace=apps/server dev",
    "client:dev": "cd client && npm run dev",
    "devkit:seed": "node scripts/devkit/seed-fixtures.js",
    "devkit:parity": "node scripts/devkit/check-parity.js",
    "devkit:smoke": "node smoke-test.js --ci",
    "docker:dev": "docker-compose -f docker-compose.dev.yml up",
    "docker:prod": "docker-compose up",
    "test:jest": "jest --config jest.projects.cjs --maxWorkers=50% --detectOpenHandles",
    "test:e2e": "playwright test",
    "test:ci": "pnpm run test:jest && pnpm run test:e2e",
    "test": "pnpm run test:jest",
    "test:server": "cd server && npm test",
    "test:client": "cd client && npm test",
    "test:smoke": "npm run test:smoke:backend && npm run test:smoke:frontend",
    "test:smoke:backend": "cd server && npm run test:smoke",
    "test:smoke:frontend": "cd client && npm run test:smoke",
    "test:unit": "npm run test",
    "test:integration": "jest -c Developer/summit-jest/jest.integration.config.cjs --runInBand --detectOpenHandles --bail=1 --silent",
    "test:api": "cd services/api && npx jest -c jest.config.cjs",
    "test:policy": "node scripts/ci/test-policy-runner.cjs",
    "build": "npm run build:client && npm run build:server",
    "build:client": "cd client && npm run build",
    "build:server": "cd server && npm run build",
    "deploy:dev": "scripts/deploy.sh dev",
    "deploy:staging": "scripts/deploy.sh staging",
    "deploy:prod": "scripts/deploy.sh prod",
    "backup": "scripts/backup.sh",
    "lint": "eslint . && ruff .",
    "lint:tests": "node scripts/guard-tests.js",
    "lint:server": "cd server && npm run lint",
    "lint:client": "cd client && npm run lint",
    "typecheck": "tsc -b --pretty false",
    "typecheck:server": "cd server && tsc --noEmit",
    "typecheck:client": "cd client && tsc --noEmit",
    "format": "prettier -w . && ruff format",
    "pr:risk": "node scripts/pr-risk-score.js",
    "db:migrate": "cd server && npm run db:migrate",
    "db:seed": "cd server && npm run db:seed",
    "db:api:migrate": "bash scripts/db/apply_api_migrations.sh",
    "seed:demo": "node scripts/seed/centrality_demo.js",
    "seed:demo:cet": "node scripts/seed/demo_cases_triage.js",
    "persisted:build": "node scripts/graphql/build_persisted_map.js client/src/queries services/api/persisted/queries.json",
    "persisted:check": "node scripts/graphql/build_persisted_map.js client/src/queries /tmp/queries.json && diff -q /tmp/queries.json services/api/persisted/queries.json || (echo 'Persisted query map drift'; exit 1)",
    "db:reset": "npm run db:migrate && npm run db:seed",
    "db:migrate:neo4j": "npx ts-node --esm scripts/migrate.ts",
    "health": "chmod +x scripts/health-check.sh && scripts/health-check.sh",
    "install:pm": "node scripts/select-pm.js",
    "e2e": "playwright test",
    "perf:snapshot": "bash scripts/perf/snapshot.sh",
    "screenshots": "npx playwright test scripts/playwright/capture_screenshots.spec.ts --reporter=line",
    "graphql:schema:check": "graphql-inspector diff packages/graphql/schema.graphql origin/main:packages/graphql/schema.graphql --fail-on-breaking",
    "graphql:codegen": "graphql-codegen",
    "db:pg:generate": "prisma generate",
    "db:pg:migrate": "prisma migrate deploy",
    "db:pg:status": "prisma migrate status",
    "db:knex:migrate": "knex migrate:latest --knexfile packages/db/knex/knexfile.cjs",
    "db:knex:rollback": "knex migrate:rollback --knexfile packages/db/knex/knexfile.cjs",
    "db:neo4j:migrate": "node scripts/neo4j-migrate.js",
    "changeset": "changeset",
    "release": "changeset version && changeset publish",
    "precommit": "lint-staged",
    "db:prisma:diff": "prisma migrate diff --from-url $DATABASE_URL --to-schema-datamodel prisma/schema.prisma",
    "db:knex:smoke": "knex migrate:down && knex migrate:up",
    "prov:dev": "ts-node packages/prov-ledger/src/server.ts",
    "lac:compile": "ts-node packages/lac/src/compiler.ts",
    "kpw:dev": "node packages/kpw-media/dist/server.js",
    "extract": "npm run --workspace=packages/influence-mining extract --",
    "preinstall": "corepack enable || true",
    "build:all": "pnpm -w -r run build",
    "ci": "pnpm run lint && pnpm run typecheck && pnpm run test"
  },
  "keywords": [
    "intelligence-analysis",
    "graph-analytics",
    "neo4j",
    "react",
    "graphql",
    "ai-ml",
    "collaboration",
    "investigation"
  ],
  "author": "IntelGraph Team",
  "license": "MIT",
  "engines": {
    "node": ">=18.18",
    "npm": ">=8.0.0"
  },
  "pnpm": {
    "overrides": {
      "typescript": "^5.3.3",
      "@opentelemetry/api": "1.7.0",
      "@opentelemetry/sdk-node": "0.48.0",
      "@opentelemetry/sdk-trace-base": "1.19.0",
      "@opentelemetry/sdk-metrics": "1.19.0",
      "@opentelemetry/resources": "1.19.0",
      "@opentelemetry/propagator-b3": "1.19.0",
      "@opentelemetry/propagator-jaeger": "1.19.0",
      "@opentelemetry/exporter-trace-otlp-http": "0.48.0",
      "@opentelemetry/exporter-metrics-otlp-http": "0.48.0",
      "@opentelemetry/auto-instrumentations-node": "0.48.0",
      "graphql-redis-subscriptions": "^3.6.0"
    }
  },
  "devDependencies": {
    "@apollo/client": "^4.0.7",
    "@commitlint/cli": "^20.1.0",
    "@commitlint/config-conventional": "^20.0.0",
    "@eslint/js": "^9.39.1",
    "@mui/icons-material": "^7.3.4",
    "@mui/material": "^7.3.4",
    "@playwright/test": "^1.56.1",
    "@semantic-release/changelog": "^6.0.3",
    "@semantic-release/git": "10.0.1",
    "@semantic-release/github": "^12.0.0",
    "@semantic-release/npm": "^13.1.1",
    "@swc/core": "^1.13.5",
    "@swc/jest": "^0.2.39",
<<<<<<< HEAD
    "@types/express": "^5.0.5",
    "@types/jest": "^29.5.14",
    "@types/node": "^20.11.30",
    "@types/pg": "^8.15.6",
    "@typescript-eslint/eslint-plugin": "^8.15.0",
    "@typescript-eslint/parser": "^8.15.0",
=======
    "@types/jest": "^30.0.0",
    "@typescript-eslint/eslint-plugin": "^8.46.3",
    "@typescript-eslint/parser": "^8.46.3",
>>>>>>> 18b9deb1
    "concurrently": "^9.2.0",
    "eslint": "^9.12.0",
    "eslint-plugin-jest": "^27.9.0",
    "globals": "^16.4.0",
    "husky": "^9.1.7",
    "jest": "^30.2.0",
    "jest-environment-jsdom": "^30.0.5",
    "jest-watch-typeahead": "^3.0.1",
    "lint-staged": "^16.1.5",
    "markdownlint-cli": "^0.45.0",
    "prettier": "^3.6.2",
<<<<<<< HEAD
    "rimraf": "^5.0.7",
    "semantic-release": "^24.2.7",
    "ts-jest": "^29.2.6",
    "ts-node": "^10.9.2",
    "typescript": "^5.7.3",
    "typescript-eslint": "^8.46.1"
=======
    "semantic-release": "^25.0.1",
    "ts-jest": "^29.4.5",
    "typescript": "^5.9.3",
    "typescript-eslint": "^8.46.3",
    "ts-node": "^10.9.2",
    "rimraf": "^6.0.1",
    "eslint": "^9.39.1",
    "@types/node": "^24.10.0"
>>>>>>> 18b9deb1
  },
  "husky": {
    "hooks": {
      "pre-commit": "npx gitleaks protect --staged --verbose && npm run lint && npm run typecheck && lint-staged",
      "commit-msg": "commitlint -E HUSKY_GIT_PARAMS"
    }
  },
  "lint-staged": {
    "*.{js,jsx,ts,tsx}": [
      "eslint --fix",
      "prettier -w"
    ],
    "*.py": [
      "ruff --fix",
      "black"
    ],
    "*.graphql": [
      "graphql-schema-linter"
    ],
    "*.{md,css,scss,json,yml,yaml}": [
      "prettier -w"
    ]
  },
  "release": {
    "branches": [
      "main"
    ],
    "plugins": [
      "@semantic-release/commit-analyzer",
      "@semantic-release/release-notes-generator",
      [
        "@semantic-release/changelog",
        {
          "changelogFile": "CHANGELOG.md"
        }
      ],
      "@semantic-release/npm",
      [
        "@semantic-release/git",
        {
          "assets": [
            "package.json",
            "package-lock.json",
            "CHANGELOG.md"
          ],
          "message": "chore(release): ${nextRelease.version} [skip ci]\n\n${nextRelease.notes}"
        }
      ],
      "@semantic-release/github"
    ]
  },
  "dependencies": {
    "axios": "^1.11.0",
    "cross-env": "^10.1.0",
    "docx": "^9.5.1",
    "dotenv": "^17.2.3",
    "jest-extended": "^7.0.0",
    "neo4j-driver": "^6.0.1",
    "pg": "^8.16.3",
    "redis": "^5.8.1",
    "ws": "^8.18.3"
  },
  "private": true,
  "packageManager": "pnpm@9.12.3",
  "type": "module"
}<|MERGE_RESOLUTION|>--- conflicted
+++ resolved
@@ -142,20 +142,10 @@
     "@semantic-release/npm": "^13.1.1",
     "@swc/core": "^1.13.5",
     "@swc/jest": "^0.2.39",
-<<<<<<< HEAD
-    "@types/express": "^5.0.5",
-    "@types/jest": "^29.5.14",
-    "@types/node": "^20.11.30",
-    "@types/pg": "^8.15.6",
-    "@typescript-eslint/eslint-plugin": "^8.15.0",
-    "@typescript-eslint/parser": "^8.15.0",
-=======
     "@types/jest": "^30.0.0",
     "@typescript-eslint/eslint-plugin": "^8.46.3",
     "@typescript-eslint/parser": "^8.46.3",
->>>>>>> 18b9deb1
     "concurrently": "^9.2.0",
-    "eslint": "^9.12.0",
     "eslint-plugin-jest": "^27.9.0",
     "globals": "^16.4.0",
     "husky": "^9.1.7",
@@ -165,14 +155,6 @@
     "lint-staged": "^16.1.5",
     "markdownlint-cli": "^0.45.0",
     "prettier": "^3.6.2",
-<<<<<<< HEAD
-    "rimraf": "^5.0.7",
-    "semantic-release": "^24.2.7",
-    "ts-jest": "^29.2.6",
-    "ts-node": "^10.9.2",
-    "typescript": "^5.7.3",
-    "typescript-eslint": "^8.46.1"
-=======
     "semantic-release": "^25.0.1",
     "ts-jest": "^29.4.5",
     "typescript": "^5.9.3",
@@ -181,7 +163,6 @@
     "rimraf": "^6.0.1",
     "eslint": "^9.39.1",
     "@types/node": "^24.10.0"
->>>>>>> 18b9deb1
   },
   "husky": {
     "hooks": {
