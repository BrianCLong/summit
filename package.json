--- conflicted
+++ resolved
@@ -22,24 +22,16 @@
     "prepare": "husky",
     "build": "pnpm run -r build",
     "start:prod": "node dist/server.js",
-<<<<<<< HEAD
     "test": "pnpm run -r test",
     "test:turbo": "turbo run test",
-=======
-    "test": "turbo run test",
->>>>>>> d1203457
     "itest": "npm run itest:setup && npm run itest:run && npm run itest:cleanup",
     "itest:setup": "docker compose -f tests/integration/docker-compose.yml up -d --wait",
     "itest:run": "turbo run test:integration --continue || (npm run itest:logs && exit 1)",
     "itest:cleanup": "docker compose -f tests/integration/docker-compose.yml down -v",
     "itest:logs": "docker compose -f tests/integration/docker-compose.yml logs",
-<<<<<<< HEAD
+    "lint": "turbo run lint",
     "preview": "node .ci/preview-env.js",
     "dev": "concurrently \"pnpm run dev -w client\" \"pnpm run start -w server\"",
-=======
-    "lint": "turbo run lint",
-    "dev": "concurrently \"npm run dev -w intelgraph-client\" \"npm run start -w v24-coherence-server\"",
->>>>>>> d1203457
     "start": "node dist/index.js",
     "codemod:express5": "ts-node scripts/express5_router_sweep.ts",
     "codemod:express5:dry": "TS_NODE_TRANSPILE_ONLY=1 ts-node scripts/express5_router_sweep.ts && git --no-pager diff",
