--- conflicted
+++ resolved
@@ -1,27 +1,13 @@
-[tool.poetry.dependencies]
-python = "^3.9"
-prometheus-client = "^0.20.0"
-slowapi = "^0.1.9"
-
 [tool.black]
 line-length = 100
 target-version = ["py312"]
 
 [tool.ruff]
-target-version = "py312"
 line-length = 100
-<<<<<<< HEAD
-extend-exclude = ["dist","build",".venv"]
-
-[tool.ruff.lint]
-select = ["E","F","I","UP","B","SIM"]
-ignore = ["E501"]  # keep markdown-friendly long strings if needed
-=======
 target-version = "py312"
 select = ["E","F","W","I","UP","B","SIM"]
 ignore = ["E203","W503"]
 fix = true
->>>>>>> 704286ef
 
 [tool.mypy]
 python_version = "3.12"
@@ -31,8 +17,4 @@
 ignore_missing_imports = true
 
 [tool.pytest.ini_options]
-<<<<<<< HEAD
-addopts = "-q"
-=======
 addopts = "-q --cov=apps --cov=packages --cov-report=xml"
->>>>>>> 704286ef
